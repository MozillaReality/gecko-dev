--- conflicted
+++ resolved
@@ -133,14 +133,8 @@
     if (!funobj)
         return false;
 
-<<<<<<< HEAD
     js::SetFunctionNativeReserved(funobj, 0, PRIVATE_TO_JSVAL(iface));
     js::SetFunctionNativeReserved(funobj, 1, PRIVATE_TO_JSVAL(this));
-=======
-    if (!JS_SetReservedSlot(ccx, funobj, 0, PRIVATE_TO_JSVAL(iface))||
-        !JS_SetReservedSlot(ccx, funobj, 1, PRIVATE_TO_JSVAL(this)))
-        return false;
->>>>>>> 165a6cd7
 
     *vp = OBJECT_TO_JSVAL(funobj);
 
