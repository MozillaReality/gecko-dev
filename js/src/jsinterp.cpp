--- conflicted
+++ resolved
@@ -668,15 +668,10 @@
     /* Handle the empty-script special case. */
     JSScript *script = fun->script();
     if (JS_UNLIKELY(script->isEmpty())) {
-<<<<<<< HEAD
-        if (option == INVOKE_CONSTRUCTOR) {
+        if (construct) {
             bool newType = cx->typeInferenceEnabled() && cx->fp()->isScriptFrame() &&
                 UseNewType(cx, cx->fp()->script(), cx->regs().pc);
             JSObject *obj = js_CreateThisForFunction(cx, &callee, newType);
-=======
-        if (construct) {
-            JSObject *obj = js_CreateThisForFunction(cx, &callee);
->>>>>>> eb505d30
             if (!obj)
                 return false;
             args.rval().setObject(*obj);
@@ -686,7 +681,7 @@
         return true;
     }
 
-    TypeMonitorCall(cx, args, option == INVOKE_CONSTRUCTOR);
+    TypeMonitorCall(cx, args, construct);
 
     /* Get pointer to new frame/slots, prepare arguments. */
     InvokeFrameGuard ifg;
@@ -753,22 +748,16 @@
         if (!stack.pushInvokeFrame(cx, args_, NO_CONSTRUCT, &ifg_))
             return false;
 
-<<<<<<< HEAD
-        if (cx->typeInferenceEnabled()) {
-            /*
-             * Set the 'this' type according to the value given, but mark the types
-             * of all arguments as unknown. We don't want to keep track of the
-             * possible values the InvokeSession's client could pass in.
-             */
-            jstype type = GetValueType(cx, thisv);
-            script_->types.setThis(cx, type);
-            for (unsigned i = 0; i < fun->nargs; i++)
-                script_->types.setArgument(cx, i, TYPE_UNKNOWN);
-        }
-
-=======
+        /*
+         * Update the 'this' type of the callee according to the value given,
+         * along with the types of any missing arguments. These will be the
+         * same across all calls.
+         */
+        script_->types.setThis(cx, thisv);
+        for (unsigned i = argc; i < fun->nargs; i++)
+            script_->types.setArgument(cx, i, types::TYPE_UNDEFINED);
+
         StackFrame *fp = ifg_.fp();
->>>>>>> eb505d30
 #ifdef JS_METHODJIT
         /* Hoist dynamic checks from RunScript. */
         mjit::CompileStatus status = mjit::CanMethodJIT(cx, script_, fp, mjit::CompileRequest_JIT);
@@ -938,15 +927,8 @@
 
     Probes::startExecution(cx, script);
 
-<<<<<<< HEAD
-    if (cx->typeInferenceEnabled()) {
-        jstype type = GetValueType(cx, frame.fp()->thisValue());
-        script->types.setThis(cx, type);
-    }
-
-    /* Run script until JSOP_STOP or error. */
-=======
->>>>>>> eb505d30
+    script->types.setThis(cx, fp->thisValue());
+
     AutoPreserveEnumerators preserve(cx);
     JSBool ok = RunScript(cx, script, fp);
     if (result && ok)
@@ -1742,38 +1724,12 @@
 #endif
     JSAutoResolveFlags rf(cx, RESOLVE_INFER);
 
-<<<<<<< HEAD
     JS_ASSERT(!cx->compartment->activeAnalysis);
 
-# ifdef DEBUG
-    /*
-     * We call this macro from BEGIN_CASE in threaded interpreters,
-     * and before entering the switch in non-threaded interpreters.
-     * However, reaching such points doesn't mean we've actually
-     * fetched an OP from the instruction stream: some opcodes use
-     * 'op=x; DO_OP()' to let another opcode's implementation finish
-     * their work, and many opcodes share entry points with a run of
-     * consecutive BEGIN_CASEs.
-     *
-     * Take care to trace OP only when it is the opcode fetched from
-     * the instruction stream, so the trace matches what one would
-     * expect from looking at the code.  (We do omit POPs after SETs;
-     * unfortunate, but not worth fixing.)
-     */
-#  define LOG_OPCODE(OP)    JS_BEGIN_MACRO                                    \
-                                if (JS_UNLIKELY(cx->logfp != NULL) &&         \
-                                    (OP) == *regs.pc)                         \
-                                    js_LogOpcode(cx);                         \
-                            JS_END_MACRO
-# else
-#  define LOG_OPCODE(OP)    ((void) 0)
-# endif
-=======
 #define COUNT_OP()         JS_BEGIN_MACRO                                     \
                                if (pcCounts && !regs.fp()->hasImacropc())     \
                                    ++pcCounts[regs.pc - script->code];        \
                            JS_END_MACRO
->>>>>>> eb505d30
 
     /*
      * Macros for threaded interpreter loop
@@ -1810,11 +1766,7 @@
                                 JS_EXTENSION_(goto *jumpTable[op]);           \
                             JS_END_MACRO
 # define DO_NEXT_OP(n)      JS_BEGIN_MACRO                                    \
-<<<<<<< HEAD
-                                METER_OP_PAIR(op, JSOp(regs.pc[n]));          \
                                 TypeCheckNextBytecode(cx, script, n, regs);   \
-=======
->>>>>>> eb505d30
                                 op = (JSOp) *(regs.pc += (n));                \
                                 DO_OP();                                      \
                             JS_END_MACRO
@@ -3140,27 +3092,19 @@
 
 BEGIN_CASE(JSOP_ADD)
 {
-    Value &rval = regs.sp[-1];
-    Value &lval = regs.sp[-2];
+    Value rval = regs.sp[-1];
+    Value lval = regs.sp[-2];
 
     if (lval.isInt32() && rval.isInt32()) {
         int32_t l = lval.toInt32(), r = rval.toInt32();
         int32_t sum = l + r;
-<<<<<<< HEAD
-        regs.sp--;
         if (JS_UNLIKELY(bool((l ^ sum) & (r ^ sum) & 0x80000000))) {
-            regs.sp[-1].setDouble(double(l) + double(r));
+            regs.sp[-2].setDouble(double(l) + double(r));
             script->types.monitorOverflow(cx, regs.pc);
         } else {
-            regs.sp[-1].setInt32(sum);
+            regs.sp[-2].setInt32(sum);
         }
-=======
-        if (JS_UNLIKELY(bool((l ^ sum) & (r ^ sum) & 0x80000000)))
-            regs.sp[-2].setDouble(double(l) + double(r));
-        else
-            regs.sp[-2].setInt32(sum);
         regs.sp--;
->>>>>>> eb505d30
     } else
 #if JS_HAS_XML_SUPPORT
     if (IsXML(lval) && IsXML(rval)) {
@@ -3168,26 +3112,20 @@
             goto error;
         regs.sp[-2] = rval;
         regs.sp--;
-<<<<<<< HEAD
-        regs.sp[-1] = rval;
         script->types.monitorUnknown(cx, regs.pc);
     } else
 #endif
     {
-        bool lIsObject, rIsObject;
-        if ((lIsObject = lval.isObject()))
-            DEFAULT_VALUE(cx, -2, JSTYPE_VOID, lval);
-        if ((rIsObject = rval.isObject()))
-            DEFAULT_VALUE(cx, -1, JSTYPE_VOID, rval);
-=======
-    } else
-#endif
-    {
+        /*
+         * If either operand is an object, any non-integer result must be
+         * reported to inference.
+         */
+        bool lIsObject = lval.isObject(), rIsObject = rval.isObject();
+
         if (!ToPrimitive(cx, &lval))
             goto error;
         if (!ToPrimitive(cx, &rval))
             goto error;
->>>>>>> eb505d30
         bool lIsString, rIsString;
         if ((lIsString = lval.isString()) | (rIsString = rval.isString())) {
             JSString *lstr, *rstr;
@@ -3210,27 +3148,20 @@
             JSString *str = js_ConcatStrings(cx, lstr, rstr);
             if (!str)
                 goto error;
-<<<<<<< HEAD
             if (lIsObject || rIsObject)
                 script->types.monitorString(cx, regs.pc);
-=======
             regs.sp[-2].setString(str);
->>>>>>> eb505d30
             regs.sp--;
         } else {
             double l, r;
             if (!ValueToNumber(cx, lval, &l) || !ValueToNumber(cx, rval, &r))
                 goto error;
             l += r;
-            regs.sp[-2].setNumber(l);
-            regs.sp--;
-<<<<<<< HEAD
-            if (!regs.sp[-1].setNumber(l) &&
+            if (!regs.sp[-2].setNumber(l) &&
                 (lIsObject || rIsObject || (!lval.isDouble() && !rval.isDouble()))) {
                 script->types.monitorOverflow(cx, regs.pc);
             }
-=======
->>>>>>> eb505d30
+            regs.sp--;
         }
     }
 }
@@ -3717,6 +3648,12 @@
                         break;
                     }
                 }
+
+                if (js_IsTypedArray(obj)) {
+                    TypedArray *tarray = TypedArray::fromJSObject(obj);
+                    rval = NumberValue(tarray->length);
+                    break;
+                }
             }
         }
 
@@ -3750,7 +3687,6 @@
             break;
         }
 
-<<<<<<< HEAD
         jsid id = ATOM_TO_JSID(atom);
         if (JS_LIKELY(!aobj->getOps()->getProperty)
             ? !js_GetPropertyHelper(cx, obj, id,
@@ -3761,25 +3697,6 @@
                                     &rval)
             : !obj->getProperty(cx, id, &rval)) {
             goto error;
-=======
-            if (obj->isArguments()) {
-                ArgumentsObject *argsobj = obj->asArguments();
-                if (!argsobj->hasOverriddenLength()) {
-                    uint32 length = argsobj->initialLength();
-                    JS_ASSERT(length < INT32_MAX);
-                    regs.sp[-1].setInt32(int32_t(length));
-                    len = JSOP_LENGTH_LENGTH;
-                    DO_NEXT_OP(len);
-                }
-            }
-
-            if (js_IsTypedArray(obj)) {
-                TypedArray *tarray = TypedArray::fromJSObject(obj);
-                regs.sp[-1].setNumber(tarray->length);
-                len = JSOP_LENGTH_LENGTH;
-                DO_NEXT_OP(len);
-            }
->>>>>>> eb505d30
         }
     } while (0);
 
@@ -4219,32 +4136,6 @@
 
 BEGIN_CASE(JSOP_EVAL)
 {
-<<<<<<< HEAD
-    /* Get immediate argc and find the constructor function. */
-    argc = GET_ARGC(regs.pc);
-    vp = regs.sp - (2 + argc);
-    JS_ASSERT(vp >= regs.fp()->base());
-    /*
-     * Assign lval, callee, and newfun exactly as the code at inline_call: expects to
-     * find them, to avoid nesting a js_Interpret call via js_InvokeConstructor.
-     */
-    if (IsFunctionObject(vp[0], &callee)) {
-        newfun = callee->getFunctionPrivate();
-        if (newfun->isInterpretedConstructor()) {
-            bool newType = cx->typeInferenceEnabled() && UseNewType(cx, script, regs.pc);
-            if (newfun->script()->isEmpty()) {
-                JSObject *obj2 = js_CreateThisForFunction(cx, callee, newType);
-                if (!obj2)
-                    goto error;
-                vp[0].setObject(*obj2);
-                regs.sp = vp + 1;
-                goto end_new;
-            }
-
-            flags = StackFrame::CONSTRUCTING;
-            goto inline_call;
-        }
-=======
     CallArgs args = CallArgsFromSp(GET_ARGC(regs.pc), regs.sp);
     if (IsBuiltinEvalForScope(&regs.fp()->scopeChain(), args.calleev())) {
         if (!DirectEval(cx, args))
@@ -4252,33 +4143,10 @@
     } else {
         if (!Invoke(cx, args))
             goto error;
->>>>>>> eb505d30
     }
     CHECK_INTERRUPT_HANDLER();
-<<<<<<< HEAD
-    TRACE_0(NativeCallComplete);
-
-  end_new:
+    regs.sp = args.spAfterCall();
     script->types.monitor(cx, regs.pc, regs.sp[-1]);
-}
-END_CASE(JSOP_NEW)
-
-BEGIN_CASE(JSOP_EVAL)
-{
-    argc = GET_ARGC(regs.pc);
-    vp = regs.sp - (argc + 2);
-
-    if (!IsBuiltinEvalForScope(&regs.fp()->scopeChain(), *vp))
-        goto call_using_invoke;
-
-    if (!DirectEval(cx, CallArgsFromVp(argc, vp)))
-        goto error;
-
-    regs.sp = vp + 1;
-    script->types.monitor(cx, regs.pc, regs.sp[-1]);
-=======
-    regs.sp = args.spAfterCall();
->>>>>>> eb505d30
 }
 END_CASE(JSOP_EVAL)
 
@@ -4295,35 +4163,24 @@
     JSObject *callee;
     JSFunction *fun;
 
-<<<<<<< HEAD
-            /* This will construct the type sets for the callee, if necessary. */
-            TypeMonitorCall(cx, CallArgsFromVp(argc, vp), flags & StackFrame::CONSTRUCTING);
-
-            bool newType = (flags & StackFrame::CONSTRUCTING) &&
-                cx->typeInferenceEnabled() && UseNewType(cx, script, regs.pc);
-
-            /* Get pointer to new frame/slots, prepare arguments. */
-            ContextStack &stack = cx->stack;
-            StackFrame *newfp = stack.getInlineFrame(cx, regs.sp, argc, newfun,
-                                                     newscript, &flags);
-            if (JS_UNLIKELY(!newfp))
-=======
     /* Don't bother trying to fast-path calls to scripted non-constructors. */
     if (!IsFunctionObject(args.calleev(), &callee, &fun) || !fun->isInterpretedConstructor()) {
         if (construct) {
             if (!InvokeConstructor(cx, args))
->>>>>>> eb505d30
                 goto error;
         } else {
             if (!Invoke(cx, args))
                 goto error;
         }
         regs.sp = args.spAfterCall();
+        script->types.monitor(cx, regs.pc, regs.sp[-1]);
         CHECK_INTERRUPT_HANDLER();
         TRACE_0(NativeCallComplete);
         len = JSOP_CALL_LENGTH;
         DO_NEXT_OP(len);
     }
+
+    TypeMonitorCall(cx, args, construct);
 
     JSScript *newScript = fun->script();
     if (!cx->stack.pushInlineFrame(cx, regs, args, *callee, fun, newScript, construct, OOMCheck()))
@@ -4335,33 +4192,12 @@
     argv = regs.fp()->formalArgsEnd() - fun->nargs;
     atoms = script->atomMap.vector;
 
-<<<<<<< HEAD
-#ifdef JS_METHODJIT
-            /* Try to ensure methods are method JIT'd.  */
-            mjit::CompileRequest request = (interpMode == JSINTERP_NORMAL)
-                                           ? mjit::CompileRequest_Interpreter
-                                           : mjit::CompileRequest_JIT;
-            mjit::CompileStatus status = mjit::CanMethodJIT(cx, script, regs.fp(), request);
-            if (status == mjit::Compile_Error)
-                goto error;
-            if (!TRACE_RECORDER(cx) && !TRACE_PROFILER(cx) &&
-                status == mjit::Compile_Okay && !newType) {
-                interpReturnOK = mjit::JaegerShot(cx);
-                CHECK_INTERRUPT_HANDLER();
-                goto jit_return;
-            }
-#endif
-
-            if (!ScriptPrologue(cx, regs.fp(), newType))
-                goto error;
-=======
     /* Only create call object after frame is rooted. */
     if (fun->isHeavyweight() && !CreateFunCallObject(cx, regs.fp()))
         goto error;
 
     RESET_USE_METHODJIT();
     TRACE_0(EnterFrame);
->>>>>>> eb505d30
 
 #ifdef JS_METHODJIT
     {
@@ -4380,17 +4216,11 @@
     }
 #endif
 
-    if (!ScriptPrologue(cx, regs.fp()))
-        goto error;
-
-<<<<<<< HEAD
-  end_call:
-    script->types.monitor(cx, regs.pc, regs.sp[-1]);
-}
-END_CASE(JSOP_CALL)
-=======
+    bool newType = cx->typeInferenceEnabled() && UseNewType(cx, script, regs.pc);
+    if (!ScriptPrologue(cx, regs.fp(), newType))
+        goto error;
+
     CHECK_INTERRUPT_HANDLER();
->>>>>>> eb505d30
 
     /* Load first op and dispatch it (safe since JSOP_STOP). */
     op = (JSOp) *regs.pc;
