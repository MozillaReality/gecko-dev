--- conflicted
+++ resolved
@@ -1192,32 +1192,20 @@
         return false;
     }
 
-<<<<<<< HEAD
-=======
     Class *clasp = &js_ObjectClass;
 
->>>>>>> 8c71a22d
     /*
      * Call fast constructors without making the object first.
      * The native will be able to make the right new object faster.
      */
     if (obj2->isFunction()) {
-<<<<<<< HEAD
-        JSFunction *fun = (JSFunction *) obj2->getPrivate();
-=======
         JSFunction *fun = GET_FUNCTION_PRIVATE(cx, obj2);
->>>>>>> 8c71a22d
         if (fun->isFastConstructor()) {
             args.thisv().setMagic(JS_FAST_CONSTRUCTOR);
 
             FastNative fn = (FastNative)fun->u.n.native;
             if (!fn(cx, args.argc(), args.base()))
                 return JS_FALSE;
-<<<<<<< HEAD
-            JS_ASSERT(!args.callee().isPrimitive());
-            return JS_TRUE;
-        }
-=======
             JS_ASSERT(!args.rval().isPrimitive());
             return JS_TRUE;
         }
@@ -1225,7 +1213,6 @@
         /* Get the class, for natives that aren't fast constructors. */
         if (!fun->isInterpreted() && fun->u.n.clasp)
             clasp = fun->u.n.clasp;
->>>>>>> 8c71a22d
     }
 
     Value protov;
