/* -*- Mode: C++; tab-width: 8; indent-tabs-mode: nil; c-basic-offset: 4 -*-
 * vim: set ts=8 sw=4 et tw=99:
 *
 * ***** BEGIN LICENSE BLOCK *****
 * Version: MPL 1.1/GPL 2.0/LGPL 2.1
 *
 * The contents of this file are subject to the Mozilla Public License Version
 * 1.1 (the "License"); you may not use this file except in compliance with
 * the License. You may obtain a copy of the License at
 * http://www.mozilla.org/MPL/
 *
 * Software distributed under the License is distributed on an "AS IS" basis,
 * WITHOUT WARRANTY OF ANY KIND, either express or implied. See the License
 * for the specific language governing rights and limitations under the
 * License.
 *
 * The Original Code is Mozilla Communicator client code, released
 * March 31, 1998.
 *
 * The Initial Developer of the Original Code is
 * Netscape Communications Corporation.
 * Portions created by the Initial Developer are Copyright (C) 1998
 * the Initial Developer. All Rights Reserved.
 *
 * Contributor(s):
 *
 * Alternatively, the contents of this file may be used under the terms of
 * either of the GNU General Public License Version 2 or later (the "GPL"),
 * or the GNU Lesser General Public License Version 2.1 or later (the "LGPL"),
 * in which case the provisions of the GPL or the LGPL are applicable instead
 * of those above. If you wish to allow use of your version of this file only
 * under the terms of either the GPL or the LGPL, and not to allow others to
 * use your version of this file under the terms of the MPL, indicate your
 * decision by deleting the provisions above and replace them with the notice
 * and other provisions required by the GPL or the LGPL. If you do not delete
 * the provisions above, a recipient may use your version of this file under
 * the terms of any one of the MPL, the GPL or the LGPL.
 *
 * ***** END LICENSE BLOCK ***** */

/*
 * JS shell.
 */
#include <errno.h>
#include <math.h>
#include <stdio.h>
#include <stdlib.h>
#include <string.h>
#include <signal.h>
#include <locale.h>
#include "jstypes.h"
#include "jsstdint.h"
#include "jsarena.h"
#include "jsutil.h"
#include "jsprf.h"
#include "jswrapper.h"
#include "jsapi.h"
#include "jsarray.h"
#include "jsatom.h"
#include "jsbuiltins.h"
#include "jscntxt.h"
#include "jsdate.h"
#include "jsdbgapi.h"
#include "jsemit.h"
#include "jsfun.h"
#include "jsgc.h"
#include "jsiter.h"
#include "jslock.h"
#include "jsnum.h"
#include "jsobj.h"
#include "json.h"
#include "jsparse.h"
#include "jsreflect.h"
#include "jsscope.h"
#include "jsscript.h"
#include "jstypedarray.h"
#include "jstypedarrayinlines.h"
#include "jsxml.h"
#include "jsperf.h"
#include "jshashtable.h"

#include "prmjtime.h"

#ifdef JSDEBUGGER
#include "jsdebug.h"
#ifdef JSDEBUGGER_JAVA_UI
#include "jsdjava.h"
#endif /* JSDEBUGGER_JAVA_UI */
#ifdef JSDEBUGGER_C_UI
#include "jsdb.h"
#endif /* JSDEBUGGER_C_UI */
#endif /* JSDEBUGGER */

#include "jsoptparse.h"
#include "jsworkers.h"
#include "jsheaptools.h"

#include "jsinferinlines.h"
#include "jsinterpinlines.h"
#include "jsobjinlines.h"
#include "jsscriptinlines.h"
#include "methodjit/MethodJIT.h"

#ifdef XP_UNIX
#include <unistd.h>
#include <sys/types.h>
#include <sys/wait.h>
#endif

#if defined(XP_WIN) || defined(XP_OS2)
#include <io.h>     /* for isatty() */
#endif

#ifdef XP_WIN
#include "jswin.h"
#endif

using namespace js;
using namespace js::cli;

typedef enum JSShellExitCode {
    EXITCODE_RUNTIME_ERROR      = 3,
    EXITCODE_FILE_NOT_FOUND     = 4,
    EXITCODE_OUT_OF_MEMORY      = 5,
    EXITCODE_TIMEOUT            = 6
} JSShellExitCode;

size_t gStackChunkSize = 8192;

/* Assume that we can not use more than 5e5 bytes of C stack by default. */
#if (defined(DEBUG) && defined(__SUNPRO_CC))  || defined(JS_CPU_SPARC)
/* Sun compiler uses larger stack space for js_Interpret() with debug
   Use a bigger gMaxStackSize to make "make check" happy. */
#define DEFAULT_MAX_STACK_SIZE 5000000
#else
#define DEFAULT_MAX_STACK_SIZE 500000
#endif

size_t gMaxStackSize = DEFAULT_MAX_STACK_SIZE;


#ifdef JS_THREADSAFE
static PRUintn gStackBaseThreadIndex;
#else
static jsuword gStackBase;
#endif

/*
 * Limit the timeout to 30 minutes to prevent an overflow on platfoms
 * that represent the time internally in microseconds using 32-bit int.
 */
static jsdouble MAX_TIMEOUT_INTERVAL = 1800.0;
static jsdouble gTimeoutInterval = -1.0;
static volatile bool gCanceled = false;

static bool enableTraceJit = false;
static bool enableMethodJit = false;
static bool enableProfiling = false;
static bool enableTypeInference = false;
static bool enableDisassemblyDumps = false;

static bool printTiming = false;

static JSBool
SetTimeoutValue(JSContext *cx, jsdouble t);

static bool
InitWatchdog(JSRuntime *rt);

static void
KillWatchdog();

static bool
ScheduleWatchdog(JSRuntime *rt, jsdouble t);

static void
CancelExecution(JSRuntime *rt);

/*
 * Watchdog thread state.
 */
#ifdef JS_THREADSAFE

static PRLock *gWatchdogLock = NULL;
static PRCondVar *gWatchdogWakeup = NULL;
static PRThread *gWatchdogThread = NULL;
static bool gWatchdogHasTimeout = false;
static PRIntervalTime gWatchdogTimeout = 0;

static PRCondVar *gSleepWakeup = NULL;

#else

static JSRuntime *gRuntime = NULL;

#endif

int gExitCode = 0;
JSBool gQuitting = JS_FALSE;
FILE *gErrFile = NULL;
FILE *gOutFile = NULL;
#ifdef JS_THREADSAFE
JSObject *gWorkers = NULL;
js::workers::ThreadPool *gWorkerThreadPool = NULL;
#endif

static JSBool reportWarnings = JS_TRUE;
static JSBool compileOnly = JS_FALSE;

#ifdef DEBUG
static JSBool OOM_printAllocationCount = JS_FALSE;
#endif

typedef enum JSShellErrNum {
#define MSG_DEF(name, number, count, exception, format) \
    name = number,
#include "jsshell.msg"
#undef MSG_DEF
    JSShellErr_Limit
#undef MSGDEF
} JSShellErrNum;

static JSContext *
NewContext(JSRuntime *rt);

static void
DestroyContext(JSContext *cx, bool withGC);

static const JSErrorFormatString *
my_GetErrorMessage(void *userRef, const char *locale, const uintN errorNumber);

#ifdef EDITLINE
JS_BEGIN_EXTERN_C
JS_EXTERN_API(char)    *readline(const char *prompt);
JS_EXTERN_API(void)     add_history(char *line);
JS_END_EXTERN_C
#endif

static void
ReportException(JSContext *cx)
{
    if (JS_IsExceptionPending(cx)) {
        if (!JS_ReportPendingException(cx))
            JS_ClearPendingException(cx);
    }
}

class ToString {
  public:
    ToString(JSContext *aCx, jsval v, JSBool aThrow = JS_FALSE)
      : cx(aCx), mThrow(aThrow)
    {
        mStr = JS_ValueToString(cx, v);
        if (!aThrow && !mStr)
            ReportException(cx);
        JS_AddNamedStringRoot(cx, &mStr, "Value ToString helper");
    }
    ~ToString() {
        JS_RemoveStringRoot(cx, &mStr);
    }
    JSBool threw() { return !mStr; }
    jsval getJSVal() { return STRING_TO_JSVAL(mStr); }
    const char *getBytes() {
        if (mStr && (mBytes.ptr() || mBytes.encode(cx, mStr)))
            return mBytes.ptr();
        return "(error converting value)";
    }
  private:
    JSContext *cx;
    JSString *mStr;
    JSBool mThrow;
    JSAutoByteString mBytes;
};

class IdStringifier : public ToString {
public:
    IdStringifier(JSContext *cx, jsid id, JSBool aThrow = JS_FALSE)
    : ToString(cx, IdToJsval(id), aThrow)
    { }
};

static char *
GetLine(FILE *file, const char * prompt)
{
    size_t size;
    char *buffer;
#ifdef EDITLINE
    /*
     * Use readline only if file is stdin, because there's no way to specify
     * another handle.  Are other filehandles interactive?
     */
    if (file == stdin) {
        char *linep = readline(prompt);
        /*
         * We set it to zero to avoid complaining about inappropriate ioctl
         * for device in the case of EOF. Looks like errno == 251 if line is
         * finished with EOF and errno == 25 (EINVAL on Mac) if there is
         * nothing left to read.
         */
        if (errno == 251 || errno == 25 || errno == EINVAL)
            errno = 0;
        if (!linep)
            return NULL;
        if (linep[0] != '\0')
            add_history(linep);
        return linep;
    }
#endif
    size_t len = 0;
    if (*prompt != '\0') {
        fprintf(gOutFile, "%s", prompt);
        fflush(gOutFile);
    }
    size = 80;
    buffer = (char *) malloc(size);
    if (!buffer)
        return NULL;
    char *current = buffer;
    while (fgets(current, size - len, file)) {
        len += strlen(current);
        char *t = buffer + len - 1;
        if (*t == '\n') {
            /* Line was read. We remove '\n' and exit. */
            *t = '\0';
            return buffer;
        }
        if (len + 1 == size) {
            size = size * 2;
            char *tmp = (char *) realloc(buffer, size);
            if (!tmp) {
                free(buffer);
                return NULL;
            }
            buffer = tmp;
        }
        current = buffer + len;
    }
    if (len && !ferror(file))
        return buffer;
    free(buffer);
    return NULL;
}

/*
 * State to store as JSContext private.
 *
 * We declare such timestamp as volatile as they are updated in the operation
 * callback without taking any locks. Any possible race can only lead to more
 * frequent callback calls. This is safe as the callback does everything based
 * on timing.
 */
struct JSShellContextData {
    volatile JSIntervalTime startTime;
};

static JSShellContextData *
NewContextData()
{
    /* Prevent creation of new contexts after we have been canceled. */
    if (gCanceled)
        return NULL;

    JSShellContextData *data = (JSShellContextData *)
                               calloc(sizeof(JSShellContextData), 1);
    if (!data)
        return NULL;
    data->startTime = js_IntervalNow();
    return data;
}

static inline JSShellContextData *
GetContextData(JSContext *cx)
{
    JSShellContextData *data = (JSShellContextData *) JS_GetContextPrivate(cx);

    JS_ASSERT(data);
    return data;
}

static JSBool
ShellOperationCallback(JSContext *cx)
{
    if (!gCanceled)
        return JS_TRUE;

    JS_ClearPendingException(cx);
    return JS_FALSE;
}

static void
SetContextOptions(JSContext *cx)
{
    JS_SetNativeStackQuota(cx, gMaxStackSize);
    JS_SetOperationCallback(cx, ShellOperationCallback);
}

/*
 * Some UTF-8 files, notably those written using Notepad, have a Unicode
 * Byte-Order-Mark (BOM) as their first character. This is useless (byte-order
 * is meaningless for UTF-8) but causes a syntax error unless we skip it.
 */
static void
SkipUTF8BOM(FILE* file)
{
    if (!js_CStringsAreUTF8)
        return;

    int ch1 = fgetc(file);
    int ch2 = fgetc(file);
    int ch3 = fgetc(file);

    // Skip the BOM
    if (ch1 == 0xEF && ch2 == 0xBB && ch3 == 0xBF)
        return;

    // No BOM - revert
    if (ch3 != EOF)
        ungetc(ch3, file);
    if (ch2 != EOF)
        ungetc(ch2, file);
    if (ch1 != EOF)
        ungetc(ch1, file);
}

static void
Process(JSContext *cx, JSObject *obj, const char *filename, bool forceTTY)
{
    JSBool ok, hitEOF;
    JSObject *scriptObj;
    jsval result;
    JSString *str;
    char *buffer;
    size_t size;
    jschar *uc_buffer;
    size_t uc_len;
    int lineno;
    int startline;
    FILE *file;
    uint32 oldopts;

    if (forceTTY || !filename || strcmp(filename, "-") == 0) {
        file = stdin;
    } else {
        file = fopen(filename, "r");
        if (!file) {
            JS_ReportErrorNumber(cx, my_GetErrorMessage, NULL,
                                 JSSMSG_CANT_OPEN, filename, strerror(errno));
            gExitCode = EXITCODE_FILE_NOT_FOUND;
            return;
        }
    }

    SetContextOptions(cx);

    if (!forceTTY && !isatty(fileno(file)))
    {
        SkipUTF8BOM(file);

        /*
         * It's not interactive - just execute it.
         *
         * Support the UNIX #! shell hack; gobble the first line if it starts
         * with '#'.  TODO - this isn't quite compatible with sharp variables,
         * as a legal js program (using sharp variables) might start with '#'.
         * But that would require multi-character lookahead.
         */
        int ch = fgetc(file);
        if (ch == '#') {
            while((ch = fgetc(file)) != EOF) {
                if (ch == '\n' || ch == '\r')
                    break;
            }
        }
        ungetc(ch, file);

        int64 t1 = PRMJ_Now();
        oldopts = JS_GetOptions(cx);
        JS_SetOptions(cx, oldopts | JSOPTION_COMPILE_N_GO | JSOPTION_NO_SCRIPT_RVAL);
        scriptObj = JS_CompileFileHandle(cx, obj, filename, file);
        JS_SetOptions(cx, oldopts);
        if (scriptObj && !compileOnly) {
            (void) JS_ExecuteScript(cx, obj, scriptObj, NULL);
            int64 t2 = PRMJ_Now() - t1;
            if (printTiming)
                printf("runtime = %.3f ms\n", double(t2) / PRMJ_USEC_PER_MSEC);
        }

        goto cleanup;
    }

    /* It's an interactive filehandle; drop into read-eval-print loop. */
    lineno = 1;
    hitEOF = JS_FALSE;
    buffer = NULL;
    size = 0;           /* assign here to avoid warnings */
    do {
        /*
         * Accumulate lines until we get a 'compilable unit' - one that either
         * generates an error (before running out of source) or that compiles
         * cleanly.  This should be whenever we get a complete statement that
         * coincides with the end of a line.
         */
        startline = lineno;
        size_t len = 0; /* initialize to avoid warnings */
        do {
            ScheduleWatchdog(cx->runtime, -1);
            gCanceled = false;
            errno = 0;

            char *line;
            {
                JSAutoSuspendRequest suspended(cx);
                line = GetLine(file, startline == lineno ? "js> " : "");
            }
            if (!line) {
                if (errno) {
                    JS_ReportError(cx, strerror(errno));
                    free(buffer);
                    goto cleanup;
                }
                hitEOF = JS_TRUE;
                break;
            }
            if (!buffer) {
                buffer = line;
                len = strlen(buffer);
                size = len + 1;
            } else {
                /*
                 * len + 1 is required to store '\n' in the end of line.
                 */
                size_t newlen = strlen(line) + (len ? len + 1 : 0);
                if (newlen + 1 > size) {
                    size = newlen + 1 > size * 2 ? newlen + 1 : size * 2;
                    char *newBuf = (char *) realloc(buffer, size);
                    if (!newBuf) {
                        free(buffer);
                        free(line);
                        JS_ReportOutOfMemory(cx);
                        goto cleanup;
                    }
                    buffer = newBuf;
                }
                char *current = buffer + len;
                if (startline != lineno)
                    *current++ = '\n';
                strcpy(current, line);
                len = newlen;
                free(line);
            }
            lineno++;
            if (!ScheduleWatchdog(cx->runtime, gTimeoutInterval)) {
                hitEOF = JS_TRUE;
                break;
            }
        } while (!JS_BufferIsCompilableUnit(cx, JS_TRUE, obj, buffer, len));

        if (hitEOF && !buffer)
            break;

        if (!JS_DecodeUTF8(cx, buffer, len, NULL, &uc_len)) {
            JS_ReportError(cx, "Invalid UTF-8 in input");
            gExitCode = EXITCODE_RUNTIME_ERROR;
            return;
        }

        uc_buffer = (jschar*)malloc(uc_len * sizeof(jschar));
        JS_DecodeUTF8(cx, buffer, len, uc_buffer, &uc_len);

        /* Clear any pending exception from previous failed compiles. */
        JS_ClearPendingException(cx);

        /* Even though we're interactive, we have a compile-n-go opportunity. */
        oldopts = JS_GetOptions(cx);
        if (!compileOnly)
            JS_SetOptions(cx, oldopts | JSOPTION_COMPILE_N_GO);
        scriptObj = JS_CompileUCScript(cx, obj, uc_buffer, uc_len, "typein",
                                       startline);
        if (!compileOnly)
            JS_SetOptions(cx, oldopts);

        if (scriptObj && !compileOnly) {
            ok = JS_ExecuteScript(cx, obj, scriptObj, &result);
            if (ok && !JSVAL_IS_VOID(result)) {
                str = JS_ValueToSource(cx, result);
                ok = !!str;
                if (ok) {
                    JSAutoByteString bytes(cx, str);
                    ok = !!bytes;
                    if (ok)
                        fprintf(gOutFile, "%s\n", bytes.ptr());
                }
            }
        }
        *buffer = '\0';
        free(uc_buffer);
    } while (!hitEOF && !gQuitting);

    free(buffer);
    fprintf(gOutFile, "\n");
cleanup:
    if (file != stdin)
        fclose(file);
    return;
}

/*
 * JSContext option name to flag map. The option names are in alphabetical
 * order for better reporting.
 */
static const struct {
    const char  *name;
    uint32      flag;
} js_options[] = {
    {"atline",          JSOPTION_ATLINE},
    {"jitprofiling",    JSOPTION_PROFILING},
    {"tracejit",        JSOPTION_JIT},
    {"methodjit",       JSOPTION_METHODJIT},
    {"methodjit_always",JSOPTION_METHODJIT_ALWAYS},
    {"relimit",         JSOPTION_RELIMIT},
    {"strict",          JSOPTION_STRICT},
    {"typeinfer",       JSOPTION_TYPE_INFERENCE},
    {"werror",          JSOPTION_WERROR},
    {"xml",             JSOPTION_XML},
};

static uint32
MapContextOptionNameToFlag(JSContext* cx, const char* name)
{
    for (size_t i = 0; i != JS_ARRAY_LENGTH(js_options); ++i) {
        if (strcmp(name, js_options[i].name) == 0)
            return js_options[i].flag;
    }

    char* msg = JS_sprintf_append(NULL,
                                  "unknown option name '%s'."
                                  " The valid names are ", name);
    for (size_t i = 0; i != JS_ARRAY_LENGTH(js_options); ++i) {
        if (!msg)
            break;
        msg = JS_sprintf_append(msg, "%s%s", js_options[i].name,
                                (i + 2 < JS_ARRAY_LENGTH(js_options)
                                 ? ", "
                                 : i + 2 == JS_ARRAY_LENGTH(js_options)
                                 ? " and "
                                 : "."));
    }
    if (!msg) {
        JS_ReportOutOfMemory(cx);
    } else {
        JS_ReportError(cx, msg);
        free(msg);
    }
    return 0;
}

extern JSClass global_class;

#if defined(JS_TRACER) && defined(DEBUG)
namespace js {
    extern struct JSClass jitstats_class;
    void InitJITStatsClass(JSContext *cx, JSObject *glob);
}
#endif

#ifdef JS_GC_ZEAL
static void
ParseZealArg(JSContext *cx, const char *arg)
{
    int zeal, freq = 1, compartment = 0;
    const char *p = strchr(arg, ',');

    zeal = atoi(arg);
    if (p) {
        freq = atoi(p + 1);
        p = strchr(p + 1, ',');
        if (p)
            compartment = atoi(p + 1);
    }

    JS_SetGCZeal(cx, (uint8)zeal, freq, !!compartment);
}
#endif

static JSBool
Version(JSContext *cx, uintN argc, jsval *vp)
{
    jsval *argv = JS_ARGV(cx, vp);
    if (argc > 0 && JSVAL_IS_INT(argv[0]))
        *vp = INT_TO_JSVAL(JS_SetVersion(cx, (JSVersion) JSVAL_TO_INT(argv[0])));
    else
        *vp = INT_TO_JSVAL(JS_GetVersion(cx));
    return JS_TRUE;
}

static JSBool
RevertVersion(JSContext *cx, uintN argc, jsval *vp)
{
    js_RevertVersion(cx);
    JS_SET_RVAL(cx, vp, JSVAL_VOID);
    return JS_TRUE;
}

static JSBool
Options(JSContext *cx, uintN argc, jsval *vp)
{
    uint32 optset, flag;
    JSString *str;
    char *names;
    JSBool found;

    optset = 0;
    jsval *argv = JS_ARGV(cx, vp);
    for (uintN i = 0; i < argc; i++) {
        str = JS_ValueToString(cx, argv[i]);
        if (!str)
            return JS_FALSE;
        argv[i] = STRING_TO_JSVAL(str);
        JSAutoByteString opt(cx, str);
        if (!opt)
            return JS_FALSE;
        flag = MapContextOptionNameToFlag(cx, opt.ptr());
        if (!flag)
            return JS_FALSE;
        optset |= flag;
    }
    optset = JS_ToggleOptions(cx, optset);

    names = NULL;
    found = JS_FALSE;
    for (size_t i = 0; i != JS_ARRAY_LENGTH(js_options); i++) {
        if (js_options[i].flag & optset) {
            found = JS_TRUE;
            names = JS_sprintf_append(names, "%s%s",
                                      names ? "," : "", js_options[i].name);
            if (!names)
                break;
        }
    }
    if (!found)
        names = strdup("");
    if (!names) {
        JS_ReportOutOfMemory(cx);
        return JS_FALSE;
    }
    str = JS_NewStringCopyZ(cx, names);
    free(names);
    if (!str)
        return JS_FALSE;
    *vp = STRING_TO_JSVAL(str);
    return JS_TRUE;
}

static JSBool
Load(JSContext *cx, uintN argc, jsval *vp)
{
    JSObject *thisobj = JS_THIS_OBJECT(cx, vp);
    if (!thisobj)
        return JS_FALSE;

    jsval *argv = JS_ARGV(cx, vp);
    for (uintN i = 0; i < argc; i++) {
        JSString *str = JS_ValueToString(cx, argv[i]);
        if (!str)
            return false;
        argv[i] = STRING_TO_JSVAL(str);
        JSAutoByteString filename(cx, str);
        if (!filename)
            return JS_FALSE;
        errno = 0;
        uint32 oldopts = JS_GetOptions(cx);
        JS_SetOptions(cx, oldopts | JSOPTION_COMPILE_N_GO | JSOPTION_NO_SCRIPT_RVAL);
        JSObject *scriptObj = JS_CompileFile(cx, thisobj, filename.ptr());
        JS_SetOptions(cx, oldopts);
        if (!scriptObj)
            return false;

        if (!compileOnly && !JS_ExecuteScript(cx, thisobj, scriptObj, NULL))
            return false;
    }

    JS_SET_RVAL(cx, vp, JSVAL_VOID);
    return true;
}

static JSBool
Evaluate(JSContext *cx, uintN argc, jsval *vp)
{
    if (argc != 1 || !JSVAL_IS_STRING(JS_ARGV(cx, vp)[0])) {
        JS_ReportErrorNumber(cx, my_GetErrorMessage, NULL,
                             (argc != 1) ? JSSMSG_NOT_ENOUGH_ARGS : JSSMSG_INVALID_ARGS,
                             "evaluate");
        return false;
    }

    JSString *code = JSVAL_TO_STRING(JS_ARGV(cx, vp)[0]);

    size_t codeLength;
    const jschar *codeChars = JS_GetStringCharsAndLength(cx, code, &codeLength);
    if (!codeChars)
        return false;

    JSObject *thisobj = JS_THIS_OBJECT(cx, vp);
    if (!thisobj)
        return false;

    if ((JS_GET_CLASS(cx, thisobj)->flags & JSCLASS_IS_GLOBAL) != JSCLASS_IS_GLOBAL) {
        JS_ReportErrorNumber(cx, js_GetErrorMessage, NULL, JSMSG_UNEXPECTED_TYPE,
                             "this-value passed to evaluate()", "not a global object");
        return false;
    }

    JS_SET_RVAL(cx, vp, JSVAL_VOID);
    return JS_EvaluateUCScript(cx, thisobj, codeChars, codeLength, "@evaluate", 0, NULL);
}

static JSString *
FileAsString(JSContext *cx, const char *pathname)
{
    FILE *file;
    JSString *str = NULL;
    size_t len, cc;
    char *buf;

    file = fopen(pathname, "rb");
    if (!file) {
        JS_ReportError(cx, "can't open %s: %s", pathname, strerror(errno));
        return NULL;
    }

    if (fseek(file, 0, SEEK_END) != 0) {
        JS_ReportError(cx, "can't seek end of %s", pathname);
    } else {
        len = ftell(file);
        if (fseek(file, 0, SEEK_SET) != 0) {
            JS_ReportError(cx, "can't seek start of %s", pathname);
        } else {
            buf = (char*) JS_malloc(cx, len + 1);
            if (buf) {
                cc = fread(buf, 1, len, file);
                if (cc != len) {
                    JS_ReportError(cx, "can't read %s: %s", pathname,
                                   (ptrdiff_t(cc) < 0) ? strerror(errno) : "short read");
                } else {
                    jschar *ucbuf;
                    size_t uclen;

                    len = (size_t)cc;

                    if (!JS_DecodeUTF8(cx, buf, len, NULL, &uclen)) {
                        JS_ReportError(cx, "Invalid UTF-8 in file '%s'", pathname);
                        gExitCode = EXITCODE_RUNTIME_ERROR;
                        return NULL;
                    }

                    ucbuf = (jschar*)malloc(uclen * sizeof(jschar));
                    JS_DecodeUTF8(cx, buf, len, ucbuf, &uclen);
                    str = JS_NewUCStringCopyN(cx, ucbuf, uclen);
                    free(ucbuf);
                }
                JS_free(cx, buf);
            }
        }
    }
    fclose(file);

    return str;
}

static JSObject *
FileAsTypedArray(JSContext *cx, const char *pathname)
{
    FILE *file = fopen(pathname, "rb");
    if (!file) {
        JS_ReportError(cx, "can't open %s: %s", pathname, strerror(errno));
        return NULL;
    }

    JSObject *obj = NULL;
    if (fseek(file, 0, SEEK_END) != 0) {
        JS_ReportError(cx, "can't seek end of %s", pathname);
    } else {
        size_t len = ftell(file);
        if (fseek(file, 0, SEEK_SET) != 0) {
            JS_ReportError(cx, "can't seek start of %s", pathname);
        } else {
            obj = js_CreateTypedArray(cx, TypedArray::TYPE_UINT8, len);
            if (!obj)
                return NULL;
            char *buf = (char *) TypedArray::getDataOffset(TypedArray::getTypedArray(obj));
            size_t cc = fread(buf, 1, len, file);
            if (cc != len) {
                JS_ReportError(cx, "can't read %s: %s", pathname,
                               (ptrdiff_t(cc) < 0) ? strerror(errno) : "short read");
                obj = NULL;
            }
        }
    }
    fclose(file);
    return obj;
}

/*
 * Function to run scripts and return compilation + execution time. Semantics
 * are closely modelled after the equivalent function in WebKit, as this is used
 * to produce benchmark timings by SunSpider.
 */
static JSBool
Run(JSContext *cx, uintN argc, jsval *vp)
{
    if (argc != 1) {
        JS_ReportErrorNumber(cx, my_GetErrorMessage, NULL, JSSMSG_INVALID_ARGS, "run");
        return false;
    }

    JSObject *thisobj = JS_THIS_OBJECT(cx, vp);
    if (!thisobj)
        return false;

    jsval *argv = JS_ARGV(cx, vp);
    JSString *str = JS_ValueToString(cx, argv[0]);
    if (!str)
        return false;
    argv[0] = STRING_TO_JSVAL(str);
    JSAutoByteString filename(cx, str);
    if (!filename)
        return false;

    const jschar *ucbuf = NULL;
    size_t buflen;
    str = FileAsString(cx, filename.ptr());
    if (str)
        ucbuf = JS_GetStringCharsAndLength(cx, str, &buflen);
    if (!ucbuf)
        return false;

    JS::Anchor<JSString *> a_str(str);
    uint32 oldopts = JS_GetOptions(cx);
    JS_SetOptions(cx, oldopts | JSOPTION_COMPILE_N_GO | JSOPTION_NO_SCRIPT_RVAL);

    int64 startClock = PRMJ_Now();
    JSObject *scriptObj = JS_CompileUCScript(cx, thisobj, ucbuf, buflen, filename.ptr(), 1);
    JS_SetOptions(cx, oldopts);
    if (!scriptObj || !JS_ExecuteScript(cx, thisobj, scriptObj, NULL))
        return false;

    int64 endClock = PRMJ_Now();
    JS_SET_RVAL(cx, vp, DOUBLE_TO_JSVAL((endClock - startClock) / double(PRMJ_USEC_PER_MSEC)));
    return true;
}

/*
 * function readline()
 * Provides a hook for scripts to read a line from stdin.
 */
static JSBool
ReadLine(JSContext *cx, uintN argc, jsval *vp)
{
#define BUFSIZE 256
    FILE *from;
    char *buf, *tmp;
    size_t bufsize, buflength, gotlength;
    JSBool sawNewline;
    JSString *str;

    from = stdin;
    buflength = 0;
    bufsize = BUFSIZE;
    buf = (char *) JS_malloc(cx, bufsize);
    if (!buf)
        return JS_FALSE;

    sawNewline = JS_FALSE;
    while ((gotlength =
            js_fgets(buf + buflength, bufsize - buflength, from)) > 0) {
        buflength += gotlength;

        /* Are we done? */
        if (buf[buflength - 1] == '\n') {
            buf[buflength - 1] = '\0';
            sawNewline = JS_TRUE;
            break;
        } else if (buflength < bufsize - 1) {
            break;
        }

        /* Else, grow our buffer for another pass. */
        bufsize *= 2;
        if (bufsize > buflength) {
            tmp = (char *) JS_realloc(cx, buf, bufsize);
        } else {
            JS_ReportOutOfMemory(cx);
            tmp = NULL;
        }

        if (!tmp) {
            JS_free(cx, buf);
            return JS_FALSE;
        }

        buf = tmp;
    }

    /* Treat the empty string specially. */
    if (buflength == 0) {
        *vp = feof(from) ? JSVAL_NULL : JS_GetEmptyStringValue(cx);
        JS_free(cx, buf);
        return JS_TRUE;
    }

    /* Shrink the buffer to the real size. */
    tmp = (char *) JS_realloc(cx, buf, buflength);
    if (!tmp) {
        JS_free(cx, buf);
        return JS_FALSE;
    }

    buf = tmp;

    /*
     * Turn buf into a JSString. Note that buflength includes the trailing null
     * character.
     */
    str = JS_NewStringCopyN(cx, buf, sawNewline ? buflength - 1 : buflength);
    JS_free(cx, buf);
    if (!str)
        return JS_FALSE;

    *vp = STRING_TO_JSVAL(str);
    return JS_TRUE;
}

static JSBool
PutStr(JSContext *cx, uintN argc, jsval *vp)
{
    jsval *argv;
    JSString *str;
    char *bytes;

    if (argc != 0) {
        argv = JS_ARGV(cx, vp);
        str = JS_ValueToString(cx, argv[0]);
        if (!str)
            return JS_FALSE;
        bytes = JS_EncodeString(cx, str);
        if (!bytes)
            return JS_FALSE;
        fputs(bytes, gOutFile);
        JS_free(cx, bytes);
        fflush(gOutFile);
    }

    JS_SET_RVAL(cx, vp, JSVAL_VOID);
    return JS_TRUE;
}

static JSBool
Now(JSContext *cx, uintN argc, jsval *vp)
{
    jsdouble now = PRMJ_Now() / double(PRMJ_USEC_PER_MSEC);
    JS_SET_RVAL(cx, vp, DOUBLE_TO_JSVAL(now));
    return true;
}

static JSBool
Print(JSContext *cx, uintN argc, jsval *vp)
{
    jsval *argv;
    uintN i;
    JSString *str;
    char *bytes;

    argv = JS_ARGV(cx, vp);
    for (i = 0; i < argc; i++) {
        str = JS_ValueToString(cx, argv[i]);
        if (!str)
            return JS_FALSE;
        bytes = JS_EncodeString(cx, str);
        if (!bytes)
            return JS_FALSE;
        fprintf(gOutFile, "%s%s", i ? " " : "", bytes);
        JS_free(cx, bytes);
    }

    fputc('\n', gOutFile);
    fflush(gOutFile);

    JS_SET_RVAL(cx, vp, JSVAL_VOID);
    return JS_TRUE;
}

static JSBool
Help(JSContext *cx, uintN argc, jsval *vp);

static JSBool
Quit(JSContext *cx, uintN argc, jsval *vp)
{
    JS_ConvertArguments(cx, argc, JS_ARGV(cx, vp), "/ i", &gExitCode);

    gQuitting = JS_TRUE;
#ifdef JS_THREADSAFE
    if (gWorkerThreadPool)
        js::workers::terminateAll(JS_GetRuntime(cx), gWorkerThreadPool);
#endif
    return JS_FALSE;
}

static const char *
ToSource(JSContext *cx, jsval *vp, JSAutoByteString *bytes)
{
    JSString *str = JS_ValueToSource(cx, *vp);
    if (str) {
        *vp = STRING_TO_JSVAL(str);
        if (bytes->encode(cx, str))
            return bytes->ptr();
    }
    JS_ClearPendingException(cx);
    return "<<error converting value to string>>";
}

static JSBool
AssertEq(JSContext *cx, uintN argc, jsval *vp)
{
    if (!(argc == 2 || (argc == 3 && JSVAL_IS_STRING(JS_ARGV(cx, vp)[2])))) {
        JS_ReportErrorNumber(cx, my_GetErrorMessage, NULL,
                             (argc < 2)
                             ? JSSMSG_NOT_ENOUGH_ARGS
                             : (argc == 3)
                             ? JSSMSG_INVALID_ARGS
                             : JSSMSG_TOO_MANY_ARGS,
                             "assertEq");
        return JS_FALSE;
    }

    jsval *argv = JS_ARGV(cx, vp);
    JSBool same;
    if (!JS_SameValue(cx, argv[0], argv[1], &same))
        return JS_FALSE;
    if (!same) {
        JSAutoByteString bytes0, bytes1;
        const char *actual = ToSource(cx, &argv[0], &bytes0);
        const char *expected = ToSource(cx, &argv[1], &bytes1);
        if (argc == 2) {
            JS_ReportErrorNumber(cx, my_GetErrorMessage, NULL, JSSMSG_ASSERT_EQ_FAILED,
                                 actual, expected);
        } else {
            JSAutoByteString bytes2(cx, JSVAL_TO_STRING(argv[2]));
            if (!bytes2)
                return JS_FALSE;
            JS_ReportErrorNumber(cx, my_GetErrorMessage, NULL, JSSMSG_ASSERT_EQ_FAILED_MSG,
                                 actual, expected, bytes2.ptr());
        }
        return JS_FALSE;
    }
    JS_SET_RVAL(cx, vp, JSVAL_VOID);
    return JS_TRUE;
}

static JSBool
AssertJit(JSContext *cx, uintN argc, jsval *vp)
{
#ifdef JS_METHODJIT
    if (JS_GetOptions(cx) & JSOPTION_METHODJIT) {
        /*
         * :XXX: Ignore calls to this native when inference is enabled,
         * with METHODJIT_ALWAYS recompilation can happen and discard the
         * script's jitcode.
         */
        if (!cx->typeInferenceEnabled() &&
            !cx->fp()->script()->getJIT(cx->fp()->isConstructing())) {
            JS_ReportErrorNumber(cx, my_GetErrorMessage, NULL, JSSMSG_ASSERT_JIT_FAILED);
            return JS_FALSE;
        }
    }
#endif

    JS_SET_RVAL(cx, vp, JSVAL_VOID);
    return JS_TRUE;
}

static JSBool
GC(JSContext *cx, uintN argc, jsval *vp)
{
    JSCompartment *comp = NULL;
    if (argc == 1) {
        Value arg = Valueify(vp[2]);
        if (arg.isObject())
            comp = arg.toObject().unwrap()->compartment();
    }

    size_t preBytes = cx->runtime->gcBytes;
    JS_CompartmentGC(cx, comp);

    char buf[256];
    JS_snprintf(buf, sizeof(buf), "before %lu, after %lu, break %08lx\n",
                (unsigned long)preBytes, (unsigned long)cx->runtime->gcBytes,
#ifdef HAVE_SBRK
                (unsigned long)sbrk(0)
#else
                0
#endif
                );
    *vp = STRING_TO_JSVAL(JS_NewStringCopyZ(cx, buf));
    return true;
}

static JSBool
GCParameter(JSContext *cx, uintN argc, jsval *vp)
{
    static const struct {
        const char      *name;
        JSGCParamKey    param;
    } paramMap[] = {
        {"maxBytes",            JSGC_MAX_BYTES },
        {"maxMallocBytes",      JSGC_MAX_MALLOC_BYTES},
        {"gcStackpoolLifespan", JSGC_STACKPOOL_LIFESPAN},
        {"gcBytes",             JSGC_BYTES},
        {"gcNumber",            JSGC_NUMBER},
    };

    JSString *str;
    if (argc == 0) {
        str = JS_ValueToString(cx, JSVAL_VOID);
        JS_ASSERT(str);
    } else {
        str = JS_ValueToString(cx, vp[2]);
        if (!str)
            return JS_FALSE;
        vp[2] = STRING_TO_JSVAL(str);
    }

    JSFlatString *flatStr = JS_FlattenString(cx, str);
    if (!flatStr)
        return JS_FALSE;

    size_t paramIndex = 0;
    for (;; paramIndex++) {
        if (paramIndex == JS_ARRAY_LENGTH(paramMap)) {
            JS_ReportError(cx,
                           "the first argument argument must be maxBytes, "
                           "maxMallocBytes, gcStackpoolLifespan, gcBytes or "
                           "gcNumber");
            return JS_FALSE;
        }
        if (JS_FlatStringEqualsAscii(flatStr, paramMap[paramIndex].name))
            break;
    }
    JSGCParamKey param = paramMap[paramIndex].param;

    if (argc == 1) {
        uint32 value = JS_GetGCParameter(cx->runtime, param);
        return JS_NewNumberValue(cx, value, &vp[0]);
    }

    if (param == JSGC_NUMBER ||
        param == JSGC_BYTES) {
        JS_ReportError(cx, "Attempt to change read-only parameter %s",
                       paramMap[paramIndex].name);
        return JS_FALSE;
    }

    uint32 value;
    if (!JS_ValueToECMAUint32(cx, vp[3], &value)) {
        JS_ReportError(cx,
                       "the second argument must be convertable to uint32 "
                       "with non-zero value");
        return JS_FALSE;
    }
    JS_SetGCParameter(cx->runtime, param, value);
    *vp = JSVAL_VOID;
    return JS_TRUE;
}

static JSBool
InternalConst(JSContext *cx, uintN argc, jsval *vp)
{
    if (argc != 1) {
        JS_ReportError(cx, "the function takes exactly one argument");
        return false;
    }

    JSString *str = JS_ValueToString(cx, vp[2]);
    if (!str)
        return false;
    JSFlatString *flat = JS_FlattenString(cx, str);
    if (!flat)
        return false;

    if (JS_FlatStringEqualsAscii(flat, "OBJECT_MARK_STACK_LENGTH")) {
        vp[0] = UINT_TO_JSVAL(js::OBJECT_MARK_STACK_SIZE / sizeof(JSObject *));
    } else {
        JS_ReportError(cx, "unknown const name");
        return false;
    }
    return true;
}

#ifdef JS_GC_ZEAL
static JSBool
GCZeal(JSContext *cx, uintN argc, jsval *vp)
{
    uint32 zeal, frequency = JS_DEFAULT_ZEAL_FREQ;
    JSBool compartment = JS_FALSE;

    if (argc > 3) {
        JS_ReportErrorNumber(cx, my_GetErrorMessage, NULL, JSSMSG_TOO_MANY_ARGS, "gczeal");
        return JS_FALSE;
    }
    if (!JS_ValueToECMAUint32(cx, argc < 1 ? JSVAL_VOID : vp[2], &zeal))
        return JS_FALSE;
    if (argc >= 2)
        if (!JS_ValueToECMAUint32(cx, vp[3], &frequency))
            return JS_FALSE;
    if (argc >= 3)
        compartment = js_ValueToBoolean(Valueify(vp[3]));

    JS_SetGCZeal(cx, (uint8)zeal, frequency, compartment);
    *vp = JSVAL_VOID;
    return JS_TRUE;
}

static JSBool
ScheduleGC(JSContext *cx, uintN argc, jsval *vp)
{
    uint32 count;
    bool compartment = false;

    if (argc != 1 && argc != 2) {
        JS_ReportErrorNumber(cx, my_GetErrorMessage, NULL,
                             (argc < 1)
                             ? JSSMSG_NOT_ENOUGH_ARGS
                             : JSSMSG_TOO_MANY_ARGS,
                             "schedulegc");
        return JS_FALSE;
    }
    if (!JS_ValueToECMAUint32(cx, vp[2], &count))
        return JS_FALSE;
    if (argc == 2)
        compartment = js_ValueToBoolean(Valueify(vp[3]));

    JS_ScheduleGC(cx, count, compartment);
    *vp = JSVAL_VOID;
    return JS_TRUE;
}
#endif /* JS_GC_ZEAL */

typedef struct JSCountHeapNode JSCountHeapNode;

struct JSCountHeapNode {
    void                *thing;
    int32               kind;
    JSCountHeapNode     *next;
};

typedef struct JSCountHeapTracer {
    JSTracer            base;
    JSDHashTable        visited;
    JSBool              ok;
    JSCountHeapNode     *traceList;
    JSCountHeapNode     *recycleList;
} JSCountHeapTracer;

static void
CountHeapNotify(JSTracer *trc, void *thing, uint32 kind)
{
    JSCountHeapTracer *countTracer;
    JSDHashEntryStub *entry;
    JSCountHeapNode *node;

    JS_ASSERT(trc->callback == CountHeapNotify);
    countTracer = (JSCountHeapTracer *)trc;
    if (!countTracer->ok)
        return;

    entry = (JSDHashEntryStub *)
            JS_DHashTableOperate(&countTracer->visited, thing, JS_DHASH_ADD);
    if (!entry) {
        JS_ReportOutOfMemory(trc->context);
        countTracer->ok = JS_FALSE;
        return;
    }
    if (entry->key)
        return;
    entry->key = thing;

    node = countTracer->recycleList;
    if (node) {
        countTracer->recycleList = node->next;
    } else {
        node = (JSCountHeapNode *) JS_malloc(trc->context, sizeof *node);
        if (!node) {
            countTracer->ok = JS_FALSE;
            return;
        }
    }
    node->thing = thing;
    node->kind = kind;
    node->next = countTracer->traceList;
    countTracer->traceList = node;
}

static JSBool
CountHeap(JSContext *cx, uintN argc, jsval *vp)
{
    void* startThing;
    int32 startTraceKind;
    jsval v;
    int32 traceKind, i;
    JSString *str;
    JSCountHeapTracer countTracer;
    JSCountHeapNode *node;
    size_t counter;

    static const struct {
        const char       *name;
        int32             kind;
    } traceKindNames[] = {
        { "all",        -1                  },
        { "object",     JSTRACE_OBJECT      },
        { "string",     JSTRACE_STRING      },
#if JS_HAS_XML_SUPPORT
        { "xml",        JSTRACE_XML         },
#endif
    };

    startThing = NULL;
    startTraceKind = 0;
    if (argc > 0) {
        v = JS_ARGV(cx, vp)[0];
        if (JSVAL_IS_TRACEABLE(v)) {
            startThing = JSVAL_TO_TRACEABLE(v);
            startTraceKind = JSVAL_TRACE_KIND(v);
        } else if (!JSVAL_IS_NULL(v)) {
            JS_ReportError(cx,
                           "the first argument is not null or a heap-allocated "
                           "thing");
            return JS_FALSE;
        }
    }

    traceKind = -1;
    if (argc > 1) {
        str = JS_ValueToString(cx, JS_ARGV(cx, vp)[1]);
        if (!str)
            return JS_FALSE;
        JSFlatString *flatStr = JS_FlattenString(cx, str);
        if (!flatStr)
            return JS_FALSE;
        for (i = 0; ;) {
            if (JS_FlatStringEqualsAscii(flatStr, traceKindNames[i].name)) {
                traceKind = traceKindNames[i].kind;
                break;
            }
            if (++i == JS_ARRAY_LENGTH(traceKindNames)) {
                JSAutoByteString bytes(cx, str);
                if (!!bytes)
                    JS_ReportError(cx, "trace kind name '%s' is unknown", bytes.ptr());
                return JS_FALSE;
            }
        }
    }

    JS_TRACER_INIT(&countTracer.base, cx, CountHeapNotify);
    if (!JS_DHashTableInit(&countTracer.visited, JS_DHashGetStubOps(),
                           NULL, sizeof(JSDHashEntryStub),
                           JS_DHASH_DEFAULT_CAPACITY(100))) {
        JS_ReportOutOfMemory(cx);
        return JS_FALSE;
    }
    countTracer.ok = JS_TRUE;
    countTracer.traceList = NULL;
    countTracer.recycleList = NULL;

    if (!startThing) {
        JS_TraceRuntime(&countTracer.base);
    } else {
        JS_SET_TRACING_NAME(&countTracer.base, "root");
        JS_CallTracer(&countTracer.base, startThing, startTraceKind);
    }

    counter = 0;
    while ((node = countTracer.traceList) != NULL) {
        if (traceKind == -1 || node->kind == traceKind)
            counter++;
        countTracer.traceList = node->next;
        node->next = countTracer.recycleList;
        countTracer.recycleList = node;
        JS_TraceChildren(&countTracer.base, node->thing, node->kind);
    }
    while ((node = countTracer.recycleList) != NULL) {
        countTracer.recycleList = node->next;
        JS_free(cx, node);
    }
    JS_DHashTableFinish(&countTracer.visited);

    return countTracer.ok && JS_NewNumberValue(cx, (jsdouble) counter, vp);
}

static jsrefcount finalizeCount = 0;

static void
finalize_counter_finalize(JSContext *cx, JSObject *obj)
{
    JS_ATOMIC_INCREMENT(&finalizeCount);
}

static JSClass FinalizeCounterClass = {
    "FinalizeCounter", JSCLASS_IS_ANONYMOUS,
    JS_PropertyStub,       /* addProperty */
    JS_PropertyStub,       /* delProperty */
    JS_PropertyStub,       /* getProperty */
    JS_StrictPropertyStub, /* setProperty */
    JS_EnumerateStub,
    JS_ResolveStub,
    JS_ConvertStub,
    finalize_counter_finalize
};

static JSBool
MakeFinalizeObserver(JSContext *cx, uintN argc, jsval *vp)
{
    JSObject *obj = JS_NewObjectWithGivenProto(cx, &FinalizeCounterClass, NULL,
                                               JS_GetGlobalObject(cx));
    if (!obj)
        return false;
    *vp = OBJECT_TO_JSVAL(obj);
    return true;
}

static JSBool
FinalizeCount(JSContext *cx, uintN argc, jsval *vp)
{
    *vp = INT_TO_JSVAL(finalizeCount);
    return true;
}

static JSScript *
ValueToScript(JSContext *cx, jsval v)
{
    JSScript *script = NULL;
    JSFunction *fun;

    if (!JSVAL_IS_PRIMITIVE(v)) {
        JSObject *obj = JSVAL_TO_OBJECT(v);
        JSClass *clasp = JS_GET_CLASS(cx, obj);

        if (clasp == Jsvalify(&js_ScriptClass)) {
            script = (JSScript *) JS_GetPrivate(cx, obj);
        } else if (clasp == Jsvalify(&js_GeneratorClass)) {
            JSGenerator *gen = (JSGenerator *) JS_GetPrivate(cx, obj);
            fun = gen->floatingFrame()->fun();
            script = FUN_SCRIPT(fun);
        }
    }

    if (!script) {
        fun = JS_ValueToFunction(cx, v);
        if (!fun)
            return NULL;
        script = FUN_SCRIPT(fun);
        if (!script) {
            JS_ReportErrorNumber(cx, my_GetErrorMessage, NULL,
                                 JSSMSG_SCRIPTS_ONLY);
        }
    }

    return script;
}

static JSBool
SetDebug(JSContext *cx, uintN argc, jsval *vp)
{
    jsval *argv = JS_ARGV(cx, vp);
    if (argc == 0 || !JSVAL_IS_BOOLEAN(argv[0])) {
        JS_ReportErrorNumber(cx, my_GetErrorMessage, NULL,
                             JSSMSG_NOT_ENOUGH_ARGS, "setDebug");
        return JS_FALSE;
    }

    /*
     * Debug mode can only be set when there is no JS code executing on the
     * stack. Unfortunately, that currently means that this call will fail
     * unless debug mode is already set to what you're trying to set it to.
     * In the future, this restriction may be lifted.
     */

    JSBool rv = JS_SetDebugMode(cx, JSVAL_TO_BOOLEAN(argv[0]));
    JS_SET_RVAL(cx, vp, rv ? JSVAL_TRUE : JSVAL_FALSE);
    return JS_TRUE;
}

static JSBool
GetTrapArgs(JSContext *cx, uintN argc, jsval *argv, JSScript **scriptp,
            int32 *ip)
{
    jsval v;
    uintN intarg;
    JSScript *script;

    *scriptp = JS_GetFrameScript(cx, JS_GetScriptedCaller(cx, NULL));
    *ip = 0;
    if (argc != 0) {
        v = argv[0];
        intarg = 0;
        if (!JSVAL_IS_PRIMITIVE(v) &&
            (JS_GET_CLASS(cx, JSVAL_TO_OBJECT(v)) == Jsvalify(&js_FunctionClass) ||
             JS_GET_CLASS(cx, JSVAL_TO_OBJECT(v)) == Jsvalify(&js_ScriptClass))) {
            script = ValueToScript(cx, v);
            if (!script)
                return JS_FALSE;
            *scriptp = script;
            intarg++;
        }
        if (argc > intarg) {
            if (!JS_ValueToInt32(cx, argv[intarg], ip))
                return JS_FALSE;
        }
    }
    return JS_TRUE;
}

static JSTrapStatus
TrapHandler(JSContext *cx, JSScript *, jsbytecode *pc, jsval *rval,
            jsval closure)
{
    JSString *str = JSVAL_TO_STRING(closure);
    JSStackFrame *caller = JS_GetScriptedCaller(cx, NULL);
    JSScript *script = JS_GetFrameScript(cx, caller);

    size_t length;
    const jschar *chars = JS_GetStringCharsAndLength(cx, str, &length);
    if (!chars)
        return JSTRAP_ERROR;

    if (!JS_EvaluateUCInStackFrame(cx, caller, chars, length,
                                   script->filename,
                                   script->lineno,
                                   rval)) {
        return JSTRAP_ERROR;
    }
    if (!JSVAL_IS_VOID(*rval))
        return JSTRAP_RETURN;
    return JSTRAP_CONTINUE;
}

static JSBool
Trap(JSContext *cx, uintN argc, jsval *vp)
{
    JSString *str;
    JSScript *script;
    int32 i;

    jsval *argv = JS_ARGV(cx, vp);
    if (argc == 0) {
        JS_ReportErrorNumber(cx, my_GetErrorMessage, NULL, JSSMSG_TRAP_USAGE);
        return JS_FALSE;
    }
    argc--;
    str = JS_ValueToString(cx, argv[argc]);
    if (!str)
        return JS_FALSE;
    argv[argc] = STRING_TO_JSVAL(str);
    if (!GetTrapArgs(cx, argc, argv, &script, &i))
        return JS_FALSE;
    if (uint32(i) >= script->length) {
        JS_ReportErrorNumber(cx, my_GetErrorMessage, NULL, JSSMSG_TRAP_USAGE);
        return JS_FALSE;
    }
    JS_SET_RVAL(cx, vp, JSVAL_VOID);
    return JS_SetTrap(cx, script, script->code + i, TrapHandler, STRING_TO_JSVAL(str));
}

static JSBool
Untrap(JSContext *cx, uintN argc, jsval *vp)
{
    JSScript *script;
    int32 i;

    if (!GetTrapArgs(cx, argc, JS_ARGV(cx, vp), &script, &i))
        return JS_FALSE;
    JS_ClearTrap(cx, script, script->code + i, NULL, NULL);
    JS_SET_RVAL(cx, vp, JSVAL_VOID);
    return JS_TRUE;
}

static JSTrapStatus
DebuggerAndThrowHandler(JSContext *cx, JSScript *script, jsbytecode *pc, jsval *rval,
                        void *closure)
{
    return TrapHandler(cx, script, pc, rval, STRING_TO_JSVAL((JSString *)closure));
}

static JSBool
SetDebuggerHandler(JSContext *cx, uintN argc, jsval *vp)
{
    JSString *str;
    if (argc == 0) {
        JS_ReportErrorNumber(cx, my_GetErrorMessage, NULL,
                             JSSMSG_NOT_ENOUGH_ARGS, "setDebuggerHandler");
        return JS_FALSE;
    }

    str = JS_ValueToString(cx, JS_ARGV(cx, vp)[0]);
    if (!str)
        return JS_FALSE;

    JS_SetDebuggerHandler(cx->runtime, DebuggerAndThrowHandler, str);
    JS_SET_RVAL(cx, vp, JSVAL_VOID);
    return JS_TRUE;
}

static JSBool
SetThrowHook(JSContext *cx, uintN argc, jsval *vp)
{
    JSString *str;
    if (argc == 0) {
        JS_ReportErrorNumber(cx, my_GetErrorMessage, NULL,
                             JSSMSG_NOT_ENOUGH_ARGS, "setThrowHook");
        return JS_FALSE;
    }

    str = JS_ValueToString(cx, JS_ARGV(cx, vp)[0]);
    if (!str)
        return JS_FALSE;

    JS_SetThrowHook(cx->runtime, DebuggerAndThrowHandler, str);
    JS_SET_RVAL(cx, vp, JSVAL_VOID);
    return JS_TRUE;
}

static JSBool
LineToPC(JSContext *cx, uintN argc, jsval *vp)
{
    JSScript *script;
    int32 i;
    uintN lineno;
    jsbytecode *pc;

    if (argc == 0) {
        JS_ReportErrorNumber(cx, my_GetErrorMessage, NULL, JSSMSG_LINE2PC_USAGE);
        return JS_FALSE;
    }
    script = JS_GetFrameScript(cx, JS_GetScriptedCaller(cx, NULL));
    if (!GetTrapArgs(cx, argc, JS_ARGV(cx, vp), &script, &i))
        return JS_FALSE;
    lineno = (i == 0) ? script->lineno : (uintN)i;
    pc = JS_LineNumberToPC(cx, script, lineno);
    if (!pc)
        return JS_FALSE;
    *vp = INT_TO_JSVAL(pc - script->code);
    return JS_TRUE;
}

static JSBool
PCToLine(JSContext *cx, uintN argc, jsval *vp)
{
    JSScript *script;
    int32 i;
    uintN lineno;

    if (!GetTrapArgs(cx, argc, JS_ARGV(cx, vp), &script, &i))
        return JS_FALSE;
    lineno = JS_PCToLineNumber(cx, script, script->code + i);
    if (!lineno)
        return JS_FALSE;
    *vp = INT_TO_JSVAL(lineno);
    return JS_TRUE;
}

#ifdef DEBUG

static void
UpdateSwitchTableBounds(JSContext *cx, JSScript *script, uintN offset,
                        uintN *start, uintN *end)
{
    jsbytecode *pc;
    JSOp op;
    ptrdiff_t jmplen;
    jsint low, high, n;

    pc = script->code + offset;
    op = js_GetOpcode(cx, script, pc);
    switch (op) {
      case JSOP_TABLESWITCHX:
        jmplen = JUMPX_OFFSET_LEN;
        goto jump_table;
      case JSOP_TABLESWITCH:
        jmplen = JUMP_OFFSET_LEN;
      jump_table:
        pc += jmplen;
        low = GET_JUMP_OFFSET(pc);
        pc += JUMP_OFFSET_LEN;
        high = GET_JUMP_OFFSET(pc);
        pc += JUMP_OFFSET_LEN;
        n = high - low + 1;
        break;

      case JSOP_LOOKUPSWITCHX:
        jmplen = JUMPX_OFFSET_LEN;
        goto lookup_table;
      case JSOP_LOOKUPSWITCH:
        jmplen = JUMP_OFFSET_LEN;
      lookup_table:
        pc += jmplen;
        n = GET_INDEX(pc);
        pc += INDEX_LEN;
        jmplen += JUMP_OFFSET_LEN;
        break;

      default:
        /* [condswitch] switch does not have any jump or lookup tables. */
        JS_ASSERT(op == JSOP_CONDSWITCH);
        return;
    }

    *start = (uintN)(pc - script->code);
    *end = *start + (uintN)(n * jmplen);
}

static void
SrcNotes(JSContext *cx, JSScript *script, Sprinter *sp)
{
    uintN offset, lineno, delta, caseOff, switchTableStart, switchTableEnd;
    jssrcnote *notes, *sn;
    JSSrcNoteType type;
    const char *name;
    uint32 index;
    JSAtom *atom;
    JSString *str;

    Sprint(sp, "\nSource notes:\n");
    Sprint(sp, "%4s  %4s %5s %6s %-8s %s\n",
           "ofs", "line", "pc", "delta", "desc", "args");
    Sprint(sp, "---- ---- ----- ------ -------- ------\n");
    offset = 0;
    lineno = script->lineno;
    notes = script->notes();
    switchTableEnd = switchTableStart = 0;
    for (sn = notes; !SN_IS_TERMINATOR(sn); sn = SN_NEXT(sn)) {
        delta = SN_DELTA(sn);
        offset += delta;
        type = (JSSrcNoteType) SN_TYPE(sn);
        name = js_SrcNoteSpec[type].name;
        if (type == SRC_LABEL) {
            /* Check if the source note is for a switch case. */
            if (switchTableStart <= offset && offset < switchTableEnd) {
                name = "case";
            } else {
                JS_ASSERT(js_GetOpcode(cx, script, script->code + offset) == JSOP_NOP);
            }
        }
        Sprint(sp, "%3u: %4u %5u [%4u] %-8s", uintN(sn - notes), lineno, offset, delta, name);
        switch (type) {
          case SRC_SETLINE:
            lineno = js_GetSrcNoteOffset(sn, 0);
            Sprint(sp, " lineno %u", lineno);
            break;
          case SRC_NEWLINE:
            ++lineno;
            break;
          case SRC_FOR:
            Sprint(sp, " cond %u update %u tail %u",
                   uintN(js_GetSrcNoteOffset(sn, 0)),
                   uintN(js_GetSrcNoteOffset(sn, 1)),
                   uintN(js_GetSrcNoteOffset(sn, 2)));
            break;
          case SRC_IF_ELSE:
            Sprint(sp, " else %u elseif %u",
                   uintN(js_GetSrcNoteOffset(sn, 0)),
                   uintN(js_GetSrcNoteOffset(sn, 1)));
            break;
          case SRC_COND:
          case SRC_WHILE:
          case SRC_PCBASE:
          case SRC_PCDELTA:
          case SRC_DECL:
          case SRC_BRACE:
            Sprint(sp, " offset %u", uintN(js_GetSrcNoteOffset(sn, 0)));
            break;
          case SRC_LABEL:
          case SRC_LABELBRACE:
          case SRC_BREAK2LABEL:
          case SRC_CONT2LABEL:
            index = js_GetSrcNoteOffset(sn, 0);
            atom = script->getAtom(index);
            Sprint(sp, " atom %u (", index);
            {
                size_t len = PutEscapedString(NULL, 0, atom, '\0');
                if (char *buf = SprintReserveAmount(sp, len)) {
                    PutEscapedString(buf, len, atom, 0);
                    buf[len] = '\0';
                }
            }
            Sprint(sp, ")");
            break;
          case SRC_FUNCDEF: {
            index = js_GetSrcNoteOffset(sn, 0);
            JSObject *obj = script->getObject(index);
            JSFunction *fun = (JSFunction *) JS_GetPrivate(cx, obj);
            str = JS_DecompileFunction(cx, fun, JS_DONT_PRETTY_PRINT);
            JSAutoByteString bytes;
            if (!str || !bytes.encode(cx, str))
                ReportException(cx);
            Sprint(sp, " function %u (%s)", index, !!bytes ? bytes.ptr() : "N/A");
            break;
          }
          case SRC_SWITCH: {
            JSOp op = js_GetOpcode(cx, script, script->code + offset);
            if (op == JSOP_GOTO || op == JSOP_GOTOX)
                break;
            Sprint(sp, " length %u", uintN(js_GetSrcNoteOffset(sn, 0)));
            caseOff = (uintN) js_GetSrcNoteOffset(sn, 1);
            if (caseOff)
                Sprint(sp, " first case offset %u", caseOff);
            UpdateSwitchTableBounds(cx, script, offset,
                                    &switchTableStart, &switchTableEnd);
            break;
          }
          case SRC_CATCH:
            delta = (uintN) js_GetSrcNoteOffset(sn, 0);
            if (delta) {
                if (script->main[offset] == JSOP_LEAVEBLOCK)
                    Sprint(sp, " stack depth %u", delta);
                else
                    Sprint(sp, " guard delta %u", delta);
            }
            break;
          default:;
        }
        Sprint(sp, "\n");
    }
}

static JSBool
Notes(JSContext *cx, uintN argc, jsval *vp)
{
    uintN i;
    JSScript *script;

    void *mark = JS_ARENA_MARK(&cx->tempPool);
    Sprinter sprinter;
    INIT_SPRINTER(cx, &sprinter, &cx->tempPool, 0);

    jsval *argv = JS_ARGV(cx, vp);
    for (i = 0; i < argc; i++) {
        script = ValueToScript(cx, argv[i]);
        if (!script)
            continue;

        SrcNotes(cx, script, &sprinter);
    }

    JSString *str = JS_NewStringCopyZ(cx, sprinter.base);
    JS_ARENA_RELEASE(&cx->tempPool, mark);
    if (!str)
        return JS_FALSE;
    JS_SET_RVAL(cx, vp, STRING_TO_JSVAL(str));
    return JS_TRUE;
}

JS_STATIC_ASSERT(JSTRY_CATCH == 0);
JS_STATIC_ASSERT(JSTRY_FINALLY == 1);
JS_STATIC_ASSERT(JSTRY_ITER == 2);

static const char* const TryNoteNames[] = { "catch", "finally", "iter" };

static JSBool
TryNotes(JSContext *cx, JSScript *script, Sprinter *sp)
{
    JSTryNote *tn, *tnlimit;

    if (!JSScript::isValidOffset(script->trynotesOffset))
        return JS_TRUE;

    tn = script->trynotes()->vector;
    tnlimit = tn + script->trynotes()->length;
    Sprint(sp, "\nException table:\nkind      stack    start      end\n");
    do {
        JS_ASSERT(tn->kind < JS_ARRAY_LENGTH(TryNoteNames));
        Sprint(sp, " %-7s %6u %8u %8u\n",
               TryNoteNames[tn->kind], tn->stackDepth,
               tn->start, tn->start + tn->length);
    } while (++tn != tnlimit);
    return JS_TRUE;
}

static bool
DisassembleValue(JSContext *cx, jsval v, bool lines, bool recursive, Sprinter *sp)
{
    JSScript *script = ValueToScript(cx, v);
    if (!script)
        return false;
    if (VALUE_IS_FUNCTION(cx, v)) {
        JSFunction *fun = JS_ValueToFunction(cx, v);
        if (fun && (fun->flags & ~7U)) {
            uint16 flags = fun->flags;
            Sprint(sp, "flags:");

#define SHOW_FLAG(flag) if (flags & JSFUN_##flag) Sprint(sp, " " #flag);

            SHOW_FLAG(LAMBDA);
            SHOW_FLAG(HEAVYWEIGHT);
            SHOW_FLAG(EXPR_CLOSURE);
            SHOW_FLAG(TRCINFO);

#undef SHOW_FLAG

            if (FUN_INTERPRETED(fun)) {
                if (FUN_NULL_CLOSURE(fun))
                    Sprint(sp, " NULL_CLOSURE");
                else if (FUN_FLAT_CLOSURE(fun))
                    Sprint(sp, " FLAT_CLOSURE");

                JSScript *script = fun->script();
                if (script->bindings.hasUpvars()) {
                    Sprint(sp, "\nupvars: {\n");

                    Vector<JSAtom *> localNames(cx);
                    if (!script->bindings.getLocalNameArray(cx, &localNames))
                        return false;

                    JSUpvarArray *uva = script->upvars();
                    uintN upvar_base = script->bindings.countArgsAndVars();

                    for (uint32 i = 0, n = uva->length; i < n; i++) {
                        JSAtom *atom = localNames[upvar_base + i];
                        UpvarCookie cookie = uva->vector[i];
                        JSAutoByteString printable;
                        if (js_AtomToPrintableString(cx, atom, &printable)) {
                            Sprint(sp, "  %s: {skip:%u, slot:%u},\n",
                                   printable.ptr(), cookie.level(), cookie.slot());
                        }
                    }

                    Sprint(sp, "}");
                }
            }
            Sprint(sp, "\n");
        }
    }

    if (!js_Disassemble(cx, script, lines, sp))
        return false;
    SrcNotes(cx, script, sp);
    TryNotes(cx, script, sp);

    if (recursive && JSScript::isValidOffset(script->objectsOffset)) {
        JSObjectArray *objects = script->objects();
        for (uintN i = 0; i != objects->length; ++i) {
            JSObject *obj = objects->vector[i];
            if (obj->isFunction()) {
                Sprint(sp, "\n");
                if (!DisassembleValue(cx, OBJECT_TO_JSVAL(obj), lines, recursive, sp))
                    return false;
            }
        }
    }
    return true;
}

static JSBool
DisassembleToString(JSContext *cx, uintN argc, jsval *vp)
{
    jsval *argv = JS_ARGV(cx, vp);

    /* Read options off early arguments */
    bool lines = false, recursive = false;
    while (argc > 0 && JSVAL_IS_STRING(argv[0])) {
        JSString *str = JSVAL_TO_STRING(argv[0]);
        JSFlatString *flatStr = JS_FlattenString(cx, str);
        if (!flatStr)
            return JS_FALSE;
        lines |= !!JS_FlatStringEqualsAscii(flatStr, "-l");
        recursive |= !!JS_FlatStringEqualsAscii(flatStr, "-r");
        if (!lines && !recursive)
            break;
        argv++, argc--;
    }

    void *mark = JS_ARENA_MARK(&cx->tempPool);
    Sprinter sprinter;
    INIT_SPRINTER(cx, &sprinter, &cx->tempPool, 0);
    Sprinter *sp = &sprinter;

    bool ok = true;
    if (argc == 0) {
        /* Without arguments, disassemble the current script. */
        if (JSStackFrame *frame = JS_GetScriptedCaller(cx, NULL)) {
            JSScript *script = JS_GetFrameScript(cx, frame);
            if (js_Disassemble(cx, script, lines, sp)) {
                SrcNotes(cx, script, sp);
                TryNotes(cx, script, sp);
            } else {
                ok = false;
            }
        }
    } else {
        for (uintN i = 0; i < argc; i++)
            ok = ok && DisassembleValue(cx, argv[i], lines, recursive, sp);
    }

    JSString *str = ok ? JS_NewStringCopyZ(cx, sprinter.base) : NULL;
    JS_ARENA_RELEASE(&cx->tempPool, mark);
    if (!str)
        return false;
    JS_SET_RVAL(cx, vp, STRING_TO_JSVAL(str));
    return true;
}

static JSBool
Disassemble(JSContext *cx, uintN argc, jsval *vp)
{
    jsval *argv = JS_ARGV(cx, vp);

    /* Read options off early arguments */
    bool lines = false, recursive = false;
    while (argc > 0 && JSVAL_IS_STRING(argv[0])) {
        JSString *str = JSVAL_TO_STRING(argv[0]);
        JSFlatString *flatStr = JS_FlattenString(cx, str);
        if (!flatStr)
            return JS_FALSE;
        lines |= !!JS_FlatStringEqualsAscii(flatStr, "-l");
        recursive |= !!JS_FlatStringEqualsAscii(flatStr, "-r");
        if (!lines && !recursive)
            break;
        argv++, argc--;
    }

    void *mark = JS_ARENA_MARK(&cx->tempPool);
    Sprinter sprinter;
    INIT_SPRINTER(cx, &sprinter, &cx->tempPool, 0);
    Sprinter *sp = &sprinter;

    bool ok = true;
    if (argc == 0) {
        /* Without arguments, disassemble the current script. */
        if (JSStackFrame *frame = JS_GetScriptedCaller(cx, NULL)) {
            JSScript *script = JS_GetFrameScript(cx, frame);
            if (js_Disassemble(cx, script, lines, sp)) {
                SrcNotes(cx, script, sp);
                TryNotes(cx, script, sp);
            } else {
                ok = false;
            }
        }
    } else {
        for (uintN i = 0; i < argc; i++)
            ok = ok && DisassembleValue(cx, argv[i], lines, recursive, sp);
    }

    if (ok)
        fprintf(stdout, "%s\n", sprinter.base);
    JS_ARENA_RELEASE(&cx->tempPool, mark);
    JS_SET_RVAL(cx, vp, JSVAL_VOID);
    return ok;
}

static JSBool
DisassFile(JSContext *cx, uintN argc, jsval *vp)
{
    jsval *argv = JS_ARGV(cx, vp);

    if (!argc) {
        JS_SET_RVAL(cx, vp, JSVAL_VOID);
        return JS_TRUE;
    }

    /* Support extra options at the start, just like Dissassemble. */
    uintN _argc = argc;
    argv += argc-1;
    argc = 1;

    JSObject *thisobj = JS_THIS_OBJECT(cx, vp);
    if (!thisobj)
        return JS_FALSE;

    JSString *str = JS_ValueToString(cx, argv[0]);
    if (!str)
        return JS_FALSE;
    JSAutoByteString filename(cx, str);
    if (!filename)
        return JS_FALSE;

    uint32 oldopts = JS_GetOptions(cx);
    JS_SetOptions(cx, oldopts | JSOPTION_COMPILE_N_GO | JSOPTION_NO_SCRIPT_RVAL);
    JSObject *scriptObj = JS_CompileFile(cx, thisobj, filename.ptr());
    JS_SetOptions(cx, oldopts);
    if (!scriptObj)
        return false;

    argv[0] = OBJECT_TO_JSVAL(scriptObj);
    JSBool ok = Disassemble(cx, _argc, vp); /* gross, but works! */
    JS_SET_RVAL(cx, vp, JSVAL_VOID);
    return ok;
}

static JSBool
DisassWithSrc(JSContext *cx, uintN argc, jsval *vp)
{
#define LINE_BUF_LEN 512
    uintN i, len, line1, line2, bupline;
    JSScript *script;
    FILE *file;
    char linebuf[LINE_BUF_LEN];
    jsbytecode *pc, *end;
    JSBool ok;
    static char sep[] = ";-------------------------";

    ok = JS_TRUE;
    jsval *argv = JS_ARGV(cx, vp);
    for (i = 0; ok && i < argc; i++) {
        script = ValueToScript(cx, argv[i]);
        if (!script)
           return JS_FALSE;

        if (!script->filename) {
            JS_ReportErrorNumber(cx, my_GetErrorMessage, NULL,
                                 JSSMSG_FILE_SCRIPTS_ONLY);
            return JS_FALSE;
        }

        file = fopen(script->filename, "r");
        if (!file) {
            JS_ReportErrorNumber(cx, my_GetErrorMessage, NULL,
                                 JSSMSG_CANT_OPEN, script->filename,
                                 strerror(errno));
            return JS_FALSE;
        }

        pc = script->code;
        end = pc + script->length;

        void *mark = JS_ARENA_MARK(&cx->tempPool);
        Sprinter sprinter;
        Sprinter *sp = &sprinter;
        INIT_SPRINTER(cx, sp, &cx->tempPool, 0);

        /* burn the leading lines */
        line2 = JS_PCToLineNumber(cx, script, pc);
        for (line1 = 0; line1 < line2 - 1; line1++) {
            char *tmp = fgets(linebuf, LINE_BUF_LEN, file);
            if (!tmp) {
                JS_ReportError(cx, "failed to read %s fully",
                               script->filename);
                ok = JS_FALSE;
                goto bail;
            }
        }

        bupline = 0;
        while (pc < end) {
            line2 = JS_PCToLineNumber(cx, script, pc);

            if (line2 < line1) {
                if (bupline != line2) {
                    bupline = line2;
                    Sprint(sp, "%s %3u: BACKUP\n", sep, line2);
                }
            } else {
                if (bupline && line1 == line2)
                    Sprint(sp, "%s %3u: RESTORE\n", sep, line2);
                bupline = 0;
                while (line1 < line2) {
                    if (!fgets(linebuf, LINE_BUF_LEN, file)) {
                        JS_ReportErrorNumber(cx, my_GetErrorMessage, NULL,
                                             JSSMSG_UNEXPECTED_EOF,
                                             script->filename);
                        ok = JS_FALSE;
                        goto bail;
                    }
                    line1++;
                    Sprint(sp, "%s %3u: %s", sep, line1, linebuf);
                }
            }

            len = js_Disassemble1(cx, script, pc, pc - script->code, JS_TRUE, sp);
            if (!len) {
                ok = JS_FALSE;
                goto bail;
            }
            pc += len;
        }

      bail:
        JS_ARENA_RELEASE(&cx->tempPool, mark);
        fclose(file);
    }
    JS_SET_RVAL(cx, vp, JSVAL_VOID);
    return ok;
#undef LINE_BUF_LEN
}

static void
DumpScope(JSContext *cx, JSObject *obj, FILE *fp)
{
    uintN i = 0;
    for (JSScopeProperty *sprop = NULL; JS_PropertyIterator(obj, &sprop);) {
        fprintf(fp, "%3u %p ", i++, (void *) sprop);
        ((Shape *) sprop)->dump(cx, fp);
    }
}

static JSBool
DumpStats(JSContext *cx, uintN argc, jsval *vp)
{
    uintN i;
    JSString *str;
    jsid id;
    JSObject *obj2;
    JSProperty *prop;
    Value value;

    jsval *argv = JS_ARGV(cx, vp);
    for (i = 0; i < argc; i++) {
        str = JS_ValueToString(cx, argv[i]);
        if (!str)
            return JS_FALSE;
        argv[i] = STRING_TO_JSVAL(str);
        JSFlatString *flatStr = JS_FlattenString(cx, str);
        if (!flatStr)
            return JS_FALSE;
        if (JS_FlatStringEqualsAscii(flatStr, "atom")) {
            js_DumpAtoms(cx, gOutFile);
        } else if (JS_FlatStringEqualsAscii(flatStr, "global")) {
            DumpScope(cx, cx->globalObject, stdout);
        } else {
            if (!JS_ValueToId(cx, STRING_TO_JSVAL(str), &id))
                return JS_FALSE;
            JSObject *obj;
            if (!js_FindProperty(cx, id, false, &obj, &obj2, &prop))
                return JS_FALSE;
            if (prop) {
                if (!obj->getProperty(cx, id, &value))
                    return JS_FALSE;
            }
            if (!prop || !value.isObjectOrNull()) {
                fputs("js: invalid stats argument ", gErrFile);
                JS_FileEscapedString(gErrFile, str, 0);
                putc('\n', gErrFile);
                continue;
            }
            obj = value.toObjectOrNull();
            if (obj)
                DumpScope(cx, obj, stdout);
        }
    }
    JS_SET_RVAL(cx, vp, JSVAL_VOID);
    return JS_TRUE;
}

static JSBool
DumpHeap(JSContext *cx, uintN argc, jsval *vp)
{
    jsval v;
    void* startThing;
    uint32 startTraceKind;
    const char *badTraceArg;
    void *thingToFind;
    size_t maxDepth;
    void *thingToIgnore;
    FILE *dumpFile;
    JSBool ok;

    const char *fileName = NULL;
    JSAutoByteString fileNameBytes;
    if (argc > 0) {
        v = JS_ARGV(cx, vp)[0];
        if (!JSVAL_IS_NULL(v)) {
            JSString *str;

            str = JS_ValueToString(cx, v);
            if (!str)
                return JS_FALSE;
            JS_ARGV(cx, vp)[0] = STRING_TO_JSVAL(str);
            if (!fileNameBytes.encode(cx, str))
                return JS_FALSE;
            fileName = fileNameBytes.ptr();
        }
    }

    startThing = NULL;
    startTraceKind = 0;
    if (argc > 1) {
        v = JS_ARGV(cx, vp)[1];
        if (JSVAL_IS_TRACEABLE(v)) {
            startThing = JSVAL_TO_TRACEABLE(v);
            startTraceKind = JSVAL_TRACE_KIND(v);
        } else if (!JSVAL_IS_NULL(v)) {
            badTraceArg = "start";
            goto not_traceable_arg;
        }
    }

    thingToFind = NULL;
    if (argc > 2) {
        v = JS_ARGV(cx, vp)[2];
        if (JSVAL_IS_TRACEABLE(v)) {
            thingToFind = JSVAL_TO_TRACEABLE(v);
        } else if (!JSVAL_IS_NULL(v)) {
            badTraceArg = "toFind";
            goto not_traceable_arg;
        }
    }

    maxDepth = (size_t)-1;
    if (argc > 3) {
        v = JS_ARGV(cx, vp)[3];
        if (!JSVAL_IS_NULL(v)) {
            uint32 depth;

            if (!JS_ValueToECMAUint32(cx, v, &depth))
                return JS_FALSE;
            maxDepth = depth;
        }
    }

    thingToIgnore = NULL;
    if (argc > 4) {
        v = JS_ARGV(cx, vp)[4];
        if (JSVAL_IS_TRACEABLE(v)) {
            thingToIgnore = JSVAL_TO_TRACEABLE(v);
        } else if (!JSVAL_IS_NULL(v)) {
            badTraceArg = "toIgnore";
            goto not_traceable_arg;
        }
    }

    if (!fileName) {
        dumpFile = stdout;
    } else {
        dumpFile = fopen(fileName, "w");
        if (!dumpFile) {
            JS_ReportError(cx, "can't open %s: %s", fileName, strerror(errno));
            return JS_FALSE;
        }
    }

    ok = JS_DumpHeap(cx, dumpFile, startThing, startTraceKind, thingToFind,
                     maxDepth, thingToIgnore);
    if (dumpFile != stdout)
        fclose(dumpFile);
    JS_SET_RVAL(cx, vp, JSVAL_VOID);
    return ok;

  not_traceable_arg:
    JS_ReportError(cx, "argument '%s' is not null or a heap-allocated thing",
                   badTraceArg);
    return JS_FALSE;
}

JSBool
DumpObject(JSContext *cx, uintN argc, jsval *vp)
{
    JSObject *arg0 = NULL;
    if (!JS_ConvertArguments(cx, argc, JS_ARGV(cx, vp), "o", &arg0))
        return JS_FALSE;

    js_DumpObject(arg0);

    JS_SET_RVAL(cx, vp, JSVAL_VOID);
    return JS_TRUE;
}

#endif /* DEBUG */

/*
 * This shell function is temporary (used by testStackIter.js) and should be
 * removed once JSD2 lands wholly subsumes the functionality here.
 */
JSBool
DumpStack(JSContext *cx, uintN argc, Value *vp)
{
    JSObject *arr = JS_NewArrayObject(cx, 0, NULL);
    if (!arr)
        return false;

    JSString *evalStr = JS_NewStringCopyZ(cx, "eval-code");
    if (!evalStr)
        return false;

    JSString *globalStr = JS_NewStringCopyZ(cx, "global-code");
    if (!globalStr)
        return false;

    StackIter iter(cx);
    JS_ASSERT(iter.nativeArgs().callee().getFunctionPrivate()->native() == DumpStack);
    ++iter;

    uint32 index = 0;
    for (; !iter.done(); ++index, ++iter) {
        Value v;
        if (iter.isScript()) {
            if (iter.fp()->isNonEvalFunctionFrame()) {
                if (!iter.fp()->getValidCalleeObject(cx, &v))
                    return false;
            } else if (iter.fp()->isEvalFrame()) {
                v = StringValue(evalStr);
            } else {
                v = StringValue(globalStr);
            }
        } else {
            v = iter.nativeArgs().calleev();
        }
        if (!JS_SetElement(cx, arr, index, Jsvalify(&v)))
            return false;
    }

    JS_SET_RVAL(cx, vp, ObjectValue(*arr));
    return true;
}

#ifdef TEST_CVTARGS
#include <ctype.h>

static const char *
EscapeWideString(jschar *w)
{
    static char enuf[80];
    static char hex[] = "0123456789abcdef";
    jschar u;
    unsigned char b, c;
    int i, j;

    if (!w)
        return "";
    for (i = j = 0; i < sizeof enuf - 1; i++, j++) {
        u = w[j];
        if (u == 0)
            break;
        b = (unsigned char)(u >> 8);
        c = (unsigned char)(u);
        if (b) {
            if (i >= sizeof enuf - 6)
                break;
            enuf[i++] = '\\';
            enuf[i++] = 'u';
            enuf[i++] = hex[b >> 4];
            enuf[i++] = hex[b & 15];
            enuf[i++] = hex[c >> 4];
            enuf[i] = hex[c & 15];
        } else if (!isprint(c)) {
            if (i >= sizeof enuf - 4)
                break;
            enuf[i++] = '\\';
            enuf[i++] = 'x';
            enuf[i++] = hex[c >> 4];
            enuf[i] = hex[c & 15];
        } else {
            enuf[i] = (char)c;
        }
    }
    enuf[i] = 0;
    return enuf;
}

#include <stdarg.h>

static JSBool
ZZ_formatter(JSContext *cx, const char *format, JSBool fromJS, jsval **vpp,
             va_list *app)
{
    jsval *vp;
    va_list ap;
    jsdouble re, im;

    printf("entering ZZ_formatter");
    vp = *vpp;
    ap = *app;
    if (fromJS) {
        if (!JS_ValueToNumber(cx, vp[0], &re))
            return JS_FALSE;
        if (!JS_ValueToNumber(cx, vp[1], &im))
            return JS_FALSE;
        *va_arg(ap, jsdouble *) = re;
        *va_arg(ap, jsdouble *) = im;
    } else {
        re = va_arg(ap, jsdouble);
        im = va_arg(ap, jsdouble);
        if (!JS_NewNumberValue(cx, re, &vp[0]))
            return JS_FALSE;
        if (!JS_NewNumberValue(cx, im, &vp[1]))
            return JS_FALSE;
    }
    *vpp = vp + 2;
    *app = ap;
    printf("leaving ZZ_formatter");
    return JS_TRUE;
}

static JSBool
ConvertArgs(JSContext *cx, uintN argc, jsval *vp)
{
    JSBool b = JS_FALSE;
    jschar c = 0;
    int32 i = 0, j = 0;
    uint32 u = 0;
    jsdouble d = 0, I = 0, re = 0, im = 0;
    JSString *str = NULL;
    jschar *w = NULL;
    JSObject *obj2 = NULL;
    JSFunction *fun = NULL;
    jsval v = JSVAL_VOID;
    JSBool ok;

    if (!JS_AddArgumentFormatter(cx, "ZZ", ZZ_formatter))
        return JS_FALSE;
    ok = JS_ConvertArguments(cx, argc, JS_ARGV(cx, vp), "b/ciujdISWofvZZ*",
                             &b, &c, &i, &u, &j, &d, &I, &str, &w, &obj2,
                             &fun, &v, &re, &im);
    JS_RemoveArgumentFormatter(cx, "ZZ");
    if (!ok)
        return JS_FALSE;
    fprintf(gOutFile,
            "b %u, c %x (%c), i %ld, u %lu, j %ld\n",
            b, c, (char)c, i, u, j);
    ToString obj2string(cx, obj2);
    ToString valueString(cx, v);
    JSAutoByteString strBytes;
    if (str)
        strBytes.encode(cx, str);
    JSString *tmpstr = JS_DecompileFunction(cx, fun, 4);
    JSAutoByteString func;
    if (!tmpstr || !func.encode(cx, tmpstr));
        ReportException(cx);
    fprintf(gOutFile,
            "d %g, I %g, S %s, W %s, obj %s, fun %s\n"
            "v %s, re %g, im %g\n",
            d, I, !!strBytes ? strBytes.ptr() : "", EscapeWideString(w),
            obj2string.getBytes(),
            fun ? (!!func ? func.ptr() : "error decompiling fun") : "",
            valueString.getBytes(), re, im);
    JS_SET_RVAL(cx, vp, JSVAL_VOID);
    return JS_TRUE;
}
#endif

static JSBool
BuildDate(JSContext *cx, uintN argc, jsval *vp)
{
    char version[20] = "\n";
#if JS_VERSION < 150
    sprintf(version, " for version %d\n", JS_VERSION);
#endif
    fprintf(gOutFile, "built on %s at %s%s", __DATE__, __TIME__, version);
    *vp = JSVAL_VOID;
    return JS_TRUE;
}

static JSBool
Clear(JSContext *cx, uintN argc, jsval *vp)
{
    JSObject *obj;
    if (argc != 0 && !JS_ValueToObject(cx, JS_ARGV(cx, vp)[0], &obj))
        return JS_FALSE;
    JS_ClearScope(cx, obj);
    JS_SET_RVAL(cx, vp, JSVAL_VOID);
    return JS_TRUE;
}

static JSBool
Intern(JSContext *cx, uintN argc, jsval *vp)
{
    JSString *str = JS_ValueToString(cx, argc == 0 ? JSVAL_VOID : vp[2]);
    if (!str)
        return false;

    size_t length;
    const jschar *chars = JS_GetStringCharsAndLength(cx, str, &length);
    if (!chars)
        return false;

    if (!JS_InternUCStringN(cx, chars, length))
        return false;

    JS_SET_RVAL(cx, vp, JSVAL_VOID);
    return true;
}

static JSBool
Clone(JSContext *cx, uintN argc, jsval *vp)
{
    JSObject *funobj, *parent, *clone;

    if (!argc)
        return JS_FALSE;

    jsval *argv = JS_ARGV(cx, vp);
    if (VALUE_IS_FUNCTION(cx, argv[0])) {
        funobj = JSVAL_TO_OBJECT(argv[0]);
    } else {
        JSFunction *fun = JS_ValueToFunction(cx, argv[0]);
        if (!fun)
            return JS_FALSE;
        funobj = JS_GetFunctionObject(fun);
    }
    if (argc > 1) {
        if (!JS_ValueToObject(cx, argv[1], &parent))
            return JS_FALSE;
    } else {
        parent = JS_GetParent(cx, funobj);
    }
    clone = JS_CloneFunctionObject(cx, funobj, parent);
    if (!clone)
        return JS_FALSE;
    *vp = OBJECT_TO_JSVAL(clone);
    return JS_TRUE;
}

static JSBool
GetPDA(JSContext *cx, uintN argc, jsval *vp)
{
    JSObject *vobj, *aobj, *pdobj;
    JSBool ok;
    JSPropertyDescArray pda;
    JSPropertyDesc *pd;
    jsval v;

    if (!JS_ValueToObject(cx, argc == 0 ? JSVAL_VOID : vp[2], &vobj))
        return JS_FALSE;
    if (!vobj) {
        *vp = JSVAL_VOID;
        return JS_TRUE;
    }

    aobj = JS_NewArrayObject(cx, 0, NULL);
    if (!aobj)
        return JS_FALSE;
    *vp = OBJECT_TO_JSVAL(aobj);

    ok = JS_GetPropertyDescArray(cx, vobj, &pda);
    if (!ok)
        return JS_FALSE;
    pd = pda.array;
    for (uint32 i = 0; i < pda.length; i++, pd++) {
        pdobj = JS_NewObject(cx, NULL, NULL, NULL);
        if (!pdobj) {
            ok = JS_FALSE;
            break;
        }

        /* Protect pdobj from GC by setting it as an element of aobj now */
        v = OBJECT_TO_JSVAL(pdobj);
        ok = JS_SetElement(cx, aobj, i, &v);
        if (!ok)
            break;

        ok = JS_SetProperty(cx, pdobj, "id", &pd->id) &&
             JS_SetProperty(cx, pdobj, "value", &pd->value) &&
             (v = INT_TO_JSVAL(pd->flags),
              JS_SetProperty(cx, pdobj, "flags", &v)) &&
             (v = INT_TO_JSVAL(pd->slot),
              JS_SetProperty(cx, pdobj, "slot", &v)) &&
             JS_SetProperty(cx, pdobj, "alias", &pd->alias);
        if (!ok)
            break;
    }
    JS_PutPropertyDescArray(cx, &pda);
    return ok;
}

static JSBool
GetSLX(JSContext *cx, uintN argc, jsval *vp)
{
    JSScript *script;

    script = ValueToScript(cx, argc == 0 ? JSVAL_VOID : vp[2]);
    if (!script)
        return JS_FALSE;
    *vp = INT_TO_JSVAL(js_GetScriptLineExtent(script));
    return JS_TRUE;
}

static JSBool
ToInt32(JSContext *cx, uintN argc, jsval *vp)
{
    int32 i;

    if (!JS_ValueToInt32(cx, argc == 0 ? JSVAL_VOID : vp[2], &i))
        return JS_FALSE;
    return JS_NewNumberValue(cx, i, vp);
}

static JSBool
StringsAreUTF8(JSContext *cx, uintN argc, jsval *vp)
{
    *vp = JS_CStringsAreUTF8() ? JSVAL_TRUE : JSVAL_FALSE;
    return JS_TRUE;
}

static const char* badUTF8 = "...\xC0...";
static const char* bigUTF8 = "...\xFB\xBF\xBF\xBF\xBF...";
static const jschar badSurrogate[] = { 'A', 'B', 'C', 0xDEEE, 'D', 'E', 0 };

static JSBool
TestUTF8(JSContext *cx, uintN argc, jsval *vp)
{
    int32 mode = 1;
    jschar chars[20];
    size_t charsLength = 5;
    char bytes[20];
    size_t bytesLength = 20;
    if (argc && !JS_ValueToInt32(cx, *JS_ARGV(cx, vp), &mode))
        return JS_FALSE;

    /* The following throw errors if compiled with UTF-8. */
    switch (mode) {
      /* mode 1: malformed UTF-8 string. */
      case 1:
        JS_NewStringCopyZ(cx, badUTF8);
        break;
      /* mode 2: big UTF-8 character. */
      case 2:
        JS_NewStringCopyZ(cx, bigUTF8);
        break;
      /* mode 3: bad surrogate character. */
      case 3:
        JS_EncodeCharacters(cx, badSurrogate, 6, bytes, &bytesLength);
        break;
      /* mode 4: use a too small buffer. */
      case 4:
        JS_DecodeBytes(cx, "1234567890", 10, chars, &charsLength);
        break;
      default:
        JS_ReportError(cx, "invalid mode parameter");
        return JS_FALSE;
    }
    JS_SET_RVAL(cx, vp, JSVAL_VOID);
    return !JS_IsExceptionPending (cx);
}

static JSBool
ThrowError(JSContext *cx, uintN argc, jsval *vp)
{
    JS_ReportError(cx, "This is an error");
    return JS_FALSE;
}

#define LAZY_STANDARD_CLASSES

/* A class for easily testing the inner/outer object callbacks. */
typedef struct ComplexObject {
    JSBool isInner;
    JSBool frozen;
    JSObject *inner;
    JSObject *outer;
} ComplexObject;

<<<<<<< HEAD
static JSObject *
split_create_outer(JSContext *cx);

static JSObject *
split_create_inner(JSContext *cx, JSObject *outer);

static ComplexObject *
split_get_private(JSContext *cx, JSObject *obj);

static JSBool
split_addProperty(JSContext *cx, JSObject *obj, jsid id, jsval *vp)
{
    ComplexObject *cpx;

    cpx = split_get_private(cx, obj);
    if (!cpx)
        return JS_TRUE;
    if (!cpx->isInner && cpx->inner) {
        /* Make sure to define this property on the inner object. */
        return JS_DefinePropertyById(cx, cpx->inner, id, *vp, NULL, NULL, JSPROP_ENUMERATE);
    }
    return JS_TRUE;
}

static JSBool
split_getProperty(JSContext *cx, JSObject *obj, jsid id, jsval *vp)
{
    ComplexObject *cpx;

    cpx = split_get_private(cx, obj);
    if (!cpx)
        return JS_TRUE;

    if (JSID_IS_ATOM(id) && JS_FlatStringEqualsAscii(JSID_TO_FLAT_STRING(id), "isInner")) {
        *vp = BOOLEAN_TO_JSVAL(cpx->isInner);
        return JS_TRUE;
    }

    if (!cpx->isInner && cpx->inner) {
        if (JSID_IS_ATOM(id)) {
            JSString *str = JSID_TO_STRING(id);

            size_t length;
            const jschar *chars = JS_GetStringCharsAndLength(cx, str, &length);
            if (!chars)
                return false;

            return JS_GetUCProperty(cx, cpx->inner, chars, length, vp);
        }
        if (JSID_IS_INT(id))
            return JS_GetElement(cx, cpx->inner, JSID_TO_INT(id), vp);
        return JS_TRUE;
    }

    return JS_TRUE;
}

static JSBool
split_setProperty(JSContext *cx, JSObject *obj, jsid id, JSBool strict, jsval *vp)
{
    ComplexObject *cpx;

    cpx = split_get_private(cx, obj);
    if (!cpx)
        return true;
    if (!cpx->isInner && cpx->inner) {
        if (JSID_IS_ATOM(id)) {
            JSString *str = JSID_TO_STRING(id);

            size_t length;
            const jschar *chars = JS_GetStringCharsAndLength(cx, str, &length);
            if (!chars)
                return false;

            return JS_SetUCProperty(cx, cpx->inner, chars, length, vp);
        }
        if (JSID_IS_INT(id))
            return JS_SetElement(cx, cpx->inner, JSID_TO_INT(id), vp);
        return true;
    }

    return true;
}

static JSBool
split_delProperty(JSContext *cx, JSObject *obj, jsid id, jsval *vp)
{
    ComplexObject *cpx;
    jsid asId;

    cpx = split_get_private(cx, obj);
    if (!cpx)
        return JS_TRUE;
    if (!cpx->isInner && cpx->inner) {
        /* Make sure to define this property on the inner object. */
        if (!JS_ValueToId(cx, *vp, &asId))
            return JS_FALSE;
        return cpx->inner->deleteProperty(cx, asId, Valueify(vp), true);
    }
    return JS_TRUE;
}

static JSBool
split_enumerate(JSContext *cx, JSObject *obj, JSIterateOp enum_op,
                jsval *statep, jsid *idp)
{
    ComplexObject *cpx;
    JSObject *iterator;

    switch (enum_op) {
      case JSENUMERATE_INIT:
      case JSENUMERATE_INIT_ALL:
        cpx = (ComplexObject *) JS_GetPrivate(cx, obj);

        if (!cpx->isInner && cpx->inner)
            obj = cpx->inner;

        iterator = JS_NewPropertyIterator(cx, obj);
        if (!iterator)
            return JS_FALSE;

        *statep = OBJECT_TO_JSVAL(iterator);
        if (idp)
            *idp = INT_TO_JSID(0);
        break;

      case JSENUMERATE_NEXT:
        iterator = (JSObject*)JSVAL_TO_OBJECT(*statep);
        if (!JS_NextProperty(cx, iterator, idp))
            return JS_FALSE;

        if (!JSID_IS_VOID(*idp))
            break;
        /* Fall through. */

      case JSENUMERATE_DESTROY:
        /* Let GC at our iterator object. */
        *statep = JSVAL_NULL;
        break;
    }

    return JS_TRUE;
}

static JSBool
split_resolve(JSContext *cx, JSObject *obj, jsid id, uintN flags, JSObject **objp)
{
    /*
     * This can resolve properties which are not on the original object's
     * prototype chain, breaking assumptions type inference makes about the
     * possible properties on an object.
     */
    types::AddTypePropertyId(cx, obj, id, types::Type::UnknownType());

    ComplexObject *cpx;

    if (JSID_IS_ATOM(id) && JS_FlatStringEqualsAscii(JSID_TO_FLAT_STRING(id), "isInner")) {
        *objp = obj;
        return JS_DefinePropertyById(cx, obj, id, JSVAL_VOID, NULL, NULL, JSPROP_SHARED);
    }

    cpx = split_get_private(cx, obj);
    if (!cpx)
        return JS_TRUE;
    if (!cpx->isInner && cpx->inner) {
        JSProperty *prop;
        return cpx->inner->lookupProperty(cx, id, objp, &prop);
    }

#ifdef LAZY_STANDARD_CLASSES
    if (!(flags & JSRESOLVE_ASSIGNING)) {
        JSBool resolved;

        if (!JS_ResolveStandardClass(cx, obj, id, &resolved))
            return JS_FALSE;

        if (resolved) {
            *objp = obj;
            return JS_TRUE;
        }
    }
#endif

    /* XXX For additional realism, let's resolve some random property here. */
    return JS_TRUE;
}

static void
split_finalize(JSContext *cx, JSObject *obj)
{
    JS_free(cx, JS_GetPrivate(cx, obj));
}

static void
split_trace(JSTracer *trc, JSObject *obj)
{
    ComplexObject *cpx;

    cpx = (ComplexObject *) JS_GetPrivate(trc->context, obj);

    if (!cpx)
        return; /* The object is not fully constructed. */

    if (!cpx->isInner && cpx->inner) {
        /* Mark the inner object. */
        JS_CALL_TRACER(trc, cpx->inner, JSTRACE_OBJECT, "ComplexObject.inner");
    }

    if (cpx->isInner && cpx->outer) {
        /* Mark the inner object. */
        JS_CALL_TRACER(trc, cpx->outer, JSTRACE_OBJECT, "ComplexObject.outer");
    }
}

static JSObject *
split_outerObject(JSContext *cx, JSObject *obj)
{
    ComplexObject *cpx;

    cpx = (ComplexObject *) JS_GetPrivate(cx, obj);
    return cpx->isInner ? cpx->outer : obj;
}

static JSObject *
split_thisObject(JSContext *cx, JSObject *obj)
{
    OBJ_TO_OUTER_OBJECT(cx, obj);
    if (!obj)
        return NULL;
    return obj;
}


static JSBool
split_equality(JSContext *cx, JSObject *obj, const jsval *v, JSBool *bp);

static JSObject *
split_innerObject(JSContext *cx, JSObject *obj)
{
    ComplexObject *cpx;

    cpx = (ComplexObject *) JS_GetPrivate(cx, obj);
    if (cpx->frozen) {
        JS_ASSERT(!cpx->isInner);
        return obj;
    }
    return !cpx->isInner ? cpx->inner : obj;
}

static Class split_global_class = {
    "split_global",
    JSCLASS_NEW_RESOLVE | JSCLASS_NEW_ENUMERATE | JSCLASS_HAS_PRIVATE | JSCLASS_GLOBAL_FLAGS,
    Valueify(split_addProperty),
    Valueify(split_delProperty),
    Valueify(split_getProperty),
    Valueify(split_setProperty),
    (JSEnumerateOp)split_enumerate,
    (JSResolveOp)split_resolve,
    ConvertStub,
    split_finalize,
    NULL,           /* reserved0   */
    NULL,           /* checkAccess */
    NULL,           /* call        */
    NULL,           /* construct   */
    NULL,           /* xdrObject   */
    NULL,           /* hasInstance */
    split_trace,
    {
        Valueify(split_equality),
        split_outerObject,
        split_innerObject,
        NULL, /* iteratorObject */
        NULL, /* wrappedObject  */
    },
    {
        NULL, /* lookupProperty */
        NULL, /* defineProperty */
        NULL, /* getProperty    */
        NULL, /* setProperty    */
        NULL, /* getAttributes  */
        NULL, /* setAttributes  */
        NULL, /* deleteProperty */
        NULL, /* enumerate      */
        NULL, /* typeOf         */
        NULL, /* fix            */
        split_thisObject,
        NULL, /* clear          */
    },
};

static JSBool
split_equality(JSContext *cx, JSObject *obj, const jsval *v, JSBool *bp)
{
    *bp = JS_FALSE;
    if (JSVAL_IS_PRIMITIVE(*v))
        return JS_TRUE;

    JSObject *obj2 = JSVAL_TO_OBJECT(*v);
    if (obj2->getClass() != &split_global_class)
        return JS_TRUE;

    ComplexObject *cpx = (ComplexObject *) JS_GetPrivate(cx, obj2);
    JS_ASSERT(!cpx->isInner);

    ComplexObject *ourCpx = (ComplexObject *) JS_GetPrivate(cx, obj);
    JS_ASSERT(!ourCpx->isInner);

    *bp = (cpx == ourCpx);
    return JS_TRUE;
}

JSObject *
split_create_outer(JSContext *cx)
{
    ComplexObject *cpx;
    JSObject *obj;

    cpx = (ComplexObject *) JS_malloc(cx, sizeof *obj);
    if (!cpx)
        return NULL;
    cpx->isInner = JS_FALSE;
    cpx->frozen = JS_TRUE;
    cpx->inner = NULL;
    cpx->outer = NULL;

    obj = JS_NewGlobalObject(cx, Jsvalify(&split_global_class));
    if (!obj) {
        JS_free(cx, cpx);
        return NULL;
    }

    if (!JS_SetPrivate(cx, obj, cpx)) {
        JS_free(cx, cpx);
        return NULL;
    }

    return obj;
}

static JSObject *
split_create_inner(JSContext *cx, JSObject *outer)
{
    ComplexObject *cpx, *outercpx;
    JSObject *obj;

    JS_ASSERT(outer->getClass() == &split_global_class);

    cpx = (ComplexObject *) JS_malloc(cx, sizeof *cpx);
    if (!cpx)
        return NULL;
    cpx->isInner = JS_TRUE;
    cpx->frozen = JS_FALSE;
    cpx->inner = NULL;
    cpx->outer = outer;

    obj = JS_NewGlobalObject(cx, Jsvalify(&split_global_class));
    if (!obj || !JS_SetPrivate(cx, obj, cpx)) {
        JS_free(cx, cpx);
        return NULL;
    }

    outercpx = (ComplexObject *) JS_GetPrivate(cx, outer);
    outercpx->inner = obj;
    outercpx->frozen = JS_FALSE;

    return obj;
}

static ComplexObject *
split_get_private(JSContext *cx, JSObject *obj)
{
    do {
        if (obj->getClass() == &split_global_class)
            return (ComplexObject *) JS_GetPrivate(cx, obj);
        obj = JS_GetParent(cx, obj);
    } while (obj);

    return NULL;
}

=======
>>>>>>> 4fe7e9a2
static JSBool
sandbox_enumerate(JSContext *cx, JSObject *obj)
{
    jsval v;
    JSBool b;

    if (!JS_GetProperty(cx, obj, "lazy", &v))
        return JS_FALSE;

    JS_ValueToBoolean(cx, v, &b);
    return !b || JS_EnumerateStandardClasses(cx, obj);
}

static JSBool
sandbox_resolve(JSContext *cx, JSObject *obj, jsid id, uintN flags,
                JSObject **objp)
{
    jsval v;
    JSBool b, resolved;

    if (!JS_GetProperty(cx, obj, "lazy", &v))
        return JS_FALSE;

    JS_ValueToBoolean(cx, v, &b);
    if (b && (flags & JSRESOLVE_ASSIGNING) == 0) {
        if (!JS_ResolveStandardClass(cx, obj, id, &resolved))
            return JS_FALSE;
        if (resolved) {
            *objp = obj;
            return JS_TRUE;
        }
    }
    *objp = NULL;
    return JS_TRUE;
}

static JSClass sandbox_class = {
    "sandbox",
    JSCLASS_NEW_RESOLVE | JSCLASS_GLOBAL_FLAGS,
    JS_PropertyStub,   JS_PropertyStub,
    JS_PropertyStub,   JS_StrictPropertyStub,
    sandbox_enumerate, (JSResolveOp)sandbox_resolve,
    JS_ConvertStub,    NULL,
    JSCLASS_NO_OPTIONAL_MEMBERS
};

static JSObject *
NewSandbox(JSContext *cx, bool lazy)
{
    JSObject *obj = JS_NewCompartmentAndGlobalObject(cx, &sandbox_class, NULL);
    if (!obj)
        return NULL;

    {
        JSAutoEnterCompartment ac;
        if (!ac.enter(cx, obj))
            return NULL;

        if (!lazy && !JS_InitStandardClasses(cx, obj))
            return NULL;

        AutoValueRooter root(cx, BooleanValue(lazy));
        if (!JS_SetProperty(cx, obj, "lazy", root.jsval_addr()))
            return NULL;
    }

    AutoObjectRooter objroot(cx, obj);
    if (!cx->compartment->wrap(cx, objroot.addr()))
        return NULL;
    return objroot.object();
}

static JSBool
EvalInContext(JSContext *cx, uintN argc, jsval *vp)
{
    JSString *str;
    JSObject *sobj = NULL;
    if (!JS_ConvertArguments(cx, argc, JS_ARGV(cx, vp), "S / o", &str, &sobj))
        return false;

    size_t srclen;
    const jschar *src = JS_GetStringCharsAndLength(cx, str, &srclen);
    if (!src)
        return false;

    bool lazy = false;
    if (srclen == 4) {
        if (src[0] == 'l' && src[1] == 'a' && src[2] == 'z' && src[3] == 'y') {
            lazy = true;
            srclen = 0;
        }
    }

    if (!sobj) {
        sobj = NewSandbox(cx, lazy);
        if (!sobj)
            return false;
    }

    if (srclen == 0) {
        JS_SET_RVAL(cx, vp, OBJECT_TO_JSVAL(sobj));
        return true;
    }

    JSStackFrame *fp = JS_GetScriptedCaller(cx, NULL);
    JSScript *script = JS_GetFrameScript(cx, fp);
    jsbytecode *pc = JS_GetFramePC(cx, fp);
    jsval rval;
    {
        JSAutoEnterCompartment ac;
        uintN flags;
        JSObject *unwrapped = sobj->unwrap(&flags);
        if (flags & JSWrapper::CROSS_COMPARTMENT) {
            sobj = unwrapped;
            if (!ac.enter(cx, sobj))
                return false;
        }

        OBJ_TO_INNER_OBJECT(cx, sobj);
        if (!sobj)
            return false;
        if (!(sobj->getClass()->flags & JSCLASS_IS_GLOBAL)) {
            JS_ReportError(cx, "Invalid scope argument to evalcx");
            return false;
        }
        if (!JS_EvaluateUCScript(cx, sobj, src, srclen,
                                 script->filename,
                                 JS_PCToLineNumber(cx, script, pc),
                                 &rval)) {
            return false;
        }
    }

    if (!cx->compartment->wrap(cx, Valueify(&rval)))
        return false;

    JS_SET_RVAL(cx, vp, rval);
    return true;
}

static JSBool
EvalInFrame(JSContext *cx, uintN argc, jsval *vp)
{
    jsval *argv = JS_ARGV(cx, vp);
    if (argc < 2 ||
        !JSVAL_IS_INT(argv[0]) ||
        !JSVAL_IS_STRING(argv[1])) {
        JS_ReportError(cx, "Invalid arguments to evalInFrame");
        return JS_FALSE;
    }

    uint32 upCount = JSVAL_TO_INT(argv[0]);
    JSString *str = JSVAL_TO_STRING(argv[1]);

    bool saveCurrent = (argc >= 3 && JSVAL_IS_BOOLEAN(argv[2]))
                        ? !!(JSVAL_TO_BOOLEAN(argv[2]))
                        : false;

    JS_ASSERT(cx->hasfp());

    FrameRegsIter fi(cx);
    for (uint32 i = 0; i < upCount; ++i, ++fi) {
        if (!fi.fp()->prev())
            break;
    }

    StackFrame *const fp = fi.fp();
    if (!fp->isScriptFrame()) {
        JS_ReportError(cx, "cannot eval in non-script frame");
        return JS_FALSE;
    }

    JSBool saved = JS_FALSE;;
    if (saveCurrent)
        saved = JS_SaveFrameChain(cx);

    size_t length;
    const jschar *chars = JS_GetStringCharsAndLength(cx, str, &length);
    if (!chars)
        return JS_FALSE;

    JSBool ok = JS_EvaluateUCInStackFrame(cx, Jsvalify(fp), chars, length,
                                          fp->script()->filename,
                                          JS_PCToLineNumber(cx, fp->script(),
                                                            fi.pc()),
                                          vp);

    if (saved)
        JS_RestoreFrameChain(cx);

    return ok;
}

static JSBool
ShapeOf(JSContext *cx, uintN argc, jsval *vp)
{
    jsval v;
    if (argc < 1 || !JSVAL_IS_OBJECT(v = JS_ARGV(cx, vp)[0])) {
        JS_ReportError(cx, "shapeOf: object expected");
        return JS_FALSE;
    }
    JSObject *obj = JSVAL_TO_OBJECT(v);
    if (!obj) {
        *vp = JSVAL_ZERO;
        return JS_TRUE;
    }
    if (!obj->isNative()) {
        *vp = INT_TO_JSVAL(-1);
        return JS_TRUE;
    }
    return JS_NewNumberValue(cx, obj->shape(), vp);
}

/*
 * If referent has an own property named id, copy that property to obj[id].
 * Since obj is native, this isn't totally transparent; properties of a
 * non-native referent may be simplified to data properties.
 */
static JSBool
CopyProperty(JSContext *cx, JSObject *obj, JSObject *referent, jsid id,
             uintN lookupFlags, JSObject **objp)
{
    JSProperty *prop;
    PropertyDescriptor desc;
    uintN propFlags = 0;
    JSObject *obj2;

    *objp = NULL;
    if (referent->isNative()) {
        if (!LookupPropertyWithFlags(cx, referent, id, lookupFlags, &obj2, &prop))
            return false;
        if (obj2 != referent)
            return true;

        const Shape *shape = (Shape *) prop;
        if (shape->isMethod()) {
            shape = referent->methodReadBarrier(cx, *shape, &desc.value);
            if (!shape)
                return false;
        } else if (shape->hasSlot()) {
            desc.value = referent->nativeGetSlot(shape->slot);
        } else {
            desc.value.setUndefined();
        }

        desc.attrs = shape->attributes();
        desc.getter = shape->getter();
        if (!desc.getter && !(desc.attrs & JSPROP_GETTER))
            desc.getter = PropertyStub;
        desc.setter = shape->setter();
        if (!desc.setter && !(desc.attrs & JSPROP_SETTER))
            desc.setter = StrictPropertyStub;
        desc.shortid = shape->shortid;
        propFlags = shape->getFlags();
   } else if (referent->isProxy()) {
        PropertyDescriptor desc;
        if (!JSProxy::getOwnPropertyDescriptor(cx, referent, id, false, &desc))
            return false;
        if (!desc.obj)
            return true;
    } else {
        if (!referent->lookupProperty(cx, id, objp, &prop))
            return false;
        if (*objp != referent)
            return true;
        if (!referent->getProperty(cx, id, &desc.value) ||
            !referent->getAttributes(cx, id, &desc.attrs)) {
            return false;
        }
        desc.attrs &= JSPROP_ENUMERATE | JSPROP_READONLY | JSPROP_PERMANENT;
        desc.getter = PropertyStub;
        desc.setter = StrictPropertyStub;
        desc.shortid = 0;
    }

    *objp = obj;
    return !!DefineNativeProperty(cx, obj, id, desc.value, desc.getter, desc.setter,
                                  desc.attrs, propFlags, desc.shortid);
}

static JSBool
resolver_resolve(JSContext *cx, JSObject *obj, jsid id, uintN flags, JSObject **objp)
{
    jsval v;
    JS_ALWAYS_TRUE(JS_GetReservedSlot(cx, obj, 0, &v));
    return CopyProperty(cx, obj, JSVAL_TO_OBJECT(v), id, flags, objp);
}

static JSBool
resolver_enumerate(JSContext *cx, JSObject *obj)
{
    jsval v;
    JS_ALWAYS_TRUE(JS_GetReservedSlot(cx, obj, 0, &v));
    JSObject *referent = JSVAL_TO_OBJECT(v);

    AutoIdArray ida(cx, JS_Enumerate(cx, referent));
    bool ok = !!ida;
    JSObject *ignore;
    for (size_t i = 0; ok && i < ida.length(); i++)
        ok = CopyProperty(cx, obj, referent, ida[i], JSRESOLVE_QUALIFIED, &ignore);
    return ok;
}

static JSClass resolver_class = {
    "resolver",
    JSCLASS_NEW_RESOLVE | JSCLASS_HAS_RESERVED_SLOTS(1),
    JS_PropertyStub,   JS_PropertyStub,
    JS_PropertyStub,   JS_StrictPropertyStub,
    resolver_enumerate, (JSResolveOp)resolver_resolve,
    JS_ConvertStub,    NULL,
    JSCLASS_NO_OPTIONAL_MEMBERS
};


static JSBool
Resolver(JSContext *cx, uintN argc, jsval *vp)
{
    JSObject *referent, *proto = NULL;
    if (!JS_ConvertArguments(cx, argc, JS_ARGV(cx, vp), "o/o", &referent, &proto))
        return false;

    JSObject *result = (argc > 1
                        ? JS_NewObjectWithGivenProto
                        : JS_NewObject)(cx, &resolver_class, proto, JS_GetParent(cx, referent));
    if (!result)
        return false;

    JS_ALWAYS_TRUE(JS_SetReservedSlot(cx, result, 0, OBJECT_TO_JSVAL(referent)));
    JS_SET_RVAL(cx, vp, OBJECT_TO_JSVAL(result));
    return true;
}

#ifdef JS_THREADSAFE

/*
 * Check that t1 comes strictly before t2. The function correctly deals with
 * PRIntervalTime wrap-around between t2 and t1 assuming that t2 and t1 stays
 * within INT32_MAX from each other. We use MAX_TIMEOUT_INTERVAL to enforce
 * this restriction.
 */
static bool
IsBefore(PRIntervalTime t1, PRIntervalTime t2)
{
    return int32(t1 - t2) < 0;
}

static JSBool
Sleep_fn(JSContext *cx, uintN argc, jsval *vp)
{
    PRIntervalTime t_ticks;

    if (argc == 0) {
        t_ticks = 0;
    } else {
        jsdouble t_secs;

        if (!JS_ValueToNumber(cx, argc == 0 ? JSVAL_VOID : vp[2], &t_secs))
            return JS_FALSE;

        /* NB: The next condition also filter out NaNs. */
        if (!(t_secs <= MAX_TIMEOUT_INTERVAL)) {
            JS_ReportError(cx, "Excessive sleep interval");
            return JS_FALSE;
        }
        t_ticks = (t_secs <= 0.0)
                  ? 0
                  : PRIntervalTime(PR_TicksPerSecond() * t_secs);
    }
    if (t_ticks == 0) {
        JS_YieldRequest(cx);
    } else {
        JSAutoSuspendRequest suspended(cx);
        PR_Lock(gWatchdogLock);
        PRIntervalTime to_wakeup = PR_IntervalNow() + t_ticks;
        for (;;) {
            PR_WaitCondVar(gSleepWakeup, t_ticks);
            if (gCanceled)
                break;
            PRIntervalTime now = PR_IntervalNow();
            if (!IsBefore(now, to_wakeup))
                break;
            t_ticks = to_wakeup - now;
        }
        PR_Unlock(gWatchdogLock);
    }
    return !gCanceled;
}

typedef struct ScatterThreadData ScatterThreadData;
typedef struct ScatterData ScatterData;

typedef enum ScatterStatus {
    SCATTER_WAIT,
    SCATTER_GO,
    SCATTER_CANCEL
} ScatterStatus;

struct ScatterData {
    ScatterThreadData   *threads;
    jsval               *results;
    PRLock              *lock;
    PRCondVar           *cvar;
    ScatterStatus       status;
};

struct ScatterThreadData {
    jsint               index;
    ScatterData         *shared;
    PRThread            *thr;
    JSContext           *cx;
    jsval               fn;
};

static void
DoScatteredWork(JSContext *cx, ScatterThreadData *td)
{
    jsval *rval = &td->shared->results[td->index];

    if (!JS_CallFunctionValue(cx, NULL, td->fn, 0, NULL, rval)) {
        *rval = JSVAL_VOID;
        JS_GetPendingException(cx, rval);
        JS_ClearPendingException(cx);
    }
}

static void
RunScatterThread(void *arg)
{
    int stackDummy;
    ScatterThreadData *td;
    ScatterStatus st;
    JSContext *cx;

    if (PR_FAILURE == PR_SetThreadPrivate(gStackBaseThreadIndex, &stackDummy))
        return;

    td = (ScatterThreadData *)arg;
    cx = td->cx;

    /* Wait for our signal. */
    PR_Lock(td->shared->lock);
    while ((st = td->shared->status) == SCATTER_WAIT)
        PR_WaitCondVar(td->shared->cvar, PR_INTERVAL_NO_TIMEOUT);
    PR_Unlock(td->shared->lock);

    if (st == SCATTER_CANCEL)
        return;

    /* We are good to go. */
    JS_SetContextThread(cx);
    JS_SetNativeStackQuota(cx, gMaxStackSize);
    JS_BeginRequest(cx);
    DoScatteredWork(cx, td);
    JS_EndRequest(cx);
    JS_ClearContextThread(cx);
}

/*
 * scatter(fnArray) - Call each function in `fnArray` without arguments, each
 * in a different thread. When all threads have finished, return an array: the
 * return values. Errors are not propagated; if any of the function calls
 * fails, the corresponding element in the results array gets the exception
 * object, if any, else (undefined).
 */
static JSBool
Scatter(JSContext *cx, uintN argc, jsval *vp)
{
    jsuint i;
    jsuint n;  /* number of threads */
    JSObject *inArr;
    JSObject *arr;
    JSObject *global;
    ScatterData sd;
    JSBool ok;

    sd.lock = NULL;
    sd.cvar = NULL;
    sd.results = NULL;
    sd.threads = NULL;
    sd.status = SCATTER_WAIT;

    if (argc == 0 || JSVAL_IS_PRIMITIVE(JS_ARGV(cx, vp)[0])) {
        JS_ReportError(cx, "the first argument must be an object");
        goto fail;
    }

    inArr = JSVAL_TO_OBJECT(JS_ARGV(cx, vp)[0]);
    ok = JS_GetArrayLength(cx, inArr, &n);
    if (!ok)
        goto out;
    if (n == 0)
        goto success;

    sd.lock = PR_NewLock();
    if (!sd.lock)
        goto fail;

    sd.cvar = PR_NewCondVar(sd.lock);
    if (!sd.cvar)
        goto fail;

    sd.results = (jsval *) malloc(n * sizeof(jsval));
    if (!sd.results)
        goto fail;
    for (i = 0; i < n; i++) {
        sd.results[i] = JSVAL_VOID;
        ok = JS_AddValueRoot(cx, &sd.results[i]);
        if (!ok) {
            while (i-- > 0)
                JS_RemoveValueRoot(cx, &sd.results[i]);
            free(sd.results);
            sd.results = NULL;
            goto fail;
        }
    }

    sd.threads = (ScatterThreadData *) malloc(n * sizeof(ScatterThreadData));
    if (!sd.threads)
        goto fail;
    for (i = 0; i < n; i++) {
        sd.threads[i].index = i;
        sd.threads[i].shared = &sd;
        sd.threads[i].thr = NULL;
        sd.threads[i].cx = NULL;
        sd.threads[i].fn = JSVAL_NULL;

        ok = JS_AddValueRoot(cx, &sd.threads[i].fn);
        if (ok && !JS_GetElement(cx, inArr, i, &sd.threads[i].fn)) {
            JS_RemoveValueRoot(cx, &sd.threads[i].fn);
            ok = JS_FALSE;
        }
        if (!ok) {
            while (i-- > 0)
                JS_RemoveValueRoot(cx, &sd.threads[i].fn);
            free(sd.threads);
            sd.threads = NULL;
            goto fail;
        }
    }

    global = JS_GetGlobalObject(cx);
    for (i = 1; i < n; i++) {
        JSContext *newcx = NewContext(JS_GetRuntime(cx));
        if (!newcx)
            goto fail;

        {
            JSAutoRequest req(newcx);
            JS_SetGlobalObject(newcx, global);
        }
        JS_ClearContextThread(newcx);
        sd.threads[i].cx = newcx;
    }

    for (i = 1; i < n; i++) {
        PRThread *t = PR_CreateThread(PR_USER_THREAD,
                                      RunScatterThread,
                                      &sd.threads[i],
                                      PR_PRIORITY_NORMAL,
                                      PR_GLOBAL_THREAD,
                                      PR_JOINABLE_THREAD,
                                      0);
        if (!t) {
            /* Failed to start thread. */
            PR_Lock(sd.lock);
            sd.status = SCATTER_CANCEL;
            PR_NotifyAllCondVar(sd.cvar);
            PR_Unlock(sd.lock);
            while (i-- > 1)
                PR_JoinThread(sd.threads[i].thr);
            goto fail;
        }

        sd.threads[i].thr = t;
    }
    PR_Lock(sd.lock);
    sd.status = SCATTER_GO;
    PR_NotifyAllCondVar(sd.cvar);
    PR_Unlock(sd.lock);

    DoScatteredWork(cx, &sd.threads[0]);

    {
        JSAutoSuspendRequest suspended(cx);
        for (i = 1; i < n; i++) {
            PR_JoinThread(sd.threads[i].thr);
        }
    }

success:
    arr = JS_NewArrayObject(cx, n, sd.results);
    if (!arr)
        goto fail;
    *vp = OBJECT_TO_JSVAL(arr);
    ok = JS_TRUE;

out:
    if (sd.threads) {
        JSContext *acx;

        for (i = 0; i < n; i++) {
            JS_RemoveValueRoot(cx, &sd.threads[i].fn);
            acx = sd.threads[i].cx;
            if (acx) {
                JS_SetContextThread(acx);
                DestroyContext(acx, true);
            }
        }
        free(sd.threads);
    }
    if (sd.results) {
        for (i = 0; i < n; i++)
            JS_RemoveValueRoot(cx, &sd.results[i]);
        free(sd.results);
    }
    if (sd.cvar)
        PR_DestroyCondVar(sd.cvar);
    if (sd.lock)
        PR_DestroyLock(sd.lock);

    return ok;

fail:
    ok = JS_FALSE;
    goto out;
}

static bool
InitWatchdog(JSRuntime *rt)
{
    JS_ASSERT(!gWatchdogThread);
    gWatchdogLock = PR_NewLock();
    if (gWatchdogLock) {
        gWatchdogWakeup = PR_NewCondVar(gWatchdogLock);
        if (gWatchdogWakeup) {
            gSleepWakeup = PR_NewCondVar(gWatchdogLock);
            if (gSleepWakeup)
                return true;
            PR_DestroyCondVar(gWatchdogWakeup);
        }
        PR_DestroyLock(gWatchdogLock);
    }
    return false;
}

static void
KillWatchdog()
{
    PRThread *thread;

    PR_Lock(gWatchdogLock);
    thread = gWatchdogThread;
    if (thread) {
        /*
         * The watchdog thread is running, tell it to terminate waking it up
         * if necessary.
         */
        gWatchdogThread = NULL;
        PR_NotifyCondVar(gWatchdogWakeup);
    }
    PR_Unlock(gWatchdogLock);
    if (thread)
        PR_JoinThread(thread);
    PR_DestroyCondVar(gSleepWakeup);
    PR_DestroyCondVar(gWatchdogWakeup);
    PR_DestroyLock(gWatchdogLock);
}

static void
WatchdogMain(void *arg)
{
    JSRuntime *rt = (JSRuntime *) arg;

    PR_Lock(gWatchdogLock);
    while (gWatchdogThread) {
        PRIntervalTime now = PR_IntervalNow();
         if (gWatchdogHasTimeout && !IsBefore(now, gWatchdogTimeout)) {
            /*
             * The timeout has just expired. Trigger the operation callback
             * outside the lock.
             */
            gWatchdogHasTimeout = false;
            PR_Unlock(gWatchdogLock);
            CancelExecution(rt);
            PR_Lock(gWatchdogLock);

            /* Wake up any threads doing sleep. */
            PR_NotifyAllCondVar(gSleepWakeup);
        } else {
            PRIntervalTime sleepDuration = gWatchdogHasTimeout
                                           ? gWatchdogTimeout - now
                                           : PR_INTERVAL_NO_TIMEOUT;
            DebugOnly<PRStatus> status =
                PR_WaitCondVar(gWatchdogWakeup, sleepDuration);
            JS_ASSERT(status == PR_SUCCESS);
        }
    }
    PR_Unlock(gWatchdogLock);
}

static bool
ScheduleWatchdog(JSRuntime *rt, jsdouble t)
{
    if (t <= 0) {
        PR_Lock(gWatchdogLock);
        gWatchdogHasTimeout = false;
        PR_Unlock(gWatchdogLock);
        return true;
    }

    PRIntervalTime interval = PRIntervalTime(ceil(t * PR_TicksPerSecond()));
    PRIntervalTime timeout = PR_IntervalNow() + interval;
    PR_Lock(gWatchdogLock);
    if (!gWatchdogThread) {
        JS_ASSERT(!gWatchdogHasTimeout);
        gWatchdogThread = PR_CreateThread(PR_USER_THREAD,
                                          WatchdogMain,
                                          rt,
                                          PR_PRIORITY_NORMAL,
                                          PR_LOCAL_THREAD,
                                          PR_JOINABLE_THREAD,
                                          0);
        if (!gWatchdogThread) {
            PR_Unlock(gWatchdogLock);
            return false;
        }
    } else if (!gWatchdogHasTimeout || IsBefore(timeout, gWatchdogTimeout)) {
         PR_NotifyCondVar(gWatchdogWakeup);
    }
    gWatchdogHasTimeout = true;
    gWatchdogTimeout = timeout;
    PR_Unlock(gWatchdogLock);
    return true;
}

#else /* !JS_THREADSAFE */

#ifdef XP_WIN
static HANDLE gTimerHandle = 0;

VOID CALLBACK
TimerCallback(PVOID lpParameter, BOOLEAN TimerOrWaitFired)
{
    CancelExecution((JSRuntime *) lpParameter);
}

#else

static void
AlarmHandler(int sig)
{
    CancelExecution(gRuntime);
}

#endif

static bool
InitWatchdog(JSRuntime *rt)
{
    gRuntime = rt;
    return true;
}

static void
KillWatchdog()
{
    ScheduleWatchdog(gRuntime, -1);
}

static bool
ScheduleWatchdog(JSRuntime *rt, jsdouble t)
{
#ifdef XP_WIN
    if (gTimerHandle) {
        DeleteTimerQueueTimer(NULL, gTimerHandle, NULL);
        gTimerHandle = 0;
    }
    if (t > 0 &&
        !CreateTimerQueueTimer(&gTimerHandle,
                               NULL,
                               (WAITORTIMERCALLBACK)TimerCallback,
                               rt,
                               DWORD(ceil(t * 1000.0)),
                               0,
                               WT_EXECUTEINTIMERTHREAD | WT_EXECUTEONLYONCE)) {
        gTimerHandle = 0;
        return false;
    }
#else
    /* FIXME: use setitimer when available for sub-second resolution. */
    if (t <= 0) {
        alarm(0);
        signal(SIGALRM, NULL);
    } else {
        signal(SIGALRM, AlarmHandler); /* set the Alarm signal capture */
        alarm(ceil(t));
    }
#endif
    return true;
}

#endif /* !JS_THREADSAFE */

static void
CancelExecution(JSRuntime *rt)
{
    gCanceled = true;
    if (gExitCode == 0)
        gExitCode = EXITCODE_TIMEOUT;
#ifdef JS_THREADSAFE
    if (gWorkerThreadPool)
        js::workers::terminateAll(rt, gWorkerThreadPool);
#endif
    JS_TriggerAllOperationCallbacks(rt);

    static const char msg[] = "Script runs for too long, terminating.\n";
#if defined(XP_UNIX) && !defined(JS_THREADSAFE)
    /* It is not safe to call fputs from signals. */
    /* Dummy assignment avoids GCC warning on "attribute warn_unused_result" */
    ssize_t dummy = write(2, msg, sizeof(msg) - 1);
    (void)dummy;
#else
    fputs(msg, stderr);
#endif
}

static JSBool
SetTimeoutValue(JSContext *cx, jsdouble t)
{
    /* NB: The next condition also filter out NaNs. */
    if (!(t <= MAX_TIMEOUT_INTERVAL)) {
        JS_ReportError(cx, "Excessive timeout value");
        return JS_FALSE;
    }
    gTimeoutInterval = t;
    if (!ScheduleWatchdog(cx->runtime, t)) {
        JS_ReportError(cx, "Failed to create the watchdog");
        return JS_FALSE;
    }
    return JS_TRUE;
}

static JSBool
Timeout(JSContext *cx, uintN argc, jsval *vp)
{
    if (argc == 0)
        return JS_NewNumberValue(cx, gTimeoutInterval, vp);

    if (argc > 1) {
        JS_ReportError(cx, "Wrong number of arguments");
        return JS_FALSE;
    }

    jsdouble t;
    if (!JS_ValueToNumber(cx, JS_ARGV(cx, vp)[0], &t))
        return JS_FALSE;

    *vp = JSVAL_VOID;
    return SetTimeoutValue(cx, t);
}

static JSBool
Elapsed(JSContext *cx, uintN argc, jsval *vp)
{
    if (argc == 0) {
        double d = 0.0;
        JSShellContextData *data = GetContextData(cx);
        if (data)
            d = js_IntervalNow() - data->startTime;
        return JS_NewNumberValue(cx, d, vp);
    }
    JS_ReportError(cx, "Wrong number of arguments");
    return JS_FALSE;
}

static JSBool
Parent(JSContext *cx, uintN argc, jsval *vp)
{
    if (argc != 1) {
        JS_ReportError(cx, "Wrong number of arguments");
        return JS_FALSE;
    }

    jsval v = JS_ARGV(cx, vp)[0];
    if (JSVAL_IS_PRIMITIVE(v)) {
        JS_ReportError(cx, "Only objects have parents!");
        return JS_FALSE;
    }

    JSObject *parent = JS_GetParent(cx, JSVAL_TO_OBJECT(v));
    *vp = OBJECT_TO_JSVAL(parent);

    /* Outerize if necessary.  Embrace the ugliness! */
    if (parent) {
        if (JSObjectOp op = parent->getClass()->ext.outerObject)
            *vp = OBJECT_TO_JSVAL(op(cx, parent));
    }

    return JS_TRUE;
}

#ifdef XP_UNIX

#include <fcntl.h>
#include <sys/stat.h>

/*
 * Returns a JS_malloc'd string (that the caller needs to JS_free)
 * containing the directory (non-leaf) part of |from| prepended to |leaf|.
 * If |from| is empty or a leaf, MakeAbsolutePathname returns a copy of leaf.
 * Returns NULL to indicate an error.
 */
static char *
MakeAbsolutePathname(JSContext *cx, const char *from, const char *leaf)
{
    size_t dirlen;
    char *dir;
    const char *slash = NULL, *cp;

    cp = from;
    while (*cp) {
        if (*cp == '/') {
            slash = cp;
        }

        ++cp;
    }

    if (!slash) {
        /* We were given a leaf or |from| was empty. */
        return JS_strdup(cx, leaf);
    }

    /* Else, we were given a real pathname, return that + the leaf. */
    dirlen = slash - from + 1;
    dir = (char*) JS_malloc(cx, dirlen + strlen(leaf) + 1);
    if (!dir)
        return NULL;

    strncpy(dir, from, dirlen);
    strcpy(dir + dirlen, leaf); /* Note: we can't use strcat here. */

    return dir;
}

#endif // XP_UNIX

static JSBool
Compile(JSContext *cx, uintN argc, jsval *vp)
{
    if (argc < 1) {
        JS_ReportErrorNumber(cx, js_GetErrorMessage, NULL, JSMSG_MORE_ARGS_NEEDED,
                             "compile", "0", "s");
        return JS_FALSE;
    }
    jsval arg0 = JS_ARGV(cx, vp)[0];
    if (!JSVAL_IS_STRING(arg0)) {
        const char *typeName = JS_GetTypeName(cx, JS_TypeOfValue(cx, arg0));
        JS_ReportError(cx, "expected string to compile, got %s", typeName);
        return JS_FALSE;
    }

    static JSClass dummy_class = {
        "jdummy",
        JSCLASS_GLOBAL_FLAGS,
        JS_PropertyStub,  JS_PropertyStub,
        JS_PropertyStub,  JS_StrictPropertyStub,
        JS_EnumerateStub, JS_ResolveStub,
        JS_ConvertStub,   NULL,
        JSCLASS_NO_OPTIONAL_MEMBERS
    };

    JSObject *fakeGlobal = JS_NewGlobalObject(cx, &dummy_class);
    if (!fakeGlobal)
        return JS_FALSE;

    JSString *scriptContents = JSVAL_TO_STRING(arg0);

    uintN oldopts = JS_GetOptions(cx);
    JS_SetOptions(cx, oldopts | JSOPTION_COMPILE_N_GO | JSOPTION_NO_SCRIPT_RVAL);
    bool ok = JS_CompileUCScript(cx, fakeGlobal, JS_GetStringCharsZ(cx, scriptContents),
                                 JS_GetStringLength(scriptContents), "<string>", 0);
    JS_SetOptions(cx, oldopts);

    JS_SET_RVAL(cx, vp, JSVAL_VOID);
    return ok;
}

static JSBool
Parse(JSContext *cx, uintN argc, jsval *vp)
{
    if (argc < 1) {
        JS_ReportErrorNumber(cx, js_GetErrorMessage, NULL, JSMSG_MORE_ARGS_NEEDED,
                             "compile", "0", "s");
        return JS_FALSE;
    }
    jsval arg0 = JS_ARGV(cx, vp)[0];
    if (!JSVAL_IS_STRING(arg0)) {
        const char *typeName = JS_GetTypeName(cx, JS_TypeOfValue(cx, arg0));
        JS_ReportError(cx, "expected string to parse, got %s", typeName);
        return JS_FALSE;
    }

    JSString *scriptContents = JSVAL_TO_STRING(arg0);
    js::Parser parser(cx);
    parser.init(JS_GetStringCharsZ(cx, scriptContents), JS_GetStringLength(scriptContents),
                "<string>", 0, cx->findVersion());
    if (!parser.parse(NULL))
        return JS_FALSE;
    JS_SET_RVAL(cx, vp, JSVAL_VOID);
    return JS_TRUE;
}

struct FreeOnReturn {
    JSContext *cx;
    const char *ptr;
    JS_DECL_USE_GUARD_OBJECT_NOTIFIER

    FreeOnReturn(JSContext *cx, const char *ptr JS_GUARD_OBJECT_NOTIFIER_PARAM)
      : cx(cx), ptr(ptr) {
        JS_GUARD_OBJECT_NOTIFIER_INIT;
    }

    ~FreeOnReturn() {
        JS_free(cx, (void*)ptr);
    }
};

static JSBool
Snarf(JSContext *cx, uintN argc, jsval *vp)
{
    JSString *str;
    const char *pathname;

    if (!argc)
        return JS_FALSE;

    str = JS_ValueToString(cx, JS_ARGV(cx, vp)[0]);
    if (!str)
        return JS_FALSE;
    JSAutoByteString filename(cx, str);
    if (!filename)
        return JS_FALSE;

    /* Get the currently executing script's name. */
    JSStackFrame *fp = JS_GetScriptedCaller(cx, NULL);
    JSScript *script = JS_GetFrameScript(cx, fp);
    JS_ASSERT(fp && script->filename);
#ifdef XP_UNIX
    pathname = MakeAbsolutePathname(cx, script->filename, filename.ptr());
    if (!pathname)
        return JS_FALSE;
    FreeOnReturn pnGuard(cx, pathname);
#else
    pathname = filename.ptr();
#endif

    if (argc > 1) {
        JSString *opt = JS_ValueToString(cx, JS_ARGV(cx, vp)[1]);
        if (!opt)
            return JS_FALSE;
        JSBool match;
        if (!JS_StringEqualsAscii(cx, opt, "binary", &match))
            return JS_FALSE;
        if (match) {
            JSObject *obj;
            if (!(obj = FileAsTypedArray(cx, pathname)))
                return JS_FALSE;
            *vp = OBJECT_TO_JSVAL(obj);
            return JS_TRUE;
        }
    }

    if (!(str = FileAsString(cx, pathname)))
        return JS_FALSE;
    *vp = STRING_TO_JSVAL(str);
    return JS_TRUE;
}

JSBool
Wrap(JSContext *cx, uintN argc, jsval *vp)
{
    jsval v = argc > 0 ? JS_ARGV(cx, vp)[0] : JSVAL_VOID;
    if (JSVAL_IS_PRIMITIVE(v)) {
        JS_SET_RVAL(cx, vp, v);
        return true;
    }

    JSObject *obj = JSVAL_TO_OBJECT(v);
    JSObject *wrapped = JSWrapper::New(cx, obj, obj->getProto(), obj->getGlobal(),
                                       &JSWrapper::singleton);
    if (!wrapped)
        return false;

    JS_SET_RVAL(cx, vp, OBJECT_TO_JSVAL(wrapped));
    return true;
}

JSBool
Serialize(JSContext *cx, uintN argc, jsval *vp)
{
    jsval v = argc > 0 ? JS_ARGV(cx, vp)[0] : JSVAL_VOID;
    uint64 *datap;
    size_t nbytes;
    if (!JS_WriteStructuredClone(cx, v, &datap, &nbytes, NULL, NULL))
        return false;

    JSObject *arrayobj = js_CreateTypedArray(cx, TypedArray::TYPE_UINT8, nbytes);
    if (!arrayobj) {
        JS_free(cx, datap);
        return false;
    }
    JSObject *array = TypedArray::getTypedArray(arrayobj);
    JS_ASSERT((uintptr_t(TypedArray::getDataOffset(array)) & 7) == 0);
    memcpy(TypedArray::getDataOffset(array), datap, nbytes);
    JS_free(cx, datap);
    JS_SET_RVAL(cx, vp, OBJECT_TO_JSVAL(arrayobj));
    return true;
}

JSBool
Deserialize(JSContext *cx, uintN argc, jsval *vp)
{
    jsval v = argc > 0 ? JS_ARGV(cx, vp)[0] : JSVAL_VOID;
    JSObject *obj;
    if (JSVAL_IS_PRIMITIVE(v) || !js_IsTypedArray((obj = JSVAL_TO_OBJECT(v)))) {
        JS_ReportErrorNumber(cx, my_GetErrorMessage, NULL, JSSMSG_INVALID_ARGS, "deserialize");
        return false;
    }
    JSObject *array = TypedArray::getTypedArray(obj);
    if ((TypedArray::getByteLength(array) & 7) != 0) {
        JS_ReportErrorNumber(cx, my_GetErrorMessage, NULL, JSSMSG_INVALID_ARGS, "deserialize");
        return false;
    }
    if ((uintptr_t(TypedArray::getDataOffset(array)) & 7) != 0) {
        JS_ReportErrorNumber(cx, my_GetErrorMessage, NULL, JSSMSG_BAD_ALIGNMENT);
        return false;
    }

    if (!JS_ReadStructuredClone(cx, (uint64 *) TypedArray::getDataOffset(array), TypedArray::getByteLength(array),
                                JS_STRUCTURED_CLONE_VERSION, &v, NULL, NULL)) {
        return false;
    }
    JS_SET_RVAL(cx, vp, v);
    return true;
}

JSBool
MJitCodeStats(JSContext *cx, uintN argc, jsval *vp)
{
#ifdef JS_METHODJIT
    JSRuntime *rt = cx->runtime;
    AutoLockGC lock(rt);
    size_t n = 0;
    for (JSCompartment **c = rt->compartments.begin(); c != rt->compartments.end(); ++c)
        n += (*c)->getMjitCodeSize();
    JS_SET_RVAL(cx, vp, INT_TO_JSVAL(n));
#else
    JS_SET_RVAL(cx, vp, JSVAL_VOID);
#endif
    return true;
}

JSBool
MJitDataStats(JSContext *cx, uintN argc, jsval *vp)
{
#ifdef JS_METHODJIT
    JSRuntime *rt = cx->runtime;
    AutoLockGC lock(rt);
    size_t n = 0;
    for (JSCompartment **c = rt->compartments.begin(); c != rt->compartments.end(); ++c) {
        for (JSScript *script = (JSScript *)(*c)->scripts.next;
             &script->links != &(*c)->scripts;
             script = (JSScript *)script->links.next)
        {
            n += script->jitDataSize(); 
        }
    }
    JS_SET_RVAL(cx, vp, INT_TO_JSVAL(n));
#else
    JS_SET_RVAL(cx, vp, JSVAL_VOID);
#endif
    return true;
}

JSBool
StringStats(JSContext *cx, uintN argc, jsval *vp)
{
    // XXX: should report something meaningful;  bug 625305 will probably fix
    // this.
    JS_SET_RVAL(cx, vp, INT_TO_JSVAL(0));
    return true;
}

enum CompartmentKind { SAME_COMPARTMENT, NEW_COMPARTMENT };

static JSObject *
NewGlobalObject(JSContext *cx, CompartmentKind compartment);

JSBool
NewGlobal(JSContext *cx, uintN argc, jsval *vp)
{
    if (argc != 1 || !JSVAL_IS_STRING(JS_ARGV(cx, vp)[0])) {
        JS_ReportErrorNumber(cx, my_GetErrorMessage, NULL, JSSMSG_INVALID_ARGS, "newGlobal");
        return false;
    }

    JSString *str = JSVAL_TO_STRING(JS_ARGV(cx, vp)[0]);

    JSBool equalSame = JS_FALSE, equalNew = JS_FALSE;
    if (!JS_StringEqualsAscii(cx, str, "same-compartment", &equalSame) ||
        !JS_StringEqualsAscii(cx, str, "new-compartment", &equalNew)) {
        return false;
    }

    if (!equalSame && !equalNew) {
        JS_ReportErrorNumber(cx, my_GetErrorMessage, NULL, JSSMSG_INVALID_ARGS, "newGlobal");
        return false;
    }

    JSObject *global = NewGlobalObject(cx, equalSame ? SAME_COMPARTMENT : NEW_COMPARTMENT);
    if (!global)
        return false;

    JS_SET_RVAL(cx, vp, OBJECT_TO_JSVAL(global));
    return true;
}

static JSBool
ParseLegacyJSON(JSContext *cx, uintN argc, jsval *vp)
{
    if (argc != 1 || !JSVAL_IS_STRING(JS_ARGV(cx, vp)[0])) {
        JS_ReportErrorNumber(cx, my_GetErrorMessage, NULL, JSSMSG_INVALID_ARGS, "parseLegacyJSON");
        return false;
    }

    JSString *str = JSVAL_TO_STRING(JS_ARGV(cx, vp)[0]);

    size_t length;
    const jschar *chars = JS_GetStringCharsAndLength(cx, str, &length);
    if (!chars)
        return false;
    return js::ParseJSONWithReviver(cx, chars, length, js::NullValue(), js::Valueify(vp), LEGACY);
}

static JSBool
EnableStackWalkingAssertion(JSContext *cx, uintN argc, jsval *vp)
{
    if (argc == 0 || !JSVAL_IS_BOOLEAN(JS_ARGV(cx, vp)[0])) {
        JS_ReportErrorNumber(cx, my_GetErrorMessage, NULL, JSSMSG_INVALID_ARGS,
                             "enableStackWalkingAssertion");
        return false;
    }

#ifdef DEBUG
    cx->stackIterAssertionEnabled = JSVAL_TO_BOOLEAN(JS_ARGV(cx, vp)[0]);
#endif

    JS_SET_RVAL(cx, vp, JSVAL_VOID);
    return true;
}

static JSBool
GetMaxArgs(JSContext *cx, uintN arg, jsval *vp)
{
    JS_SET_RVAL(cx, vp, INT_TO_JSVAL(StackSpace::ARGS_LENGTH_MAX));
    return JS_TRUE;
}

static JSFunctionSpec shell_functions[] = {
    JS_FN("version",        Version,        0,0),
    JS_FN("revertVersion",  RevertVersion,  0,0),
    JS_FN("options",        Options,        0,0),
    JS_FN("load",           Load,           1,0),
    JS_FN("evaluate",       Evaluate,       1,0),
    JS_FN("run",            Run,            1,0),
    JS_FN("readline",       ReadLine,       0,0),
    JS_FN("print",          Print,          0,0),
    JS_FN("putstr",         PutStr,         0,0),
    JS_FN("dateNow",        Now,            0,0),
    JS_FN("help",           Help,           0,0),
    JS_FN("quit",           Quit,           0,0),
    JS_FN("assertEq",       AssertEq,       2,0),
    JS_FN("assertJit",      AssertJit,      0,0),
    JS_FN("gc",             ::GC,           0,0),
    JS_FN("gcparam",        GCParameter,    2,0),
    JS_FN("countHeap",      CountHeap,      0,0),
    JS_FN("makeFinalizeObserver", MakeFinalizeObserver, 0,0),
    JS_FN("finalizeCount",  FinalizeCount,  0,0),
#ifdef JS_GC_ZEAL
    JS_FN("gczeal",         GCZeal,         2,0),
    JS_FN("schedulegc",     ScheduleGC,     1,0),
#endif
    JS_FN("internalConst",  InternalConst,  1,0),
    JS_FN("setDebug",       SetDebug,       1,0),
    JS_FN("setDebuggerHandler", SetDebuggerHandler, 1,0),
    JS_FN("setThrowHook",   SetThrowHook,   1,0),
    JS_FN("trap",           Trap,           3,0),
    JS_FN("untrap",         Untrap,         2,0),
    JS_FN("line2pc",        LineToPC,       0,0),
    JS_FN("pc2line",        PCToLine,       0,0),
    JS_FN("stringsAreUTF8", StringsAreUTF8, 0,0),
    JS_FN("testUTF8",       TestUTF8,       1,0),
    JS_FN("throwError",     ThrowError,     0,0),
#ifdef DEBUG
    JS_FN("disassemble",    DisassembleToString, 1,0),
    JS_FN("dis",            Disassemble,    1,0),
    JS_FN("disfile",        DisassFile,     1,0),
    JS_FN("dissrc",         DisassWithSrc,  1,0),
    JS_FN("dumpHeap",       DumpHeap,       0,0),
    JS_FN("dumpObject",     DumpObject,     1,0),
    JS_FN("notes",          Notes,          1,0),
    JS_FN("stats",          DumpStats,      1,0),
    JS_FN("findReferences", FindReferences, 1,0),
#endif
    JS_FN("dumpStack",      DumpStack,      1,0),
#ifdef TEST_CVTARGS
    JS_FN("cvtargs",        ConvertArgs,    0,0),
#endif
    JS_FN("build",          BuildDate,      0,0),
    JS_FN("clear",          Clear,          0,0),
    JS_FN("intern",         Intern,         1,0),
    JS_FN("clone",          Clone,          1,0),
    JS_FN("getpda",         GetPDA,         1,0),
    JS_FN("getslx",         GetSLX,         1,0),
    JS_FN("toint32",        ToInt32,        1,0),
    JS_FN("evalcx",         EvalInContext,  1,0),
    JS_FN("evalInFrame",    EvalInFrame,    2,0),
    JS_FN("shapeOf",        ShapeOf,        1,0),
    JS_FN("resolver",       Resolver,       1,0),
    JS_FN("pauseProfilers", js_PauseProfilers, 0,0),
    JS_FN("resumeProfilers", js_ResumeProfilers, 0,0),
#ifdef MOZ_CALLGRIND
    JS_FN("startCallgrind", js_StartCallgrind,  0,0),
    JS_FN("stopCallgrind",  js_StopCallgrind,   0,0),
    JS_FN("dumpCallgrind",  js_DumpCallgrind,   1,0),
#endif
#ifdef MOZ_VTUNE
    JS_FN("startVtune",     js_StartVtune,    1,0),
    JS_FN("stopVtune",      js_StopVtune,     0,0),
    JS_FN("pauseVtune",     js_PauseVtune,    0,0),
    JS_FN("resumeVtune",    js_ResumeVtune,   0,0),
#endif
#ifdef MOZ_TRACEVIS
    JS_FN("startTraceVis",  StartTraceVisNative, 1,0),
    JS_FN("stopTraceVis",   StopTraceVisNative,  0,0),
#endif
#ifdef DEBUG
    JS_FN("arrayInfo",      js_ArrayInfo,   1,0),
#endif
#ifdef JS_THREADSAFE
    JS_FN("sleep",          Sleep_fn,       1,0),
    JS_FN("scatter",        Scatter,        1,0),
#endif
    JS_FN("snarf",          Snarf,          0,0),
    JS_FN("read",           Snarf,          0,0),
    JS_FN("compile",        Compile,        1,0),
    JS_FN("parse",          Parse,          1,0),
    JS_FN("timeout",        Timeout,        1,0),
    JS_FN("elapsed",        Elapsed,        0,0),
    JS_FN("parent",         Parent,         1,0),
    JS_FN("wrap",           Wrap,           1,0),
    JS_FN("serialize",      Serialize,      1,0),
    JS_FN("deserialize",    Deserialize,    1,0),
#ifdef JS_METHODJIT
    JS_FN("mjitcodestats",  MJitCodeStats,  0,0),
    JS_FN("mjitdatastats",  MJitDataStats,  0,0),
#endif
    JS_FN("stringstats",    StringStats,    0,0),
    JS_FN("newGlobal",      NewGlobal,      1,0),
    JS_FN("parseLegacyJSON",ParseLegacyJSON,1,0),
    JS_FN("enableStackWalkingAssertion",EnableStackWalkingAssertion,1,0),
    JS_FN("getMaxArgs",     GetMaxArgs,     0,0),
    JS_FS_END
};

static const char shell_help_header[] =
"Command                  Description\n"
"=======                  ===========\n";

static const char *const shell_help_messages[] = {
"version([number])        Get or force a script compilation version number",
"revertVersion()          Revert previously set version number",
"options([option ...])    Get or toggle JavaScript options",
"load(['foo.js' ...])     Load files named by string arguments",
"evaluate(code)           Evaluate code as though it were the contents of a file",
"run('foo.js')\n"
"  Run the file named by the first argument, returning the number of\n"
"  of milliseconds spent compiling and executing it",
"readline()               Read a single line from stdin",
"print([exp ...])         Evaluate and print expressions",
"putstr([exp])            Evaluate and print expression without newline",
"dateNow()                    Return the current time with sub-ms precision",
"help([name ...])         Display usage and help messages",
"quit()                   Quit the shell",
"assertEq(actual, expected[, msg])\n"
"  Throw if the first two arguments are not the same (both +0 or both -0,\n"
"  both NaN, or non-zero and ===)",
"assertJit()              Throw if the calling function failed to JIT",
"gc([obj])                Run the garbage collector\n"
"                         When obj is given, GC only the compartment it's in",
"gcparam(name, value)\n"
"  Wrapper for JS_SetGCParameter. The name must be either 'maxBytes' or\n"
"  'maxMallocBytes' and the value must be convertable to a positive uint32",
"countHeap([start[, kind]])\n"
"  Count the number of live GC things in the heap or things reachable from\n"
"  start when it is given and is not null. kind is either 'all' (default) to\n"
"  count all things or one of 'object', 'double', 'string', 'function',\n"
"  'qname', 'namespace', 'xml' to count only things of that kind",
"makeFinalizeObserver()\n"
"  get a special object whose finalization increases the counter returned\n"
"  by the finalizeCount function",
"finalizeCount()\n"
"  return the current value of the finalization counter that is incremented\n"
"  each time an object returned by the makeFinalizeObserver is finalized",
#ifdef JS_GC_ZEAL
"gczeal(level, [freq], [compartmentGC?])\n"
"                         How zealous the garbage collector should be",
"schedulegc(num, [compartmentGC?])\n"
"                         Schedule a GC to happen after num allocations",
#endif
"internalConst(name)\n"
"  Query an internal constant for the engine. See InternalConst source for the\n"
"  list of constant names",
"setDebug(debug)          Set debug mode",
"setDebuggerHandler(f)    Set handler for debugger keyword to f",
"setThrowHook(f)          Set throw hook to f",
"trap([fun, [pc,]] exp)   Trap bytecode execution",
"untrap(fun[, pc])        Remove a trap",
"line2pc([fun,] line)     Map line number to PC",
"pc2line(fun[, pc])       Map PC to line number",
"stringsAreUTF8()         Check if strings are UTF-8 encoded",
"testUTF8(mode)           Perform UTF-8 tests (modes are 1 to 4)",
"throwError()             Throw an error from JS_ReportError",
#ifdef DEBUG
"disassemble([fun])       Return the disassembly for the given function",
"dis([fun])               Disassemble functions into bytecodes",
"disfile('foo.js')        Disassemble script file into bytecodes\n"
"  dis and disfile take these options as preceeding string arguments\n"
"    \"-r\" (disassemble recursively)\n"
"    \"-l\" (show line numbers)",
"dissrc([fun])            Disassemble functions with source lines",
"dumpHeap([fileName[, start[, toFind[, maxDepth[, toIgnore]]]]])\n"
"  Interface to JS_DumpHeap with output sent to file",
"dumpObject()             Dump an internal representation of an object",
"notes([fun])             Show source notes for functions",
"stats([string ...])      Dump 'arena', 'atom', 'global' stats",
"findReferences(target)\n"
"  Walk the heap and return an object describing all references to target",
#endif
"dumpStack()              Dump the stack as an array of callees (youngest first)",
#ifdef TEST_CVTARGS
"cvtargs(arg1..., arg12)  Test argument formatter",
#endif
"build()                  Show build date and time",
"clear([obj])             Clear properties of object",
"intern(str)              Internalize str in the atom table",
"clone(fun[, scope])      Clone function object",
"getpda(obj)              Get the property descriptors for obj",
"getslx(obj)              Get script line extent",
"toint32(n)               Testing hook for JS_ValueToInt32",
"evalcx(s[, o])\n"
"  Evaluate s in optional sandbox object o\n"
"  if (s == '' && !o) return new o with eager standard classes\n"
"  if (s == 'lazy' && !o) return new o with lazy standard classes",
"evalInFrame(n,str,save)  Evaluate 'str' in the nth up frame.\n"
"                         If 'save' (default false), save the frame chain",
"shapeOf(obj)             Get the shape of obj (an implementation detail)",
"resolver(src[, proto])   Create object with resolve hook that copies properties\n"
"                         from src. If proto is omitted, use Object.prototype.",
"pauseProfilers()         Pause all profilers that can be paused",
"resumeProfilers()        Resume profilers if they are paused",
#ifdef MOZ_CALLGRIND
"startCallgrind()         Start callgrind instrumentation",
"stopCallgrind()          Stop callgrind instrumentation",
"dumpCallgrind([name])    Dump callgrind counters",
#endif
#ifdef MOZ_VTUNE
"startVtune([filename])   Start vtune instrumentation",
"stopVtune()              Stop vtune instrumentation",
"pauseVtune()             Pause vtune collection",
"resumeVtune()            Resume vtune collection",
#endif
#ifdef MOZ_TRACEVIS
"startTraceVis(filename)  Start TraceVis recording (stops any current recording)",
"stopTraceVis()           Stop TraceVis recording",
#endif
#ifdef DEBUG
"arrayInfo(a1, a2, ...)   Report statistics about arrays",
#endif
#ifdef JS_THREADSAFE
"sleep(dt)                Sleep for dt seconds",
"scatter(fns)             Call functions concurrently (ignoring errors)",
#endif
"snarf(filename)          Read filename into returned string",
"read(filename)           Synonym for snarf",
"compile(code)            Compiles a string to bytecode, potentially throwing",
"parse(code)              Parses a string, potentially throwing",
"timeout([seconds])\n"
"  Get/Set the limit in seconds for the execution time for the current context.\n"
"  A negative value (default) means that the execution time is unlimited.",
"elapsed()                Execution time elapsed for the current context.",
"parent(obj)              Returns the parent of obj.",
"wrap(obj)                Wrap an object into a noop wrapper.",
"serialize(sd)            Serialize sd using JS_WriteStructuredClone. Returns a TypedArray.",
"deserialize(a)           Deserialize data generated by serialize.",
#ifdef JS_METHODJIT
"mjitcodestats()          Return stats on mjit code memory usage.",
"mjitdatastats()          Return stats on mjit data memory usage.",
#endif
"stringstats()            Return stats on string memory usage.",
"newGlobal(kind)          Return a new global object, in the current\n"
"                         compartment if kind === 'same-compartment' or in a\n"
"                         new compartment if kind === 'new-compartment'",
"parseLegacyJSON(str)     Parse str as legacy JSON, returning the result if the\n"
"                         parse succeeded and throwing a SyntaxError if not.",
"enableStackWalkingAssertion(enabled)\n"
"  Enables or disables a particularly expensive assertion in stack-walking\n"
"  code.  If your test isn't ridiculously thorough, such that performing this\n"
"  assertion increases test duration by an order of magnitude, you shouldn't\n"
"  use this.",
"getMaxArgs()             Return the maximum number of supported args for a call.",

/* Keep these last: see the static assertion below. */
#ifdef MOZ_PROFILING
"startProfiling()         Start a profiling session.\n"
"                         Profiler must be running with programatic sampling",
"stopProfiling()          Stop a running profiling session\n"
#endif
};

#ifdef MOZ_PROFILING
#define PROFILING_FUNCTION_COUNT 2
#else
#define PROFILING_FUNCTION_COUNT 0
#endif

/* Help messages must match shell functions. */
JS_STATIC_ASSERT(JS_ARRAY_LENGTH(shell_help_messages) - PROFILING_FUNCTION_COUNT ==
                 JS_ARRAY_LENGTH(shell_functions) - 1 /* JS_FS_END */);

#ifdef DEBUG
static void
CheckHelpMessages()
{
    const char *const *m;
    const char *lp;

    /* Messages begin with "function_name(" prefix and don't end with \n. */
    for (m = shell_help_messages; m != JS_ARRAY_END(shell_help_messages) - PROFILING_FUNCTION_COUNT; ++m) {
        lp = strchr(*m, '(');
        JS_ASSERT(lp);
        JS_ASSERT(memcmp(shell_functions[m - shell_help_messages].name,
                         *m, lp - *m) == 0);
        JS_ASSERT((*m)[strlen(*m) - 1] != '\n');
    }
}
#else
# define CheckHelpMessages() ((void) 0)
#endif

#undef PROFILING_FUNCTION_COUNT

static JSBool
Help(JSContext *cx, uintN argc, jsval *vp)
{
    uintN i, j;
    int did_header, did_something;
    JSType type;
    JSFunction *fun;
    JSString *str;

    fprintf(gOutFile, "%s\n", JS_GetImplementationVersion());
    if (argc == 0) {
        fputs(shell_help_header, gOutFile);
        for (i = 0; i < JS_ARRAY_LENGTH(shell_help_messages); ++i)
            fprintf(gOutFile, "%s\n", shell_help_messages[i]);
    } else {
        did_header = 0;
        jsval *argv = JS_ARGV(cx, vp);
        for (i = 0; i < argc; i++) {
            did_something = 0;
            type = JS_TypeOfValue(cx, argv[i]);
            if (type == JSTYPE_FUNCTION) {
                fun = JS_ValueToFunction(cx, argv[i]);
                str = fun->atom;
            } else if (type == JSTYPE_STRING) {
                str = JSVAL_TO_STRING(argv[i]);
            } else {
                str = NULL;
            }
            if (str) {
                JSAutoByteString funcName(cx, str);
                if (!funcName)
                    return JS_FALSE;
                for (j = 0; j < JS_ARRAY_LENGTH(shell_help_messages); ++j) {
                    /* Help messages are required to be formatted "functionName(..." */
                    const char *msg = shell_help_messages[j];
                    const char *p = strchr(msg, '(');
                    JS_ASSERT(p);

                    if (strncmp(funcName.ptr(), msg, p - msg) == 0) {
                        if (!did_header) {
                            did_header = 1;
                            fputs(shell_help_header, gOutFile);
                        }
                        did_something = 1;
                        fprintf(gOutFile, "%s\n", shell_help_messages[j]);
                        break;
                    }
                }
            }
            if (!did_something) {
                str = JS_ValueToString(cx, argv[i]);
                if (!str)
                    return JS_FALSE;
                fputs("Sorry, no help for ", gErrFile);
                JS_FileEscapedString(gErrFile, str, 0);
                putc('\n', gErrFile);
            }
        }
    }
    JS_SET_RVAL(cx, vp, JSVAL_VOID);
    return JS_TRUE;
}

/*
 * Define a JS object called "it".  Give it class operations that printf why
 * they're being called for tutorial purposes.
 */
enum its_tinyid {
    ITS_COLOR, ITS_HEIGHT, ITS_WIDTH, ITS_FUNNY, ITS_ARRAY, ITS_RDONLY,
    ITS_CUSTOM, ITS_CUSTOMRDONLY
};

static JSBool
its_getter(JSContext *cx, JSObject *obj, jsid id, jsval *vp)
{
  jsval *val = (jsval *) JS_GetPrivate(cx, obj);
  *vp = val ? *val : JSVAL_VOID;
  return JS_TRUE;
}

static JSBool
its_setter(JSContext *cx, JSObject *obj, jsid id, JSBool strict, jsval *vp)
{
  jsval *val = (jsval *) JS_GetPrivate(cx, obj);
  if (val) {
      *val = *vp;
      return JS_TRUE;
  }

  val = new jsval;
  if (!val) {
      JS_ReportOutOfMemory(cx);
      return JS_FALSE;
  }

  if (!JS_AddValueRoot(cx, val)) {
      delete val;
      return JS_FALSE;
  }

  if (!JS_SetPrivate(cx, obj, (void*)val)) {
      JS_RemoveValueRoot(cx, val);
      delete val;
      return JS_FALSE;
  }

  *val = *vp;
  return JS_TRUE;
}

static JSPropertySpec its_props[] = {
    {"color",           ITS_COLOR,      JSPROP_ENUMERATE,       NULL, NULL},
    {"height",          ITS_HEIGHT,     JSPROP_ENUMERATE,       NULL, NULL},
    {"width",           ITS_WIDTH,      JSPROP_ENUMERATE,       NULL, NULL},
    {"funny",           ITS_FUNNY,      JSPROP_ENUMERATE,       NULL, NULL},
    {"array",           ITS_ARRAY,      JSPROP_ENUMERATE,       NULL, NULL},
    {"rdonly",          ITS_RDONLY,     JSPROP_READONLY,        NULL, NULL},
    {"custom",          ITS_CUSTOM,     JSPROP_ENUMERATE,
                        its_getter,     its_setter},
    {"customRdOnly",    ITS_CUSTOMRDONLY, JSPROP_ENUMERATE | JSPROP_READONLY,
                        its_getter,     its_setter},
    {NULL,0,0,NULL,NULL}
};

static JSBool
its_bindMethod(JSContext *cx, uintN argc, jsval *vp)
{
    JSString *name;
    JSObject *method;

    JSObject *thisobj = JS_THIS_OBJECT(cx, vp);

    if (!JS_ConvertArguments(cx, argc, JS_ARGV(cx, vp), "So", &name, &method))
        return JS_FALSE;

    *vp = OBJECT_TO_JSVAL(method);

    if (JS_TypeOfValue(cx, *vp) != JSTYPE_FUNCTION) {
        JSAutoByteString nameBytes(cx, name);
        if (!!nameBytes) {
            JSString *valstr = JS_ValueToString(cx, *vp);
            if (valstr) {
                JSAutoByteString valBytes(cx, valstr);
                if (!!valBytes) {
                    JS_ReportError(cx, "can't bind method %s to non-callable object %s",
                                   nameBytes.ptr(), valBytes.ptr());
                }
            }
        }
        return JS_FALSE;
    }

    if (method->getFunctionPrivate()->isInterpreted() &&
        method->getFunctionPrivate()->script()->compileAndGo) {
        /* Can't reparent compileAndGo scripts. */
        JSAutoByteString nameBytes(cx, name);
        if (!!nameBytes)
            JS_ReportError(cx, "can't bind method %s to compileAndGo script", nameBytes.ptr());
        return JS_FALSE;
    }

    jsid id;
    if (!JS_ValueToId(cx, STRING_TO_JSVAL(name), &id))
        return JS_FALSE;

    if (!JS_DefinePropertyById(cx, thisobj, id, *vp, NULL, NULL, JSPROP_ENUMERATE))
        return JS_FALSE;

    return JS_SetParent(cx, method, thisobj);
}

static JSFunctionSpec its_methods[] = {
    {"bindMethod",      its_bindMethod, 2,0},
    {NULL,NULL,0,0}
};

#ifdef JSD_LOWLEVEL_SOURCE
/*
 * This facilitates sending source to JSD (the debugger system) in the shell
 * where the source is loaded using the JSFILE hack in jsscan. The function
 * below is used as a callback for the jsdbgapi JS_SetSourceHandler hook.
 * A more normal embedding (e.g. mozilla) loads source itself and can send
 * source directly to JSD without using this hook scheme.
 */
static void
SendSourceToJSDebugger(const char *filename, uintN lineno,
                       jschar *str, size_t length,
                       void **listenerTSData, JSDContext* jsdc)
{
    JSDSourceText *jsdsrc = (JSDSourceText *) *listenerTSData;

    if (!jsdsrc) {
        if (!filename)
            filename = "typein";
        if (1 == lineno) {
            jsdsrc = JSD_NewSourceText(jsdc, filename);
        } else {
            jsdsrc = JSD_FindSourceForURL(jsdc, filename);
            if (jsdsrc && JSD_SOURCE_PARTIAL !=
                JSD_GetSourceStatus(jsdc, jsdsrc)) {
                jsdsrc = NULL;
            }
        }
    }
    if (jsdsrc) {
        jsdsrc = JSD_AppendUCSourceText(jsdc,jsdsrc, str, length,
                                        JSD_SOURCE_PARTIAL);
    }
    *listenerTSData = jsdsrc;
}
#endif /* JSD_LOWLEVEL_SOURCE */

static JSBool its_noisy;    /* whether to be noisy when finalizing it */
static JSBool its_enum_fail;/* whether to fail when enumerating it */

static JSBool
its_addProperty(JSContext *cx, JSObject *obj, jsid id, jsval *vp)
{
    if (!its_noisy)
        return JS_TRUE;

    IdStringifier idString(cx, id);
    fprintf(gOutFile, "adding its property %s,", idString.getBytes());
    ToString valueString(cx, *vp);
    fprintf(gOutFile, " initial value %s\n", valueString.getBytes());
    return JS_TRUE;
}

static JSBool
its_delProperty(JSContext *cx, JSObject *obj, jsid id, jsval *vp)
{
    if (!its_noisy)
        return JS_TRUE;

    IdStringifier idString(cx, id);
    fprintf(gOutFile, "deleting its property %s,", idString.getBytes());
    ToString valueString(cx, *vp);
    fprintf(gOutFile, " initial value %s\n", valueString.getBytes());
    return JS_TRUE;
}

static JSBool
its_getProperty(JSContext *cx, JSObject *obj, jsid id, jsval *vp)
{
    if (!its_noisy)
        return JS_TRUE;

    IdStringifier idString(cx, id);
    fprintf(gOutFile, "getting its property %s,", idString.getBytes());
    ToString valueString(cx, *vp);
    fprintf(gOutFile, " initial value %s\n", valueString.getBytes());
    return JS_TRUE;
}

static JSBool
its_setProperty(JSContext *cx, JSObject *obj, jsid id, JSBool strict, jsval *vp)
{
    IdStringifier idString(cx, id);
    if (its_noisy) {
        fprintf(gOutFile, "setting its property %s,", idString.getBytes());
        ToString valueString(cx, *vp);
        fprintf(gOutFile, " new value %s\n", valueString.getBytes());
    }

    if (!JSID_IS_ATOM(id))
        return JS_TRUE;

    if (!strcmp(idString.getBytes(), "noisy"))
        JS_ValueToBoolean(cx, *vp, &its_noisy);
    else if (!strcmp(idString.getBytes(), "enum_fail"))
        JS_ValueToBoolean(cx, *vp, &its_enum_fail);

    return JS_TRUE;
}

/*
 * Its enumerator, implemented using the "new" enumerate API,
 * see class flags.
 */
static JSBool
its_enumerate(JSContext *cx, JSObject *obj, JSIterateOp enum_op,
              jsval *statep, jsid *idp)
{
    JSObject *iterator;

    switch (enum_op) {
      case JSENUMERATE_INIT:
      case JSENUMERATE_INIT_ALL:
        if (its_noisy)
            fprintf(gOutFile, "enumerate its properties\n");

        iterator = JS_NewPropertyIterator(cx, obj);
        if (!iterator)
            return JS_FALSE;

        *statep = OBJECT_TO_JSVAL(iterator);
        if (idp)
            *idp = INT_TO_JSID(0);
        break;

      case JSENUMERATE_NEXT:
        if (its_enum_fail) {
            JS_ReportError(cx, "its enumeration failed");
            return JS_FALSE;
        }

        iterator = (JSObject *) JSVAL_TO_OBJECT(*statep);
        if (!JS_NextProperty(cx, iterator, idp))
            return JS_FALSE;

        if (!JSID_IS_VOID(*idp))
            break;
        /* Fall through. */

      case JSENUMERATE_DESTROY:
        /* Allow our iterator object to be GC'd. */
        *statep = JSVAL_NULL;
        break;
    }

    return JS_TRUE;
}

static JSBool
its_resolve(JSContext *cx, JSObject *obj, jsid id, uintN flags,
            JSObject **objp)
{
    if (its_noisy) {
        IdStringifier idString(cx, id);
        fprintf(gOutFile, "resolving its property %s, flags {%s,%s,%s}\n",
               idString.getBytes(),
               (flags & JSRESOLVE_QUALIFIED) ? "qualified" : "",
               (flags & JSRESOLVE_ASSIGNING) ? "assigning" : "",
               (flags & JSRESOLVE_DETECTING) ? "detecting" : "");
    }
    return JS_TRUE;
}

static JSBool
its_convert(JSContext *cx, JSObject *obj, JSType type, jsval *vp)
{
    if (its_noisy)
        fprintf(gOutFile, "converting it to %s type\n", JS_GetTypeName(cx, type));
    return JS_ConvertStub(cx, obj, type, vp);
}

static void
its_finalize(JSContext *cx, JSObject *obj)
{
    jsval *rootedVal;
    if (its_noisy)
        fprintf(gOutFile, "finalizing it\n");
    rootedVal = (jsval *) JS_GetPrivate(cx, obj);
    if (rootedVal) {
      JS_RemoveValueRoot(cx, rootedVal);
      JS_SetPrivate(cx, obj, NULL);
      delete rootedVal;
    }
}

static JSClass its_class = {
    "It", JSCLASS_NEW_RESOLVE | JSCLASS_NEW_ENUMERATE | JSCLASS_HAS_PRIVATE,
    its_addProperty,  its_delProperty,  its_getProperty,  its_setProperty,
    (JSEnumerateOp)its_enumerate, (JSResolveOp)its_resolve,
    its_convert,      its_finalize,
    JSCLASS_NO_OPTIONAL_MEMBERS
};

JSErrorFormatString jsShell_ErrorFormatString[JSErr_Limit] = {
#define MSG_DEF(name, number, count, exception, format) \
    { format, count, JSEXN_ERR } ,
#include "jsshell.msg"
#undef MSG_DEF
};

static const JSErrorFormatString *
my_GetErrorMessage(void *userRef, const char *locale, const uintN errorNumber)
{
    if ((errorNumber > 0) && (errorNumber < JSShellErr_Limit))
        return &jsShell_ErrorFormatString[errorNumber];
    return NULL;
}

static void
my_ErrorReporter(JSContext *cx, const char *message, JSErrorReport *report)
{
    int i, j, k, n;
    char *prefix, *tmp;
    const char *ctmp;

    if (!report) {
        fprintf(gErrFile, "%s\n", message);
        return;
    }

    /* Conditionally ignore reported warnings. */
    if (JSREPORT_IS_WARNING(report->flags) && !reportWarnings)
        return;

    prefix = NULL;
    if (report->filename)
        prefix = JS_smprintf("%s:", report->filename);
    if (report->lineno) {
        tmp = prefix;
        prefix = JS_smprintf("%s%u: ", tmp ? tmp : "", report->lineno);
        JS_free(cx, tmp);
    }
    if (JSREPORT_IS_WARNING(report->flags)) {
        tmp = prefix;
        prefix = JS_smprintf("%s%swarning: ",
                             tmp ? tmp : "",
                             JSREPORT_IS_STRICT(report->flags) ? "strict " : "");
        JS_free(cx, tmp);
    }

    /* embedded newlines -- argh! */
    while ((ctmp = strchr(message, '\n')) != 0) {
        ctmp++;
        if (prefix)
            fputs(prefix, gErrFile);
        fwrite(message, 1, ctmp - message, gErrFile);
        message = ctmp;
    }

    /* If there were no filename or lineno, the prefix might be empty */
    if (prefix)
        fputs(prefix, gErrFile);
    fputs(message, gErrFile);

    if (!report->linebuf) {
        fputc('\n', gErrFile);
        goto out;
    }

    /* report->linebuf usually ends with a newline. */
    n = strlen(report->linebuf);
    fprintf(gErrFile, ":\n%s%s%s%s",
            prefix,
            report->linebuf,
            (n > 0 && report->linebuf[n-1] == '\n') ? "" : "\n",
            prefix);
    n = report->tokenptr - report->linebuf;
    for (i = j = 0; i < n; i++) {
        if (report->linebuf[i] == '\t') {
            for (k = (j + 8) & ~7; j < k; j++) {
                fputc('.', gErrFile);
            }
            continue;
        }
        fputc('.', gErrFile);
        j++;
    }
    fputs("^\n", gErrFile);
 out:
    if (!JSREPORT_IS_WARNING(report->flags)) {
        if (report->errorNumber == JSMSG_OUT_OF_MEMORY) {
            gExitCode = EXITCODE_OUT_OF_MEMORY;
        } else {
            gExitCode = EXITCODE_RUNTIME_ERROR;
        }
    }
    JS_free(cx, prefix);
}

#if defined(SHELL_HACK) && defined(DEBUG) && defined(XP_UNIX)
static JSBool
Exec(JSContext *cx, uintN argc, jsval *vp)
{
    JSFunction *fun;
    const char *name, **nargv;
    uintN i, nargc;
    JSString *str;
    bool ok;
    pid_t pid;
    int status;

    JS_SET_RVAL(cx, vp, JSVAL_VOID);

    fun = JS_ValueToFunction(cx, vp[0]);
    if (!fun)
        return JS_FALSE;
    if (!fun->atom)
        return JS_TRUE;

    nargc = 1 + argc;

    /* nargc + 1 accounts for the terminating NULL. */
    nargv = new (char *)[nargc + 1];
    if (!nargv)
        return JS_FALSE;
    memset(nargv, 0, sizeof(nargv[0]) * (nargc + 1));
    nargv[0] = name;
    jsval *argv = JS_ARGV(cx, vp);
    for (i = 0; i < nargc; i++) {
        str = (i == 0) ? fun->atom : JS_ValueToString(cx, argv[i-1]);
        if (!str) {
            ok = false;
            goto done;
        }
        nargv[i] = JS_EncodeString(cx, str);
        if (!nargv[i]) {
            ok = false;
            goto done;
        }
    }
    pid = fork();
    switch (pid) {
      case -1:
        perror("js");
        break;
      case 0:
        (void) execvp(name, (char **)nargv);
        perror("js");
        exit(127);
      default:
        while (waitpid(pid, &status, 0) < 0 && errno == EINTR)
            continue;
        break;
    }
    ok = true;

  done:
    for (i = 0; i < nargc; i++)
        JS_free(cx, nargv[i]);
    delete[] nargv;
    return ok;
}
#endif

static JSBool
global_enumerate(JSContext *cx, JSObject *obj)
{
#ifdef LAZY_STANDARD_CLASSES
    return JS_EnumerateStandardClasses(cx, obj);
#else
    return JS_TRUE;
#endif
}

static JSBool
global_resolve(JSContext *cx, JSObject *obj, jsid id, uintN flags,
               JSObject **objp)
{
#ifdef LAZY_STANDARD_CLASSES
    JSBool resolved;

    if (!JS_ResolveStandardClass(cx, obj, id, &resolved))
        return JS_FALSE;
    if (resolved) {
        *objp = obj;
        return JS_TRUE;
    }
#endif

#if defined(SHELL_HACK) && defined(DEBUG) && defined(XP_UNIX)
    if (!(flags & JSRESOLVE_QUALIFIED)) {
        /*
         * Do this expensive hack only for unoptimized Unix builds, which are
         * not used for benchmarking.
         */
        char *path, *comp, *full;
        const char *name;
        JSBool ok, found;
        JSFunction *fun;

        if (!JSVAL_IS_STRING(id))
            return JS_TRUE;
        path = getenv("PATH");
        if (!path)
            return JS_TRUE;
        path = JS_strdup(cx, path);
        if (!path)
            return JS_FALSE;
        JSAutoByteString name(cx, JSVAL_TO_STRING(id));
        if (!name)
            return JS_FALSE;
        ok = JS_TRUE;
        for (comp = strtok(path, ":"); comp; comp = strtok(NULL, ":")) {
            if (*comp != '\0') {
                full = JS_smprintf("%s/%s", comp, name.ptr());
                if (!full) {
                    JS_ReportOutOfMemory(cx);
                    ok = JS_FALSE;
                    break;
                }
            } else {
                full = (char *)name;
            }
            found = (access(full, X_OK) == 0);
            if (*comp != '\0')
                free(full);
            if (found) {
                fun = JS_DefineFunction(cx, obj, name, Exec, 0,
                                        JSPROP_ENUMERATE);
                ok = (fun != NULL);
                if (ok)
                    *objp = obj;
                break;
            }
        }
        JS_free(cx, path);
        return ok;
    }
#else
    return JS_TRUE;
#endif
}

JSClass global_class = {
    "global", JSCLASS_NEW_RESOLVE | JSCLASS_GLOBAL_FLAGS | JSCLASS_HAS_PRIVATE,
    JS_PropertyStub,  JS_PropertyStub,
    JS_PropertyStub,  JS_StrictPropertyStub,
    global_enumerate, (JSResolveOp) global_resolve,
    JS_ConvertStub,   its_finalize,
    JSCLASS_NO_OPTIONAL_MEMBERS
};

static JSBool
env_setProperty(JSContext *cx, JSObject *obj, jsid id, JSBool strict, jsval *vp)
{
/* XXX porting may be easy, but these don't seem to supply setenv by default */
#if !defined XP_OS2 && !defined SOLARIS
    int rv;

    IdStringifier idstr(cx, id, JS_TRUE);
    if (idstr.threw())
        return JS_FALSE;
    ToString valstr(cx, *vp, JS_TRUE);
    if (valstr.threw())
        return JS_FALSE;
#if defined XP_WIN || defined HPUX || defined OSF1 || defined IRIX
    {
        char *waste = JS_smprintf("%s=%s", idstr.getBytes(), valstr.getBytes());
        if (!waste) {
            JS_ReportOutOfMemory(cx);
            return JS_FALSE;
        }
        rv = putenv(waste);
#ifdef XP_WIN
        /*
         * HPUX9 at least still has the bad old non-copying putenv.
         *
         * Per mail from <s.shanmuganathan@digital.com>, OSF1 also has a putenv
         * that will crash if you pass it an auto char array (so it must place
         * its argument directly in the char *environ[] array).
         */
        JS_smprintf_free(waste);
#endif
    }
#else
    rv = setenv(idstr.getBytes(), valstr.getBytes(), 1);
#endif
    if (rv < 0) {
        JS_ReportError(cx, "can't set env variable %s to %s", idstr.getBytes(), valstr.getBytes());
        return JS_FALSE;
    }
    *vp = valstr.getJSVal();
#endif /* !defined XP_OS2 && !defined SOLARIS */
    return JS_TRUE;
}

static JSBool
env_enumerate(JSContext *cx, JSObject *obj)
{
    static JSBool reflected;
    char **evp, *name, *value;
    JSString *valstr;
    JSBool ok;

    if (reflected)
        return JS_TRUE;

    for (evp = (char **)JS_GetPrivate(cx, obj); (name = *evp) != NULL; evp++) {
        value = strchr(name, '=');
        if (!value)
            continue;
        *value++ = '\0';
        valstr = JS_NewStringCopyZ(cx, value);
        if (!valstr) {
            ok = JS_FALSE;
        } else {
            ok = JS_DefineProperty(cx, obj, name, STRING_TO_JSVAL(valstr),
                                   NULL, NULL, JSPROP_ENUMERATE);
        }
        value[-1] = '=';
        if (!ok)
            return JS_FALSE;
    }

    reflected = JS_TRUE;
    return JS_TRUE;
}

static JSBool
env_resolve(JSContext *cx, JSObject *obj, jsid id, uintN flags,
            JSObject **objp)
{
    JSString *valstr;
    const char *name, *value;

    if (flags & JSRESOLVE_ASSIGNING)
        return JS_TRUE;

    IdStringifier idstr(cx, id, JS_TRUE);
    if (idstr.threw())
        return JS_FALSE;

    name = idstr.getBytes();
    value = getenv(name);
    if (value) {
        valstr = JS_NewStringCopyZ(cx, value);
        if (!valstr)
            return JS_FALSE;
        if (!JS_DefineProperty(cx, obj, name, STRING_TO_JSVAL(valstr),
                               NULL, NULL, JSPROP_ENUMERATE)) {
            return JS_FALSE;
        }
        *objp = obj;
    }
    return JS_TRUE;
}

static JSClass env_class = {
    "environment", JSCLASS_HAS_PRIVATE | JSCLASS_NEW_RESOLVE,
    JS_PropertyStub,  JS_PropertyStub,
    JS_PropertyStub,  env_setProperty,
    env_enumerate, (JSResolveOp) env_resolve,
    JS_ConvertStub,   NULL,
    JSCLASS_NO_OPTIONAL_MEMBERS
};

/*
 * Avoid a reentrancy hazard.
 *
 * The non-JS_THREADSAFE shell uses a signal handler to implement timeout().
 * The JS engine is not really reentrant, but JS_TriggerAllOperationCallbacks
 * is mostly safe--the only danger is that we might interrupt JS_NewContext or
 * JS_DestroyContext while the context list is being modified. Therefore we
 * disable the signal handler around calls to those functions.
 */
#ifdef JS_THREADSAFE
# define WITH_SIGNALS_DISABLED(x)  x
#else
# define WITH_SIGNALS_DISABLED(x)                                               \
    JS_BEGIN_MACRO                                                              \
        ScheduleWatchdog(gRuntime, -1);                                         \
        x;                                                                      \
        ScheduleWatchdog(gRuntime, gTimeoutInterval);                           \
    JS_END_MACRO
#endif

static JSContext *
NewContext(JSRuntime *rt)
{
    JSContext *cx;
    WITH_SIGNALS_DISABLED(cx = JS_NewContext(rt, gStackChunkSize));
    if (!cx)
        return NULL;

    JSShellContextData *data = NewContextData();
    if (!data) {
        DestroyContext(cx, false);
        return NULL;
    }

    JS_SetContextPrivate(cx, data);
    JS_SetErrorReporter(cx, my_ErrorReporter);
    JS_SetVersion(cx, JSVERSION_LATEST);
    SetContextOptions(cx);
    if (enableTraceJit)
        JS_ToggleOptions(cx, JSOPTION_JIT);
    if (enableMethodJit)
        JS_ToggleOptions(cx, JSOPTION_METHODJIT);
    if (enableTypeInference)
        JS_ToggleOptions(cx, JSOPTION_TYPE_INFERENCE);
    return cx;
}

static void
DestroyContext(JSContext *cx, bool withGC)
{
    JSShellContextData *data = GetContextData(cx);
    JS_SetContextPrivate(cx, NULL);
    free(data);
    WITH_SIGNALS_DISABLED(withGC ? JS_DestroyContext(cx) : JS_DestroyContextNoGC(cx));
}

static JSObject *
NewGlobalObject(JSContext *cx, CompartmentKind compartment)
{
    JSObject *glob = (compartment == NEW_COMPARTMENT)
                     ? JS_NewCompartmentAndGlobalObject(cx, &global_class, NULL)
                     : JS_NewGlobalObject(cx, &global_class);
    if (!glob)
        return NULL;

    {
        JSAutoEnterCompartment ac;
        if (!ac.enter(cx, glob))
            return NULL;

#ifndef LAZY_STANDARD_CLASSES
        if (!JS_InitStandardClasses(cx, glob))
            return NULL;
#endif

#ifdef JS_HAS_CTYPES
        if (!JS_InitCTypesClass(cx, glob))
            return NULL;
#endif
        if (!JS_InitReflect(cx, glob))
            return NULL;
        if (!JS::RegisterPerfMeasurement(cx, glob))
            return NULL;
        if (!JS_DefineFunctions(cx, glob, shell_functions) ||
            !JS_DefineProfilingFunctions(cx, glob)) {
            return NULL;
        }

        JSObject *it = JS_DefineObject(cx, glob, "it", &its_class, NULL, 0);
        if (!it)
            return NULL;
        if (!JS_DefineProperties(cx, it, its_props))
            return NULL;
        if (!JS_DefineFunctions(cx, it, its_methods))
            return NULL;

        if (!JS_DefineProperty(cx, glob, "custom", JSVAL_VOID, its_getter,
                               its_setter, 0))
            return NULL;
        if (!JS_DefineProperty(cx, glob, "customRdOnly", JSVAL_VOID, its_getter,
                               its_setter, JSPROP_READONLY))
            return NULL;
    }

    if (compartment == NEW_COMPARTMENT && !JS_WrapObject(cx, &glob))
        return NULL;

    return glob;
}

static bool
BindScriptArgs(JSContext *cx, JSObject *obj, OptionParser *op)
{
    MultiStringRange msr = op->getMultiStringArg("scriptArgs");
    JSObject *scriptArgs = JS_NewArrayObject(cx, 0, NULL);
    if (!scriptArgs)
        return false;
    if (!JS_DefineProperty(cx, obj, "scriptArgs", OBJECT_TO_JSVAL(scriptArgs), NULL, NULL, 0))
        return false;

    for (size_t i = 0; !msr.empty(); msr.popFront(), ++i) {
        const char *scriptArg = msr.front();
        JSString *str = JS_NewStringCopyZ(cx, scriptArg);
        if (!str ||
            !JS_DefineElement(cx, scriptArgs, i, STRING_TO_JSVAL(str), NULL, NULL,
                              JSPROP_ENUMERATE)) {
            return false;
        }
    }

    return true;
}

static int
ProcessArgs(JSContext *cx, JSObject *obj, OptionParser *op)
{
    if (op->getBoolOption('a'))
        JS_ToggleOptions(cx, JSOPTION_METHODJIT_ALWAYS);

    if (op->getBoolOption('m')) {
        enableMethodJit = true;
        JS_ToggleOptions(cx, JSOPTION_METHODJIT);
    }

#ifdef JS_GC_ZEAL
    if (const char *zeal = op->getStringOption('Z'))
        ParseZealArg(cx, zeal);
#endif

    if (op->getBoolOption('j')) {
        enableTraceJit = true;
        JS_ToggleOptions(cx, JSOPTION_JIT);
#if defined(JS_TRACER) && defined(DEBUG)
        js::InitJITStatsClass(cx, JS_GetGlobalObject(cx));
        JS_DefineObject(cx, JS_GetGlobalObject(cx), "tracemonkey",
                        &js::jitstats_class, NULL, 0);
#endif
    }
    
    if (op->getBoolOption('p')) {
        enableProfiling = true;
        JS_ToggleOptions(cx, JSOPTION_PROFILING);
    }

    if (op->getBoolOption('d')) {
        JS_SetRuntimeDebugMode(JS_GetRuntime(cx), true);
        JS_SetDebugMode(cx, true);
    }

    if (op->getBoolOption('b'))
        printTiming = true;

    if (op->getBoolOption('D')) {
        enableDisassemblyDumps = true;
        JS_ToggleOptions(cx, JSOPTION_PCCOUNT);
    }

    /* |scriptArgs| gets bound on the global before any code is run. */
    if (!BindScriptArgs(cx, obj, op))
        return EXIT_FAILURE;

    MultiStringRange filePaths = op->getMultiStringOption('f');
    MultiStringRange codeChunks = op->getMultiStringOption('e');

    if (filePaths.empty() && codeChunks.empty() && !op->getStringArg("script")) {
        Process(cx, obj, NULL, true); /* Interactive. */
        return gExitCode;
    }

    while (!filePaths.empty() || !codeChunks.empty()) {
        size_t fpArgno = filePaths.empty() ? -1 : filePaths.argno();
        size_t ccArgno = codeChunks.empty() ? -1 : codeChunks.argno();
        if (fpArgno < ccArgno) {
            char *path = filePaths.front();
            Process(cx, obj, path, false);
            if (gExitCode)
                return gExitCode;
            filePaths.popFront();
        } else {
            const char *code = codeChunks.front();
            jsval rval;
            if (!JS_EvaluateScript(cx, obj, code, strlen(code), "-e", 1, &rval))
                return EXIT_FAILURE;
            codeChunks.popFront();
        }
    }

    /* The |script| argument is processed after all options. */
    if (const char *path = op->getStringArg("script")) {
        Process(cx, obj, path, false);
        if (gExitCode)
            return gExitCode;
    }

    if (op->getBoolOption('i'))
        Process(cx, obj, NULL, true);

    return gExitCode ? gExitCode : EXIT_SUCCESS;
}

int
Shell(JSContext *cx, OptionParser *op, char **envp)
{
    JSAutoRequest ar(cx);

    /*
     * First check to see if type inference is enabled. This flag must be set
     * on the compartment when it is constructed.
     */
    if (op->getBoolOption('n')) {
        enableTypeInference = !enableTypeInference;
        JS_ToggleOptions(cx, JSOPTION_TYPE_INFERENCE);
    }

    JSObject *glob = NewGlobalObject(cx, NEW_COMPARTMENT);
    if (!glob)
        return 1;

    JSAutoEnterCompartment ac;
    if (!ac.enter(cx, glob))
        return 1;

    JS_SetGlobalObject(cx, glob);

    JSObject *envobj = JS_DefineObject(cx, glob, "environment", &env_class, NULL, 0);
    if (!envobj || !JS_SetPrivate(cx, envobj, envp))
        return 1;

#ifdef JSDEBUGGER
    /*
    * XXX A command line option to enable debugging (or not) would be good
    */
    jsdc = JSD_DebuggerOnForUser(rt, NULL, NULL);
    if (!jsdc)
        return 1;
    JSD_JSContextInUse(jsdc, cx);
#ifdef JSD_LOWLEVEL_SOURCE
    JS_SetSourceHandler(rt, SendSourceToJSDebugger, jsdc);
#endif /* JSD_LOWLEVEL_SOURCE */
#ifdef JSDEBUGGER_JAVA_UI
    jsdjc = JSDJ_CreateContext();
    if (! jsdjc)
        return 1;
    JSDJ_SetJSDContext(jsdjc, jsdc);
    java_env = JSDJ_CreateJavaVMAndStartDebugger(jsdjc);
    /*
    * XXX This would be the place to wait for the debugger to start.
    * Waiting would be nice in general, but especially when a js file
    * is passed on the cmd line.
    */
#endif /* JSDEBUGGER_JAVA_UI */
#ifdef JSDEBUGGER_C_UI
    jsdbc = JSDB_InitDebugger(rt, jsdc, 0);
#endif /* JSDEBUGGER_C_UI */
#endif /* JSDEBUGGER */

#ifdef JS_THREADSAFE
    class ShellWorkerHooks : public js::workers::WorkerHooks {
    public:
        JSObject *newGlobalObject(JSContext *cx) {
            return NewGlobalObject(cx, NEW_COMPARTMENT);
        }
    };
    ShellWorkerHooks hooks;
    if (!JS_AddNamedObjectRoot(cx, &gWorkers, "Workers") ||
        (gWorkerThreadPool = js::workers::init(cx, &hooks, glob, &gWorkers)) == NULL) {
        return 1;
    }
#endif

    int result = ProcessArgs(cx, glob, op);

#ifdef JS_THREADSAFE
    js::workers::finish(cx, gWorkerThreadPool);
    JS_RemoveObjectRoot(cx, &gWorkers);
    if (result == 0)
        result = gExitCode;
#endif

#ifdef JSDEBUGGER
    if (jsdc) {
#ifdef JSDEBUGGER_C_UI
        if (jsdbc)
            JSDB_TermDebugger(jsdc);
#endif /* JSDEBUGGER_C_UI */
        JSD_DebuggerOff(jsdc);
    }
#endif  /* JSDEBUGGER */

    if (enableDisassemblyDumps)
        JS_DumpAllProfiles(cx);
 
    return result;
}

static void
MaybeOverrideOutFileFromEnv(const char* const envVar,
                            FILE* defaultOut,
                            FILE** outFile)
{
    const char* outPath = getenv(envVar);
    if (!outPath || !*outPath || !(*outFile = fopen(outPath, "w"))) {
        *outFile = defaultOut;
    }
}

JSBool
ShellPrincipalsSubsume(JSPrincipals *, JSPrincipals *)
{
    return JS_TRUE;
}

JSPrincipals shellTrustedPrincipals = {
    (char *)"[shell trusted principals]",
    NULL,
    NULL,
    1,
    NULL, /* nobody should be destroying this */
    ShellPrincipalsSubsume
};

JSBool
CheckObjectAccess(JSContext *cx, JSObject *obj, jsid id, JSAccessMode mode,
                  jsval *vp)
{
    LeaveTrace(cx);
    return true;
}

JSSecurityCallbacks securityCallbacks = {
    CheckObjectAccess,
    NULL,
    NULL,
    NULL
};

int
main(int argc, char **argv, char **envp)
{
    int stackDummy;
    JSRuntime *rt;
    JSContext *cx;
    int result;
#ifdef JSDEBUGGER
    JSDContext *jsdc;
#ifdef JSDEBUGGER_JAVA_UI
    JNIEnv *java_env;
    JSDJContext *jsdjc;
#endif
#ifdef JSDEBUGGER_C_UI
    JSBool jsdbc;
#endif /* JSDEBUGGER_C_UI */
#endif /* JSDEBUGGER */
#ifdef XP_WIN
    {
        const char *crash_option = getenv("XRE_NO_WINDOWS_CRASH_DIALOG");
        if (crash_option && strncmp(crash_option, "1", 1)) {
            DWORD oldmode = SetErrorMode(SEM_NOGPFAULTERRORBOX);
            SetErrorMode(oldmode | SEM_NOGPFAULTERRORBOX);
        }
    }
#endif

    CheckHelpMessages();
#ifdef HAVE_SETLOCALE
    setlocale(LC_ALL, "");
#endif

#ifdef JS_THREADSAFE
    if (PR_FAILURE == PR_NewThreadPrivateIndex(&gStackBaseThreadIndex, NULL) ||
        PR_FAILURE == PR_SetThreadPrivate(gStackBaseThreadIndex, &stackDummy)) {
        return 1;
    }
#else
    gStackBase = (jsuword) &stackDummy;
#endif

#ifdef XP_OS2
   /* these streams are normally line buffered on OS/2 and need a \n, *
    * so we need to unbuffer then to get a reasonable prompt          */
    setbuf(stdout,0);
    setbuf(stderr,0);
#endif

    MaybeOverrideOutFileFromEnv("JS_STDERR", stderr, &gErrFile);
    MaybeOverrideOutFileFromEnv("JS_STDOUT", stdout, &gOutFile);

    OptionParser op("Usage: {progname} [options] [[script] scriptArgs*]");

    op.setDescription("The SpiderMonkey shell provides a command line interface to the "
        "JavaScript engine. Code and file options provided via the command line are "
        "run left to right. If provided, the optional script argument is run after "
        "all options have been processed. Just-In-Time compilation modes may be enabled via "
        "command line options.");
    op.setDescriptionWidth(72);
    op.setHelpWidth(80);
    op.setVersion(JS_GetImplementationVersion());

    if (!op.addMultiStringOption('f', "file", "PATH", "File path to run")
        || !op.addMultiStringOption('e', "execute", "CODE", "Inline code to run")
        || !op.addBoolOption('i', "shell", "Enter prompt after running code")
        || !op.addBoolOption('m', "methodjit", "Enable the JaegerMonkey method JIT")
        || !op.addBoolOption('j', "tracejit", "Enable the JaegerMonkey trace JIT")
        || !op.addBoolOption('p', "profiling", "Enable runtime profiling select JIT mode")
        || !op.addBoolOption('n', "typeinfer", "Enable type inference")
        || !op.addBoolOption('d', "debugjit", "Enable runtime debug mode for method JIT code")
        || !op.addBoolOption('a', "always-mjit",
                             "Do not try to run in the interpreter before "
                             "method jitting. Note that this has no particular effect on the "
                             "tracer; it still kicks in if enabled.")
        || !op.addBoolOption('D', "dump-bytecode", "Dump bytecode with exec count for all scripts")
        || !op.addBoolOption('b', "print-timing", "Print sub-ms runtime for each file that's run")
#ifdef DEBUG
        || !op.addIntOption('A', "oom-after", "COUNT", "Trigger OOM after COUNT allocations", -1)
        || !op.addBoolOption('O', "print-alloc", "Print the number of allocations at exit")
#endif
        || !op.addBoolOption('U', "utf8", "C strings passed to the JSAPI are UTF-8 encoded")
#ifdef JS_GC_ZEAL
        || !op.addStringOption('Z', "gc-zeal", "N[,F[,C]]",
                               "N indicates \"zealousness\":\n"
                               "  0: no additional GCs\n"
                               "  1: additional GCs at common danger points\n"
                               "  2: GC every F allocations (default: 100)\n"
                               "If C is 1, compartmental GCs are performed; otherwise, full")
#endif
        || !op.addOptionalStringArg("script", "A script to execute (after all options)")
        || !op.addOptionalMultiStringArg("scriptArgs",
                                         "String arguments to bind as |scriptArgs| in the "
                                         "shell's global")) {
        return EXIT_FAILURE;
    }

    switch (op.parseArgs(argc, argv)) {
      case OptionParser::ParseHelp:
        return EXIT_SUCCESS;
      case OptionParser::ParseError:
        op.printHelp(argv[0]);
        return EXIT_FAILURE;
      case OptionParser::Fail:
        return EXIT_FAILURE;
      case OptionParser::Okay:
        break;
    }

    if (op.getHelpOption())
        return EXIT_SUCCESS;

#ifdef DEBUG
    /* 
     * Process OOM options as early as possible so that we can observe as many
     * allocations as possible.
     */
    if (op.getIntOption('A') >= 0)
        OOM_maxAllocations = op.getIntOption('A');
    if (op.getBoolOption('O'))
        OOM_printAllocationCount = true;
#endif

    /* Must be done before we create the JSRuntime. */
    if (op.getBoolOption('U'))
        JS_SetCStringsAreUTF8();

#ifdef XP_WIN
    // Set the timer calibration delay count to 0 so we get high
    // resolution right away, which we need for precise benchmarking.
    extern int CALIBRATION_DELAY_COUNT;
    CALIBRATION_DELAY_COUNT = 0;
#endif

    rt = JS_NewRuntime(160L * 1024L * 1024L);
    if (!rt)
        return 1;

    JS_SetTrustedPrincipals(rt, &shellTrustedPrincipals);
    JS_SetRuntimeSecurityCallbacks(rt, &securityCallbacks);

    if (!InitWatchdog(rt))
        return 1;

    cx = NewContext(rt);
    if (!cx)
        return 1;

    JS_SetGCParameter(rt, JSGC_MODE, JSGC_MODE_COMPARTMENT);
    JS_SetGCParameterForThread(cx, JSGC_MAX_CODE_CACHE_BYTES, 16 * 1024 * 1024);

    result = Shell(cx, &op, envp);

#ifdef DEBUG
    if (OOM_printAllocationCount)
        printf("OOM max count: %u\n", OOM_counter);
#endif

    DestroyContext(cx, true);

    KillWatchdog();

    JS_DestroyRuntime(rt);
    JS_ShutDown();
    return result;
}<|MERGE_RESOLUTION|>--- conflicted
+++ resolved
@@ -2845,389 +2845,6 @@
     JSObject *outer;
 } ComplexObject;
 
-<<<<<<< HEAD
-static JSObject *
-split_create_outer(JSContext *cx);
-
-static JSObject *
-split_create_inner(JSContext *cx, JSObject *outer);
-
-static ComplexObject *
-split_get_private(JSContext *cx, JSObject *obj);
-
-static JSBool
-split_addProperty(JSContext *cx, JSObject *obj, jsid id, jsval *vp)
-{
-    ComplexObject *cpx;
-
-    cpx = split_get_private(cx, obj);
-    if (!cpx)
-        return JS_TRUE;
-    if (!cpx->isInner && cpx->inner) {
-        /* Make sure to define this property on the inner object. */
-        return JS_DefinePropertyById(cx, cpx->inner, id, *vp, NULL, NULL, JSPROP_ENUMERATE);
-    }
-    return JS_TRUE;
-}
-
-static JSBool
-split_getProperty(JSContext *cx, JSObject *obj, jsid id, jsval *vp)
-{
-    ComplexObject *cpx;
-
-    cpx = split_get_private(cx, obj);
-    if (!cpx)
-        return JS_TRUE;
-
-    if (JSID_IS_ATOM(id) && JS_FlatStringEqualsAscii(JSID_TO_FLAT_STRING(id), "isInner")) {
-        *vp = BOOLEAN_TO_JSVAL(cpx->isInner);
-        return JS_TRUE;
-    }
-
-    if (!cpx->isInner && cpx->inner) {
-        if (JSID_IS_ATOM(id)) {
-            JSString *str = JSID_TO_STRING(id);
-
-            size_t length;
-            const jschar *chars = JS_GetStringCharsAndLength(cx, str, &length);
-            if (!chars)
-                return false;
-
-            return JS_GetUCProperty(cx, cpx->inner, chars, length, vp);
-        }
-        if (JSID_IS_INT(id))
-            return JS_GetElement(cx, cpx->inner, JSID_TO_INT(id), vp);
-        return JS_TRUE;
-    }
-
-    return JS_TRUE;
-}
-
-static JSBool
-split_setProperty(JSContext *cx, JSObject *obj, jsid id, JSBool strict, jsval *vp)
-{
-    ComplexObject *cpx;
-
-    cpx = split_get_private(cx, obj);
-    if (!cpx)
-        return true;
-    if (!cpx->isInner && cpx->inner) {
-        if (JSID_IS_ATOM(id)) {
-            JSString *str = JSID_TO_STRING(id);
-
-            size_t length;
-            const jschar *chars = JS_GetStringCharsAndLength(cx, str, &length);
-            if (!chars)
-                return false;
-
-            return JS_SetUCProperty(cx, cpx->inner, chars, length, vp);
-        }
-        if (JSID_IS_INT(id))
-            return JS_SetElement(cx, cpx->inner, JSID_TO_INT(id), vp);
-        return true;
-    }
-
-    return true;
-}
-
-static JSBool
-split_delProperty(JSContext *cx, JSObject *obj, jsid id, jsval *vp)
-{
-    ComplexObject *cpx;
-    jsid asId;
-
-    cpx = split_get_private(cx, obj);
-    if (!cpx)
-        return JS_TRUE;
-    if (!cpx->isInner && cpx->inner) {
-        /* Make sure to define this property on the inner object. */
-        if (!JS_ValueToId(cx, *vp, &asId))
-            return JS_FALSE;
-        return cpx->inner->deleteProperty(cx, asId, Valueify(vp), true);
-    }
-    return JS_TRUE;
-}
-
-static JSBool
-split_enumerate(JSContext *cx, JSObject *obj, JSIterateOp enum_op,
-                jsval *statep, jsid *idp)
-{
-    ComplexObject *cpx;
-    JSObject *iterator;
-
-    switch (enum_op) {
-      case JSENUMERATE_INIT:
-      case JSENUMERATE_INIT_ALL:
-        cpx = (ComplexObject *) JS_GetPrivate(cx, obj);
-
-        if (!cpx->isInner && cpx->inner)
-            obj = cpx->inner;
-
-        iterator = JS_NewPropertyIterator(cx, obj);
-        if (!iterator)
-            return JS_FALSE;
-
-        *statep = OBJECT_TO_JSVAL(iterator);
-        if (idp)
-            *idp = INT_TO_JSID(0);
-        break;
-
-      case JSENUMERATE_NEXT:
-        iterator = (JSObject*)JSVAL_TO_OBJECT(*statep);
-        if (!JS_NextProperty(cx, iterator, idp))
-            return JS_FALSE;
-
-        if (!JSID_IS_VOID(*idp))
-            break;
-        /* Fall through. */
-
-      case JSENUMERATE_DESTROY:
-        /* Let GC at our iterator object. */
-        *statep = JSVAL_NULL;
-        break;
-    }
-
-    return JS_TRUE;
-}
-
-static JSBool
-split_resolve(JSContext *cx, JSObject *obj, jsid id, uintN flags, JSObject **objp)
-{
-    /*
-     * This can resolve properties which are not on the original object's
-     * prototype chain, breaking assumptions type inference makes about the
-     * possible properties on an object.
-     */
-    types::AddTypePropertyId(cx, obj, id, types::Type::UnknownType());
-
-    ComplexObject *cpx;
-
-    if (JSID_IS_ATOM(id) && JS_FlatStringEqualsAscii(JSID_TO_FLAT_STRING(id), "isInner")) {
-        *objp = obj;
-        return JS_DefinePropertyById(cx, obj, id, JSVAL_VOID, NULL, NULL, JSPROP_SHARED);
-    }
-
-    cpx = split_get_private(cx, obj);
-    if (!cpx)
-        return JS_TRUE;
-    if (!cpx->isInner && cpx->inner) {
-        JSProperty *prop;
-        return cpx->inner->lookupProperty(cx, id, objp, &prop);
-    }
-
-#ifdef LAZY_STANDARD_CLASSES
-    if (!(flags & JSRESOLVE_ASSIGNING)) {
-        JSBool resolved;
-
-        if (!JS_ResolveStandardClass(cx, obj, id, &resolved))
-            return JS_FALSE;
-
-        if (resolved) {
-            *objp = obj;
-            return JS_TRUE;
-        }
-    }
-#endif
-
-    /* XXX For additional realism, let's resolve some random property here. */
-    return JS_TRUE;
-}
-
-static void
-split_finalize(JSContext *cx, JSObject *obj)
-{
-    JS_free(cx, JS_GetPrivate(cx, obj));
-}
-
-static void
-split_trace(JSTracer *trc, JSObject *obj)
-{
-    ComplexObject *cpx;
-
-    cpx = (ComplexObject *) JS_GetPrivate(trc->context, obj);
-
-    if (!cpx)
-        return; /* The object is not fully constructed. */
-
-    if (!cpx->isInner && cpx->inner) {
-        /* Mark the inner object. */
-        JS_CALL_TRACER(trc, cpx->inner, JSTRACE_OBJECT, "ComplexObject.inner");
-    }
-
-    if (cpx->isInner && cpx->outer) {
-        /* Mark the inner object. */
-        JS_CALL_TRACER(trc, cpx->outer, JSTRACE_OBJECT, "ComplexObject.outer");
-    }
-}
-
-static JSObject *
-split_outerObject(JSContext *cx, JSObject *obj)
-{
-    ComplexObject *cpx;
-
-    cpx = (ComplexObject *) JS_GetPrivate(cx, obj);
-    return cpx->isInner ? cpx->outer : obj;
-}
-
-static JSObject *
-split_thisObject(JSContext *cx, JSObject *obj)
-{
-    OBJ_TO_OUTER_OBJECT(cx, obj);
-    if (!obj)
-        return NULL;
-    return obj;
-}
-
-
-static JSBool
-split_equality(JSContext *cx, JSObject *obj, const jsval *v, JSBool *bp);
-
-static JSObject *
-split_innerObject(JSContext *cx, JSObject *obj)
-{
-    ComplexObject *cpx;
-
-    cpx = (ComplexObject *) JS_GetPrivate(cx, obj);
-    if (cpx->frozen) {
-        JS_ASSERT(!cpx->isInner);
-        return obj;
-    }
-    return !cpx->isInner ? cpx->inner : obj;
-}
-
-static Class split_global_class = {
-    "split_global",
-    JSCLASS_NEW_RESOLVE | JSCLASS_NEW_ENUMERATE | JSCLASS_HAS_PRIVATE | JSCLASS_GLOBAL_FLAGS,
-    Valueify(split_addProperty),
-    Valueify(split_delProperty),
-    Valueify(split_getProperty),
-    Valueify(split_setProperty),
-    (JSEnumerateOp)split_enumerate,
-    (JSResolveOp)split_resolve,
-    ConvertStub,
-    split_finalize,
-    NULL,           /* reserved0   */
-    NULL,           /* checkAccess */
-    NULL,           /* call        */
-    NULL,           /* construct   */
-    NULL,           /* xdrObject   */
-    NULL,           /* hasInstance */
-    split_trace,
-    {
-        Valueify(split_equality),
-        split_outerObject,
-        split_innerObject,
-        NULL, /* iteratorObject */
-        NULL, /* wrappedObject  */
-    },
-    {
-        NULL, /* lookupProperty */
-        NULL, /* defineProperty */
-        NULL, /* getProperty    */
-        NULL, /* setProperty    */
-        NULL, /* getAttributes  */
-        NULL, /* setAttributes  */
-        NULL, /* deleteProperty */
-        NULL, /* enumerate      */
-        NULL, /* typeOf         */
-        NULL, /* fix            */
-        split_thisObject,
-        NULL, /* clear          */
-    },
-};
-
-static JSBool
-split_equality(JSContext *cx, JSObject *obj, const jsval *v, JSBool *bp)
-{
-    *bp = JS_FALSE;
-    if (JSVAL_IS_PRIMITIVE(*v))
-        return JS_TRUE;
-
-    JSObject *obj2 = JSVAL_TO_OBJECT(*v);
-    if (obj2->getClass() != &split_global_class)
-        return JS_TRUE;
-
-    ComplexObject *cpx = (ComplexObject *) JS_GetPrivate(cx, obj2);
-    JS_ASSERT(!cpx->isInner);
-
-    ComplexObject *ourCpx = (ComplexObject *) JS_GetPrivate(cx, obj);
-    JS_ASSERT(!ourCpx->isInner);
-
-    *bp = (cpx == ourCpx);
-    return JS_TRUE;
-}
-
-JSObject *
-split_create_outer(JSContext *cx)
-{
-    ComplexObject *cpx;
-    JSObject *obj;
-
-    cpx = (ComplexObject *) JS_malloc(cx, sizeof *obj);
-    if (!cpx)
-        return NULL;
-    cpx->isInner = JS_FALSE;
-    cpx->frozen = JS_TRUE;
-    cpx->inner = NULL;
-    cpx->outer = NULL;
-
-    obj = JS_NewGlobalObject(cx, Jsvalify(&split_global_class));
-    if (!obj) {
-        JS_free(cx, cpx);
-        return NULL;
-    }
-
-    if (!JS_SetPrivate(cx, obj, cpx)) {
-        JS_free(cx, cpx);
-        return NULL;
-    }
-
-    return obj;
-}
-
-static JSObject *
-split_create_inner(JSContext *cx, JSObject *outer)
-{
-    ComplexObject *cpx, *outercpx;
-    JSObject *obj;
-
-    JS_ASSERT(outer->getClass() == &split_global_class);
-
-    cpx = (ComplexObject *) JS_malloc(cx, sizeof *cpx);
-    if (!cpx)
-        return NULL;
-    cpx->isInner = JS_TRUE;
-    cpx->frozen = JS_FALSE;
-    cpx->inner = NULL;
-    cpx->outer = outer;
-
-    obj = JS_NewGlobalObject(cx, Jsvalify(&split_global_class));
-    if (!obj || !JS_SetPrivate(cx, obj, cpx)) {
-        JS_free(cx, cpx);
-        return NULL;
-    }
-
-    outercpx = (ComplexObject *) JS_GetPrivate(cx, outer);
-    outercpx->inner = obj;
-    outercpx->frozen = JS_FALSE;
-
-    return obj;
-}
-
-static ComplexObject *
-split_get_private(JSContext *cx, JSObject *obj)
-{
-    do {
-        if (obj->getClass() == &split_global_class)
-            return (ComplexObject *) JS_GetPrivate(cx, obj);
-        obj = JS_GetParent(cx, obj);
-    } while (obj);
-
-    return NULL;
-}
-
-=======
->>>>>>> 4fe7e9a2
 static JSBool
 sandbox_enumerate(JSContext *cx, JSObject *obj)
 {
