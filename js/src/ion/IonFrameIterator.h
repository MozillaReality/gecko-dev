--- conflicted
+++ resolved
@@ -150,12 +150,8 @@
     JSFunction *callee() const;
     JSFunction *maybeCallee() const;
     unsigned numActualArgs() const;
-<<<<<<< HEAD
-    JSScript *script() const;
+    UnrootedScript script() const;
     void baselineScriptAndPc(MutableHandleScript scriptRes, jsbytecode **pcRes) const;
-=======
-    UnrootedScript script() const;
->>>>>>> e9949779
     Value *nativeVp() const;
     Value *actualArgs() const;
 
