/* -*- Mode: C++; tab-width: 4; indent-tabs-mode: nil; c-basic-offset: 4 -*-
 * vim: set ts=4 sw=4 et tw=99:
 *
 * ***** BEGIN LICENSE BLOCK *****
 * Version: MPL 1.1/GPL 2.0/LGPL 2.1
 *
 * The contents of this file are subject to the Mozilla Public License Version
 * 1.1 (the "License"); you may not use this file except in compliance with
 * the License. You may obtain a copy of the License at
 * http://www.mozilla.org/MPL/
 *
 * Software distributed under the License is distributed on an "AS IS" basis,
 * WITHOUT WARRANTY OF ANY KIND, either express or implied. See the License
 * for the specific language governing rights and limitations under the
 * License.
 *
 * The Original Code is Mozilla SpiderMonkey JavaScript 1.9 code, released
 * May 28, 2008.
 *
 * The Initial Developer of the Original Code is
 *   Brendan Eich <brendan@mozilla.org>
 *
 * Contributor(s):
 *   David Anderson <danderson@mozilla.com>
 *   David Mandelin <dmandelin@mozilla.com>
 *   Jan de Mooij <jandemooij@gmail.com>
 *
 * Alternatively, the contents of this file may be used under the terms of
 * either of the GNU General Public License Version 2 or later (the "GPL"),
 * or the GNU Lesser General Public License Version 2.1 or later (the "LGPL"),
 * in which case the provisions of the GPL or the LGPL are applicable instead
 * of those above. If you wish to allow use of your version of this file only
 * under the terms of either the GPL or the LGPL, and not to allow others to
 * use your version of this file under the terms of the MPL, indicate your
 * decision by deleting the provisions above and replace them with the notice
 * and other provisions required by the GPL or the LGPL. If you do not delete
 * the provisions above, a recipient may use your version of this file under
 * the terms of any one of the MPL, the GPL or the LGPL.
 *
 * ***** END LICENSE BLOCK ***** */

#include "MethodJIT.h"
#include "jsnum.h"
#include "jsbool.h"
#include "jsiter.h"
#include "Compiler.h"
#include "StubCalls.h"
#include "MonoIC.h"
#include "PolyIC.h"
#include "ICChecker.h"
#include "Retcon.h"
#include "assembler/jit/ExecutableAllocator.h"
#include "assembler/assembler/LinkBuffer.h"
#include "FrameState-inl.h"
#include "jsobjinlines.h"
#include "jsscriptinlines.h"
#include "InlineFrameAssembler.h"
#include "jscompartment.h"
#include "jsobjinlines.h"
#include "jsopcodeinlines.h"

#include "builtin/RegExp.h"
#include "frontend/BytecodeEmitter.h"
#include "vm/RegExpStatics.h"
#include "vm/RegExpObject.h"

#include "jsautooplen.h"
#include "jstypedarrayinlines.h"
#include "vm/RegExpObject-inl.h"

using namespace js;
using namespace js::mjit;
#if defined(JS_POLYIC) || defined(JS_MONOIC)
using namespace js::mjit::ic;
#endif
using namespace js::analyze;

#define RETURN_IF_OOM(retval)                                   \
    JS_BEGIN_MACRO                                              \
        if (oomInVector || masm.oom() || stubcc.masm.oom())     \
            return retval;                                      \
    JS_END_MACRO

#if defined(JS_METHODJIT_SPEW)
static const char *OpcodeNames[] = {
# define OPDEF(op,val,name,token,length,nuses,ndefs,prec,format) #name,
# include "jsopcode.tbl"
# undef OPDEF
};
#endif

/*
 * Number of times a script must be called or had a backedge before we try to
 * inline its calls.
 */
static const size_t USES_BEFORE_INLINING = 10000;

mjit::Compiler::Compiler(JSContext *cx, JSScript *outerScript, bool isConstructing)
  : BaseCompiler(cx),
    outerScript(outerScript),
    isConstructing(isConstructing),
    ssa(cx, outerScript),
    globalObj(outerScript->hasGlobal() ? outerScript->global() : NULL),
    globalSlots(globalObj ? globalObj->getRawSlots() : NULL),
    frame(cx, *thisFromCtor(), masm, stubcc),
    a(NULL), outer(NULL), script(NULL), PC(NULL), loop(NULL),
    inlineFrames(CompilerAllocPolicy(cx, *thisFromCtor())),
    branchPatches(CompilerAllocPolicy(cx, *thisFromCtor())),
#if defined JS_MONOIC
    getGlobalNames(CompilerAllocPolicy(cx, *thisFromCtor())),
    setGlobalNames(CompilerAllocPolicy(cx, *thisFromCtor())),
    callICs(CompilerAllocPolicy(cx, *thisFromCtor())),
    equalityICs(CompilerAllocPolicy(cx, *thisFromCtor())),
#endif
#if defined JS_POLYIC
    pics(CompilerAllocPolicy(cx, *thisFromCtor())),
    getElemICs(CompilerAllocPolicy(cx, *thisFromCtor())),
    setElemICs(CompilerAllocPolicy(cx, *thisFromCtor())),
#endif
    callPatches(CompilerAllocPolicy(cx, *thisFromCtor())),
    callSites(CompilerAllocPolicy(cx, *thisFromCtor())),
    doubleList(CompilerAllocPolicy(cx, *thisFromCtor())),
    fixedIntToDoubleEntries(CompilerAllocPolicy(cx, *thisFromCtor())),
    fixedDoubleToAnyEntries(CompilerAllocPolicy(cx, *thisFromCtor())),
    jumpTables(CompilerAllocPolicy(cx, *thisFromCtor())),
    jumpTableOffsets(CompilerAllocPolicy(cx, *thisFromCtor())),
    loopEntries(CompilerAllocPolicy(cx, *thisFromCtor())),
    stubcc(cx, *thisFromCtor(), frame),
    debugMode_(cx->compartment->debugMode()),
    inlining_(false),
    hasGlobalReallocation(false),
    oomInVector(false),
    overflowICSpace(false),
    gcNumber(cx->runtime->gcNumber),
    applyTricks(NoApplyTricks),
    pcLengths(NULL)
{
    /* Once a script starts getting really hot we will inline calls in it. */
    if (!debugMode() && cx->typeInferenceEnabled() && globalObj &&
        (outerScript->getUseCount() >= USES_BEFORE_INLINING ||
         cx->hasRunOption(JSOPTION_METHODJIT_ALWAYS))) {
        inlining_ = true;
    }
}

CompileStatus
mjit::Compiler::compile()
{
    JS_ASSERT_IF(isConstructing, !outerScript->jitCtor);
    JS_ASSERT_IF(!isConstructing, !outerScript->jitNormal);

    JITScript **jit = isConstructing ? &outerScript->jitCtor : &outerScript->jitNormal;
    void **checkAddr = isConstructing
                       ? &outerScript->jitArityCheckCtor
                       : &outerScript->jitArityCheckNormal;

    CompileStatus status = performCompilation(jit);
    if (status == Compile_Okay) {
        // Global scripts don't have an arity check entry. That's okay, we
        // just need a pointer so the VM can quickly decide whether this
        // method can be JIT'd or not. Global scripts cannot be IC'd, since
        // they have no functions, so there is no danger.
        *checkAddr = (*jit)->arityCheckEntry
                     ? (*jit)->arityCheckEntry
                     : (*jit)->invokeEntry;
    } else if (status != Compile_Retry) {
        *checkAddr = JS_UNJITTABLE_SCRIPT;
        if (outerScript->function()) {
            outerScript->uninlineable = true;
            types::MarkTypeObjectFlags(cx, outerScript->function(),
                                       types::OBJECT_FLAG_UNINLINEABLE);
        }
    }

    return status;
}

CompileStatus
mjit::Compiler::checkAnalysis(JSScript *script)
{
    if (script->hasClearedGlobal()) {
        JaegerSpew(JSpew_Abort, "script has a cleared global\n");
        return Compile_Abort;
    }

    if (!script->ensureRanAnalysis(cx, NULL))
        return Compile_Error;
    if (cx->typeInferenceEnabled() && !script->ensureRanInference(cx))
        return Compile_Error;

    ScriptAnalysis *analysis = script->analysis();
    analysis->assertMatchingDebugMode();
    if (analysis->failed()) {
        JaegerSpew(JSpew_Abort, "couldn't analyze bytecode; probably switchX or OOM\n");
        return Compile_Abort;
    }

    return Compile_Okay;
}

CompileStatus
mjit::Compiler::addInlineFrame(JSScript *script, uint32_t depth,
                               uint32_t parent, jsbytecode *parentpc)
{
    JS_ASSERT(inlining());

    CompileStatus status = checkAnalysis(script);
    if (status != Compile_Okay)
        return status;

    if (!ssa.addInlineFrame(script, depth, parent, parentpc))
        return Compile_Error;

    uint32_t index = ssa.iterFrame(ssa.numFrames() - 1).index;
    return scanInlineCalls(index, depth);
}

CompileStatus
mjit::Compiler::scanInlineCalls(uint32_t index, uint32_t depth)
{
    /* Maximum number of calls we will inline at the same site. */
    static const uint32_t INLINE_SITE_LIMIT = 5;

    JS_ASSERT(inlining() && globalObj);

    /* Not inlining yet from 'new' scripts. */
    if (isConstructing)
        return Compile_Okay;

    JSScript *script = ssa.getFrame(index).script;
    ScriptAnalysis *analysis = script->analysis();

    /* Don't inline from functions which could have a non-global scope object. */
    if (!script->hasGlobal() ||
        script->global() != globalObj ||
        (script->function() && script->function()->getParent() != globalObj) ||
        (script->function() && script->function()->isHeavyweight()) ||
        script->isActiveEval) {
        return Compile_Okay;
    }

    uint32_t nextOffset = 0;
    while (nextOffset < script->length) {
        uint32_t offset = nextOffset;
        jsbytecode *pc = script->code + offset;
        nextOffset = offset + GetBytecodeLength(pc);

        Bytecode *code = analysis->maybeCode(pc);
        if (!code)
            continue;

        /* :XXX: Not yet inlining 'new' calls. */
        if (JSOp(*pc) != JSOP_CALL)
            continue;

        /* Not inlining at monitored call sites or those with type barriers. */
        if (code->monitoredTypes || code->monitoredTypesReturn || analysis->typeBarriers(cx, pc) != NULL)
            continue;

        uint32_t argc = GET_ARGC(pc);
        types::TypeSet *calleeTypes = analysis->poppedTypes(pc, argc + 1);

        if (calleeTypes->getKnownTypeTag(cx) != JSVAL_TYPE_OBJECT)
            continue;

        if (calleeTypes->getObjectCount() >= INLINE_SITE_LIMIT)
            continue;

        /*
         * Compute the maximum height we can grow the stack for inlined frames.
         * We always reserve space for loop temporaries, for an extra stack
         * frame pushed when making a call from the deepest inlined frame, and
         * for the temporary slot used by type barriers.
         */
        uint32_t stackLimit = outerScript->nslots + StackSpace::STACK_JIT_EXTRA
            - VALUES_PER_STACK_FRAME - FrameState::TEMPORARY_LIMIT - 1;

        /* Compute the depth of any frames inlined at this site. */
        uint32_t nextDepth = depth + VALUES_PER_STACK_FRAME + script->nfixed + code->stackDepth;

        /*
         * Scan each of the possible callees for other conditions precluding
         * inlining. We only inline at a call site if all callees are inlineable.
         */
        unsigned count = calleeTypes->getObjectCount();
        bool okay = true;
        for (unsigned i = 0; i < count; i++) {
            if (calleeTypes->getTypeObject(i) != NULL) {
                okay = false;
                break;
            }

            JSObject *obj = calleeTypes->getSingleObject(i);
            if (!obj)
                continue;

            if (!obj->isFunction()) {
                okay = false;
                break;
            }

            JSFunction *fun = obj->toFunction();
            if (!fun->isInterpreted()) {
                okay = false;
                break;
            }
            JSScript *script = fun->script();

            /*
             * Don't inline calls to scripts which haven't been analyzed.
             * We need to analyze the inlined scripts to compile them, and
             * doing so can change type information we have queried already
             * in making inlining decisions.
             */
            if (!script->hasAnalysis() || !script->analysis()->ranInference()) {
                okay = false;
                break;
            }

            /*
             * The outer and inner scripts must have the same scope. This only
             * allows us to inline calls between non-inner functions. Also
             * check for consistent strictness between the functions.
             */
            if (!globalObj ||
                fun->getParent() != globalObj ||
                outerScript->strictModeCode != script->strictModeCode) {
                okay = false;
                break;
            }

            /* We can't cope with inlining recursive functions yet. */
            uint32_t nindex = index;
            while (nindex != CrossScriptSSA::INVALID_FRAME) {
                if (ssa.getFrame(nindex).script == script)
                    okay = false;
                nindex = ssa.getFrame(nindex).parent;
            }
            if (!okay)
                break;

            /* Watch for excessively deep nesting of inlined frames. */
            if (nextDepth + script->nslots >= stackLimit) {
                okay = false;
                break;
            }

            if (!script->types || !script->types->hasScope()) {
                okay = false;
                break;
            }

            CompileStatus status = checkAnalysis(script);
            if (status != Compile_Okay)
                return status;

            if (!script->analysis()->inlineable(argc)) {
                okay = false;
                break;
            }

            if (types::TypeSet::HasObjectFlags(cx, fun->getType(cx),
                                               types::OBJECT_FLAG_UNINLINEABLE)) {
                okay = false;
                break;
            }

            /*
             * Don't inline scripts which use 'this' if it is possible they
             * could be called with a 'this' value requiring wrapping. During
             * inlining we do not want to modify frame entries belonging to the
             * caller.
             */
            if (script->analysis()->usesThisValue() &&
                types::TypeScript::ThisTypes(script)->getKnownTypeTag(cx) != JSVAL_TYPE_OBJECT) {
                okay = false;
                break;
            }
        }
        if (!okay)
            continue;

        calleeTypes->addFreeze(cx);

        /*
         * Add the inline frames to the cross script SSA. We will pick these
         * back up when compiling the call site.
         */
        for (unsigned i = 0; i < count; i++) {
            JSObject *obj = calleeTypes->getSingleObject(i);
            if (!obj)
                continue;

            JSFunction *fun = obj->toFunction();
            JSScript *script = fun->script();

            CompileStatus status = addInlineFrame(script, nextDepth, index, pc);
            if (status != Compile_Okay)
                return status;
        }
    }

    return Compile_Okay;
}

CompileStatus
mjit::Compiler::pushActiveFrame(JSScript *script, uint32_t argc)
{
    ActiveFrame *newa = cx->new_<ActiveFrame>(cx);
    if (!newa)
        return Compile_Error;

    newa->parent = a;
    if (a)
        newa->parentPC = PC;
    newa->script = script;
    newa->mainCodeStart = masm.size();
    newa->stubCodeStart = stubcc.size();

    if (outer) {
        newa->inlineIndex = uint32_t(inlineFrames.length());
        inlineFrames.append(newa);
    } else {
        newa->inlineIndex = CrossScriptSSA::OUTER_FRAME;
        outer = newa;
    }
    JS_ASSERT(ssa.getFrame(newa->inlineIndex).script == script);

    newa->inlinePCOffset = ssa.frameLength(newa->inlineIndex);

    ScriptAnalysis *newAnalysis = script->analysis();

#ifdef JS_METHODJIT_SPEW
    if (cx->typeInferenceEnabled() && IsJaegerSpewChannelActive(JSpew_Regalloc)) {
        unsigned nargs = script->function() ? script->function()->nargs : 0;
        for (unsigned i = 0; i < nargs; i++) {
            uint32_t slot = ArgSlot(i);
            if (!newAnalysis->slotEscapes(slot)) {
                JaegerSpew(JSpew_Regalloc, "Argument %u:", i);
                newAnalysis->liveness(slot).print();
            }
        }
        for (unsigned i = 0; i < script->nfixed; i++) {
            uint32_t slot = LocalSlot(script, i);
            if (!newAnalysis->slotEscapes(slot)) {
                JaegerSpew(JSpew_Regalloc, "Local %u:", i);
                newAnalysis->liveness(slot).print();
            }
        }
    }
#endif

    if (!frame.pushActiveFrame(script, argc)) {
        js_ReportOutOfMemory(cx);
        return Compile_Error;
    }

    newa->jumpMap = (Label *)cx->malloc_(sizeof(Label) * script->length);
    if (!newa->jumpMap) {
        js_ReportOutOfMemory(cx);
        return Compile_Error;
    }
#ifdef DEBUG
    for (uint32_t i = 0; i < script->length; i++)
        newa->jumpMap[i] = Label();
#endif

    if (cx->typeInferenceEnabled()) {
        CompileStatus status = prepareInferenceTypes(script, newa);
        if (status != Compile_Okay)
            return status;
    }

    this->script = script;
    this->analysis = newAnalysis;
    this->PC = script->code;
    this->a = newa;

    return Compile_Okay;
}

void
mjit::Compiler::popActiveFrame()
{
    JS_ASSERT(a->parent);
    this->PC = a->parentPC;
    this->a = a->parent;
    this->script = a->script;
    this->analysis = this->script->analysis();

    frame.popActiveFrame();
}

#define CHECK_STATUS(expr)                                           \
    JS_BEGIN_MACRO                                                   \
        CompileStatus status_ = (expr);                              \
        if (status_ != Compile_Okay) {                               \
            if (oomInVector || masm.oom() || stubcc.masm.oom())      \
                js_ReportOutOfMemory(cx);                            \
            return status_;                                          \
        }                                                            \
    JS_END_MACRO

CompileStatus
mjit::Compiler::performCompilation(JITScript **jitp)
{
    JaegerSpew(JSpew_Scripts, "compiling script (file \"%s\") (line \"%d\") (length \"%d\")\n",
               outerScript->filename, outerScript->lineno, outerScript->length);

    if (inlining()) {
        JaegerSpew(JSpew_Inlining, "inlining calls in script (file \"%s\") (line \"%d\")\n",
                   outerScript->filename, outerScript->lineno);
    }

#ifdef JS_METHODJIT_SPEW
    Profiler prof;
    prof.start();
#endif

#ifdef JS_METHODJIT
    outerScript->debugMode = debugMode();
#endif

    JS_ASSERT(cx->compartment->activeInference);

    {
        types::AutoEnterCompilation enter(cx, outerScript);

        CHECK_STATUS(checkAnalysis(outerScript));
        if (inlining())
            CHECK_STATUS(scanInlineCalls(CrossScriptSSA::OUTER_FRAME, 0));
        CHECK_STATUS(pushActiveFrame(outerScript, 0));
        CHECK_STATUS(generatePrologue());
        CHECK_STATUS(generateMethod());
        CHECK_STATUS(generateEpilogue());
        CHECK_STATUS(finishThisUp(jitp));
    }

#ifdef JS_METHODJIT_SPEW
    prof.stop();
    JaegerSpew(JSpew_Prof, "compilation took %d us\n", prof.time_us());
#endif

    JaegerSpew(JSpew_Scripts, "successfully compiled (code \"%p\") (size \"%u\")\n",
               (*jitp)->code.m_code.executableAddress(), unsigned((*jitp)->code.m_size));

    if (!*jitp)
        return Compile_Abort;

    return Compile_Okay;
}

#undef CHECK_STATUS

mjit::Compiler::ActiveFrame::ActiveFrame(JSContext *cx)
    : parent(NULL), parentPC(NULL), script(NULL), jumpMap(NULL),
      inlineIndex(UINT32_MAX), varTypes(NULL), needReturnValue(false),
      syncReturnValue(false), returnValueDouble(false), returnSet(false),
      returnEntry(NULL), returnJumps(NULL), exitState(NULL)
{}

mjit::Compiler::ActiveFrame::~ActiveFrame()
{
    js::Foreground::free_(jumpMap);
    if (varTypes)
        js::Foreground::free_(varTypes);
}

mjit::Compiler::~Compiler()
{
    if (outer)
        cx->delete_(outer);
    for (unsigned i = 0; i < inlineFrames.length(); i++)
        cx->delete_(inlineFrames[i]);
    while (loop) {
        LoopState *nloop = loop->outer;
        cx->delete_(loop);
        loop = nloop;
    }
}

CompileStatus
mjit::Compiler::prepareInferenceTypes(JSScript *script, ActiveFrame *a)
{
    /*
     * During our walk of the script, we need to preserve the invariant that at
     * join points the in memory type tag is always in sync with the known type
     * tag of the variable's SSA value at that join point. In particular, SSA
     * values inferred as (int|double) must in fact be doubles, stored either
     * in floating point registers or in memory. There is an exception for
     * locals whose value is currently dead, whose type might not be synced.
     *
     * To ensure this, we need to know the SSA values for each variable at each
     * join point, which the SSA analysis does not store explicitly. These can
     * be recovered, though. During the forward walk, the SSA value of a var
     * (and its associated type set) change only when we see an explicit assign
     * to the var or get to a join point with a phi node for that var. So we
     * can duplicate the effects of that walk here by watching for writes to
     * vars (updateVarTypes) and new phi nodes at join points.
     *
     * When we get to a branch and need to know a variable's value at the
     * branch target, we know it will either be a phi node at the target or
     * the variable's current value, as no phi node is created at the target
     * only if a variable has the same value on all incoming edges.
     */

    a->varTypes = (VarType *)
        cx->calloc_(TotalSlots(script) * sizeof(VarType));
    if (!a->varTypes)
        return Compile_Error;

    for (uint32_t slot = ArgSlot(0); slot < TotalSlots(script); slot++) {
        VarType &vt = a->varTypes[slot];
        vt.types = types::TypeScript::SlotTypes(script, slot);
        vt.type = vt.types->getKnownTypeTag(cx);
    }

    return Compile_Okay;
}

CompileStatus JS_NEVER_INLINE
mjit::TryCompile(JSContext *cx, JSScript *script, bool construct)
{
#if JS_HAS_SHARP_VARS
    if (script->hasSharps)
        return Compile_Abort;
#endif
    bool ok = cx->compartment->ensureJaegerCompartmentExists(cx);
    if (!ok)
        return Compile_Abort;

    // Ensure that constructors have at least one slot.
    if (construct && !script->nslots)
        script->nslots++;

    CompileStatus status;
    {
        types::AutoEnterTypeInference enter(cx, true);

        Compiler cc(cx, script, construct);
        status = cc.compile();
    }

    if (status == Compile_Okay) {
        /*
         * Compiling a script can occasionally trigger its own recompilation.
         * Treat this the same way as a static overflow and wait for another
         * attempt to compile the script.
         */
        JITScriptStatus status = script->getJITStatus(construct);
        JS_ASSERT(status != JITScript_Invalid);
        return (status == JITScript_Valid) ? Compile_Okay : Compile_Retry;
    }

    /* Non-OOM errors should have an associated exception. */
    JS_ASSERT_IF(status == Compile_Error,
                 cx->isExceptionPending() || cx->runtime->hadOutOfMemory);

    return status;
}

CompileStatus
mjit::Compiler::generatePrologue()
{
    invokeLabel = masm.label();

    /*
     * If there is no function, then this can only be called via JaegerShot(),
     * which expects an existing frame to be initialized like the interpreter.
     */
    if (script->function()) {
        Jump j = masm.jump();

        /*
         * Entry point #2: The caller has partially constructed a frame, and
         * either argc >= nargs or the arity check has corrected the frame.
         */
        invokeLabel = masm.label();

        Label fastPath = masm.label();

        /* Store this early on so slow paths can access it. */
        masm.storePtr(ImmPtr(script->function()),
                      Address(JSFrameReg, StackFrame::offsetOfExec()));

        {
            /*
             * Entry point #3: The caller has partially constructed a frame,
             * but argc might be != nargs, so an arity check might be called.
             *
             * This loops back to entry point #2.
             */
            arityLabel = stubcc.masm.label();

            Jump argMatch = stubcc.masm.branch32(Assembler::Equal, JSParamReg_Argc,
                                                 Imm32(script->function()->nargs));

            if (JSParamReg_Argc != Registers::ArgReg1)
                stubcc.masm.move(JSParamReg_Argc, Registers::ArgReg1);

            /* Slow path - call the arity check function. Returns new fp. */
            stubcc.masm.storePtr(ImmPtr(script->function()),
                                 Address(JSFrameReg, StackFrame::offsetOfExec()));
            OOL_STUBCALL(stubs::FixupArity, REJOIN_NONE);
            stubcc.masm.move(Registers::ReturnReg, JSFrameReg);
            argMatch.linkTo(stubcc.masm.label(), &stubcc.masm);

            argsCheckLabel = stubcc.masm.label();

            /* Type check the arguments as well. */
            if (cx->typeInferenceEnabled()) {
#ifdef JS_MONOIC
                this->argsCheckJump = stubcc.masm.jump();
                this->argsCheckStub = stubcc.masm.label();
                this->argsCheckJump.linkTo(this->argsCheckStub, &stubcc.masm);
#endif
                stubcc.masm.storePtr(ImmPtr(script->function()),
                                     Address(JSFrameReg, StackFrame::offsetOfExec()));
                OOL_STUBCALL(stubs::CheckArgumentTypes, REJOIN_CHECK_ARGUMENTS);
#ifdef JS_MONOIC
                this->argsCheckFallthrough = stubcc.masm.label();
#endif
            }

            stubcc.crossJump(stubcc.masm.jump(), fastPath);
        }

        /*
         * Guard that there is enough stack space. Note we reserve space for
         * any inline frames we end up generating, or a callee's stack frame
         * we write to before the callee checks the stack.
         */
        uint32_t nvals = VALUES_PER_STACK_FRAME + script->nslots + StackSpace::STACK_JIT_EXTRA;
        masm.addPtr(Imm32(nvals * sizeof(Value)), JSFrameReg, Registers::ReturnReg);
        Jump stackCheck = masm.branchPtr(Assembler::AboveOrEqual, Registers::ReturnReg,
                                         FrameAddress(offsetof(VMFrame, stackLimit)));

        /*
         * If the stack check fails then we need to either commit more of the
         * reserved stack space or throw an error. Specify that the number of
         * local slots is 0 (instead of the default script->nfixed) since the
         * range [fp->slots(), fp->base()) may not be commited. (The calling
         * contract requires only that the caller has reserved space for fp.)
         */
        {
            stubcc.linkExitDirect(stackCheck, stubcc.masm.label());
            OOL_STUBCALL(stubs::HitStackQuota, REJOIN_NONE);
            stubcc.crossJump(stubcc.masm.jump(), masm.label());
        }

        markUndefinedLocals();

        types::TypeScriptNesting *nesting = script->nesting();

        /*
         * Run the function prologue if necessary. This is always done in a
         * stub for heavyweight functions (including nesting outer functions).
         */
        JS_ASSERT_IF(nesting && nesting->children, script->function()->isHeavyweight());
        if (script->function()->isHeavyweight()) {
            prepareStubCall(Uses(0));
            INLINE_STUBCALL(stubs::FunctionFramePrologue, REJOIN_FUNCTION_PROLOGUE);
        } else {
            /*
             * Load the scope chain into the frame if it will be needed by NAME
             * opcodes or by the nesting prologue below. The scope chain is
             * always set for global and eval frames, and will have been set by
             * CreateFunCallObject for heavyweight function frames.
             */
            if (analysis->usesScopeChain() || nesting) {
                RegisterID t0 = Registers::ReturnReg;
                Jump hasScope = masm.branchTest32(Assembler::NonZero,
                                                  FrameFlagsAddress(), Imm32(StackFrame::HAS_SCOPECHAIN));
                masm.loadPayload(Address(JSFrameReg, StackFrame::offsetOfCallee(script->function())), t0);
                masm.loadPtr(Address(t0, JSFunction::offsetOfEnvironment()), t0);
                masm.storePtr(t0, Address(JSFrameReg, StackFrame::offsetOfScopeChain()));
                hasScope.linkTo(masm.label(), &masm);
            }

            if (nesting) {
                /*
                 * Inline the common case for the nesting prologue: the
                 * function is a non-heavyweight inner function with no
                 * children of its own. We ensure during inference that the
                 * outer function does not add scope objects for 'let' or
                 * 'with', so that the frame's scope chain will be
                 * the parent's call object, and if it differs from the
                 * parent's current activation then the parent is reentrant.
                 */
                JSScript *parent = nesting->parent;
                JS_ASSERT(parent);
                JS_ASSERT_IF(parent->hasAnalysis() && parent->analysis()->ranBytecode(),
                             !parent->analysis()->addsScopeObjects());

                RegisterID t0 = Registers::ReturnReg;
                masm.move(ImmPtr(&parent->nesting()->activeCall), t0);
                masm.loadPtr(Address(t0), t0);

                Address scopeChain(JSFrameReg, StackFrame::offsetOfScopeChain());
                Jump mismatch = masm.branchPtr(Assembler::NotEqual, t0, scopeChain);
                masm.add32(Imm32(1), AbsoluteAddress(&nesting->activeFrames));

                stubcc.linkExitDirect(mismatch, stubcc.masm.label());
                OOL_STUBCALL(stubs::FunctionFramePrologue, REJOIN_FUNCTION_PROLOGUE);
                stubcc.crossJump(stubcc.masm.jump(), masm.label());
            }
        }

        if (outerScript->usesArguments && !script->function()->isHeavyweight()) {
            /*
             * Make sure that fp->args.nactual is always coherent. This may be
             * inspected directly by JIT code, and is not guaranteed to be
             * correct if the UNDERFLOW and OVERFLOW flags are not set.
             */
            Jump hasArgs = masm.branchTest32(Assembler::NonZero, FrameFlagsAddress(),
                                             Imm32(StackFrame::OVERRIDE_ARGS |
                                                   StackFrame::UNDERFLOW_ARGS |
                                                   StackFrame::OVERFLOW_ARGS |
                                                   StackFrame::HAS_ARGS_OBJ));
            masm.storePtr(ImmPtr((void *)(size_t) script->function()->nargs),
                          Address(JSFrameReg, StackFrame::offsetOfArgs()));
            hasArgs.linkTo(masm.label(), &masm);
        }

        j.linkTo(masm.label(), &masm);
    }

    if (cx->typeInferenceEnabled()) {
#ifdef DEBUG
        if (script->function()) {
            prepareStubCall(Uses(0));
            INLINE_STUBCALL(stubs::AssertArgumentTypes, REJOIN_NONE);
        }
#endif
        ensureDoubleArguments();
    }

    if (isConstructing) {
        if (!constructThis())
            return Compile_Error;
    }

    if (debugMode()) {
        prepareStubCall(Uses(0));
        INLINE_STUBCALL(stubs::ScriptDebugPrologue, REJOIN_RESUME);
    } else if (Probes::callTrackingActive(cx)) {
        prepareStubCall(Uses(0));
        INLINE_STUBCALL(stubs::ScriptProbeOnlyPrologue, REJOIN_RESUME);
    }

    recompileCheckHelper();

    if (outerScript->pcCounters || Probes::wantNativeAddressInfo(cx)) {
        size_t length = ssa.frameLength(ssa.numFrames() - 1);
        pcLengths = (PCLengthEntry *) cx->calloc_(sizeof(pcLengths[0]) * length);
        if (!pcLengths)
            return Compile_Error;
    }

    return Compile_Okay;
}

void
mjit::Compiler::ensureDoubleArguments()
{
    /* Convert integer arguments which were inferred as (int|double) to doubles. */
    for (uint32_t i = 0; script->function() && i < script->function()->nargs; i++) {
        uint32_t slot = ArgSlot(i);
        if (a->varTypes[slot].type == JSVAL_TYPE_DOUBLE && analysis->trackSlot(slot))
            frame.ensureDouble(frame.getArg(i));
    }
}

void
mjit::Compiler::markUndefinedLocals()
{
    uint32_t depth = ssa.getFrame(a->inlineIndex).depth;

    /*
     * Set locals to undefined, as in initCallFrameLatePrologue.
     * Skip locals which aren't closed and are known to be defined before used,
     */
    for (uint32_t i = 0; i < script->nfixed; i++) {
        uint32_t slot = LocalSlot(script, i);
        Address local(JSFrameReg, sizeof(StackFrame) + (depth + i) * sizeof(Value));
        if (!cx->typeInferenceEnabled() || !analysis->trackSlot(slot)) {
            masm.storeValue(UndefinedValue(), local);
        } else {
            Lifetime *lifetime = analysis->liveness(slot).live(0);
            if (lifetime)
                masm.storeValue(UndefinedValue(), local);
        }
    }
}

CompileStatus
mjit::Compiler::generateEpilogue()
{
    return Compile_Okay;
}

CompileStatus
mjit::Compiler::finishThisUp(JITScript **jitp)
{
    RETURN_IF_OOM(Compile_Error);

    /*
     * Watch for reallocation of the global slots while we were in the middle
     * of compiling due to, e.g. standard class initialization.
     */
    if (globalSlots && globalObj->getRawSlots() != globalSlots)
        return Compile_Retry;

    /*
     * Watch for GCs which occurred during compilation. These may have
     * renumbered shapes baked into the jitcode.
     */
    if (cx->runtime->gcNumber != gcNumber)
        return Compile_Retry;

    if (overflowICSpace) {
        JaegerSpew(JSpew_Scripts, "dumped a constant pool while generating an IC\n");
        return Compile_Abort;
    }

    for (size_t i = 0; i < branchPatches.length(); i++) {
        Label label = labelOf(branchPatches[i].pc, branchPatches[i].inlineIndex);
        branchPatches[i].jump.linkTo(label, &masm);
    }

#ifdef JS_CPU_ARM
    masm.forceFlushConstantPool();
    stubcc.masm.forceFlushConstantPool();
#endif
    JaegerSpew(JSpew_Insns, "## Fast code (masm) size = %lu, Slow code (stubcc) size = %lu.\n",
               (unsigned long) masm.size(), (unsigned long) stubcc.size());

    size_t codeSize = masm.size() +
                      stubcc.size() +
                      (masm.numDoubles() * sizeof(double)) +
                      (stubcc.masm.numDoubles() * sizeof(double)) +
                      jumpTableOffsets.length() * sizeof(void *);

    JSC::ExecutablePool *execPool;
    uint8_t *result = (uint8_t *)script->compartment()->jaegerCompartment()->execAlloc()->
                    alloc(codeSize, &execPool, JSC::METHOD_CODE);
    if (!result) {
        js_ReportOutOfMemory(cx);
        return Compile_Error;
    }
    JS_ASSERT(execPool);
    JSC::ExecutableAllocator::makeWritable(result, codeSize);
    masm.executableCopy(result);
    stubcc.masm.executableCopy(result + masm.size());

    JSC::LinkBuffer fullCode(result, codeSize, JSC::METHOD_CODE);
    JSC::LinkBuffer stubCode(result + masm.size(), stubcc.size(), JSC::METHOD_CODE);

    size_t nNmapLive = loopEntries.length();
    for (size_t i = 0; i < script->length; i++) {
        Bytecode *opinfo = analysis->maybeCode(i);
        if (opinfo && opinfo->safePoint)
            nNmapLive++;
    }

    /* Please keep in sync with JITScript::scriptDataSize! */
    size_t dataSize = sizeof(JITScript) +
                      sizeof(NativeMapEntry) * nNmapLive +
                      sizeof(InlineFrame) * inlineFrames.length() +
                      sizeof(CallSite) * callSites.length() +
#if defined JS_MONOIC
                      sizeof(ic::GetGlobalNameIC) * getGlobalNames.length() +
                      sizeof(ic::SetGlobalNameIC) * setGlobalNames.length() +
                      sizeof(ic::CallICInfo) * callICs.length() +
                      sizeof(ic::EqualityICInfo) * equalityICs.length() +
#endif
#if defined JS_POLYIC
                      sizeof(ic::PICInfo) * pics.length() +
                      sizeof(ic::GetElementIC) * getElemICs.length() +
                      sizeof(ic::SetElementIC) * setElemICs.length() +
#endif
                      0;

    uint8_t *cursor = (uint8_t *)cx->calloc_(dataSize);
    if (!cursor) {
        execPool->release();
        js_ReportOutOfMemory(cx);
        return Compile_Error;
    }

    JITScript *jit = new(cursor) JITScript;
    cursor += sizeof(JITScript);

    JS_ASSERT(outerScript == script);

    jit->script = script;
    jit->code = JSC::MacroAssemblerCodeRef(result, execPool, masm.size() + stubcc.size());
    jit->invokeEntry = result;
    jit->singleStepMode = script->stepModeEnabled();
    if (script->function()) {
        jit->arityCheckEntry = stubCode.locationOf(arityLabel).executableAddress();
        jit->argsCheckEntry = stubCode.locationOf(argsCheckLabel).executableAddress();
        jit->fastEntry = fullCode.locationOf(invokeLabel).executableAddress();
    }
    jit->pcLengths = pcLengths;

    /*
     * WARNING: mics(), callICs() et al depend on the ordering of these
     * variable-length sections.  See JITScript's declaration for details.
     */

    /* ICs can only refer to bytecodes in the outermost script, not inlined calls. */
    Label *jumpMap = a->jumpMap;

    /* Build the pc -> ncode mapping. */
    NativeMapEntry *jitNmap = (NativeMapEntry *)cursor;
    jit->nNmapPairs = nNmapLive;
    cursor += sizeof(NativeMapEntry) * jit->nNmapPairs;
    size_t ix = 0;
    if (jit->nNmapPairs > 0) {
        for (size_t i = 0; i < script->length; i++) {
            Bytecode *opinfo = analysis->maybeCode(i);
            if (opinfo && opinfo->safePoint) {
                Label L = jumpMap[i];
                JS_ASSERT(L.isSet());
                jitNmap[ix].bcOff = i;
                jitNmap[ix].ncode = (uint8_t *)(result + masm.distanceOf(L));
                ix++;
            }
        }
        for (size_t i = 0; i < loopEntries.length(); i++) {
            /* Insert the entry at the right position. */
            const LoopEntry &entry = loopEntries[i];
            size_t j;
            for (j = 0; j < ix; j++) {
                if (jitNmap[j].bcOff > entry.pcOffset) {
                    memmove(jitNmap + j + 1, jitNmap + j, (ix - j) * sizeof(NativeMapEntry));
                    break;
                }
            }
            jitNmap[j].bcOff = entry.pcOffset;
            jitNmap[j].ncode = (uint8_t *) stubCode.locationOf(entry.label).executableAddress();
            ix++;
        }
    }
    JS_ASSERT(ix == jit->nNmapPairs);

    /* Build the table of inlined frames. */
    InlineFrame *jitInlineFrames = (InlineFrame *)cursor;
    jit->nInlineFrames = inlineFrames.length();
    cursor += sizeof(InlineFrame) * jit->nInlineFrames;
    for (size_t i = 0; i < jit->nInlineFrames; i++) {
        InlineFrame &to = jitInlineFrames[i];
        ActiveFrame *from = inlineFrames[i];
        if (from->parent != outer)
            to.parent = &jitInlineFrames[from->parent->inlineIndex];
        else
            to.parent = NULL;
        to.parentpc = from->parentPC;
        to.fun = from->script->function();
        to.depth = ssa.getFrame(from->inlineIndex).depth;
    }

    /* Build the table of call sites. */
    CallSite *jitCallSites = (CallSite *)cursor;
    jit->nCallSites = callSites.length();
    cursor += sizeof(CallSite) * jit->nCallSites;
    for (size_t i = 0; i < jit->nCallSites; i++) {
        CallSite &to = jitCallSites[i];
        InternalCallSite &from = callSites[i];

        /* Patch stores of f.regs.inlined for stubs called from within inline frames. */
        if (cx->typeInferenceEnabled() &&
            from.rejoin != REJOIN_TRAP &&
            from.rejoin != REJOIN_SCRIPTED &&
            from.inlineIndex != UINT32_MAX) {
            if (from.ool)
                stubCode.patch(from.inlinePatch, &to);
            else
                fullCode.patch(from.inlinePatch, &to);
        }

        JSScript *script =
            (from.inlineIndex == UINT32_MAX) ? outerScript : inlineFrames[from.inlineIndex]->script;
        uint32_t codeOffset = from.ool
                            ? masm.size() + from.returnOffset
                            : from.returnOffset;
        to.initialize(codeOffset, from.inlineIndex, from.inlinepc - script->code, from.rejoin);

        /*
         * Patch stores of the base call's return address for InvariantFailure
         * calls. InvariantFailure will patch its own return address to this
         * pointer before triggering recompilation.
         */
        if (from.loopPatch.hasPatch)
            stubCode.patch(from.loopPatch.codePatch, result + codeOffset);
    }

#if defined JS_MONOIC
    JS_INIT_CLIST(&jit->callers);

    if (script->function() && cx->typeInferenceEnabled()) {
        jit->argsCheckStub = stubCode.locationOf(argsCheckStub);
        jit->argsCheckFallthrough = stubCode.locationOf(argsCheckFallthrough);
        jit->argsCheckJump = stubCode.locationOf(argsCheckJump);
        jit->argsCheckPool = NULL;
    }

    ic::GetGlobalNameIC *getGlobalNames_ = (ic::GetGlobalNameIC *)cursor;
    jit->nGetGlobalNames = getGlobalNames.length();
    cursor += sizeof(ic::GetGlobalNameIC) * jit->nGetGlobalNames;
    for (size_t i = 0; i < jit->nGetGlobalNames; i++) {
        ic::GetGlobalNameIC &to = getGlobalNames_[i];
        GetGlobalNameICInfo &from = getGlobalNames[i];
        from.copyTo(to, fullCode, stubCode);

        int offset = fullCode.locationOf(from.load) - to.fastPathStart;
        to.loadStoreOffset = offset;
        JS_ASSERT(to.loadStoreOffset == offset);

        stubCode.patch(from.addrLabel, &to);
    }

    ic::SetGlobalNameIC *setGlobalNames_ = (ic::SetGlobalNameIC *)cursor;
    jit->nSetGlobalNames = setGlobalNames.length();
    cursor += sizeof(ic::SetGlobalNameIC) * jit->nSetGlobalNames;
    for (size_t i = 0; i < jit->nSetGlobalNames; i++) {
        ic::SetGlobalNameIC &to = setGlobalNames_[i];
        SetGlobalNameICInfo &from = setGlobalNames[i];
        from.copyTo(to, fullCode, stubCode);
        to.slowPathStart = stubCode.locationOf(from.slowPathStart);

        int offset = fullCode.locationOf(from.store).labelAtOffset(0) -
                     to.fastPathStart;
        to.loadStoreOffset = offset;
        JS_ASSERT(to.loadStoreOffset == offset);

        to.hasExtraStub = 0;
        to.objConst = from.objConst;
        to.shapeReg = from.shapeReg;
        to.objReg = from.objReg;
        to.vr = from.vr;

        offset = fullCode.locationOf(from.shapeGuardJump) -
                 to.fastPathStart;
        to.inlineShapeJump = offset;
        JS_ASSERT(to.inlineShapeJump == offset);

        offset = fullCode.locationOf(from.fastPathRejoin) -
                 to.fastPathStart;
        to.fastRejoinOffset = offset;
        JS_ASSERT(to.fastRejoinOffset == offset);

        stubCode.patch(from.addrLabel, &to);
    }

    ic::CallICInfo *jitCallICs = (ic::CallICInfo *)cursor;
    jit->nCallICs = callICs.length();
    cursor += sizeof(ic::CallICInfo) * jit->nCallICs;
    for (size_t i = 0; i < jit->nCallICs; i++) {
        jitCallICs[i].reset();
        jitCallICs[i].funGuard = fullCode.locationOf(callICs[i].funGuard);
        jitCallICs[i].funJump = fullCode.locationOf(callICs[i].funJump);
        jitCallICs[i].slowPathStart = stubCode.locationOf(callICs[i].slowPathStart);
        jitCallICs[i].typeMonitored = callICs[i].typeMonitored;

        /* Compute the hot call offset. */
        uint32_t offset = fullCode.locationOf(callICs[i].hotJump) -
                        fullCode.locationOf(callICs[i].funGuard);
        jitCallICs[i].hotJumpOffset = offset;
        JS_ASSERT(jitCallICs[i].hotJumpOffset == offset);

        /* Compute the join point offset. */
        offset = fullCode.locationOf(callICs[i].joinPoint) -
                 fullCode.locationOf(callICs[i].funGuard);
        jitCallICs[i].joinPointOffset = offset;
        JS_ASSERT(jitCallICs[i].joinPointOffset == offset);

        /* Compute the OOL call offset. */
        offset = stubCode.locationOf(callICs[i].oolCall) -
                 stubCode.locationOf(callICs[i].slowPathStart);
        jitCallICs[i].oolCallOffset = offset;
        JS_ASSERT(jitCallICs[i].oolCallOffset == offset);

        /* Compute the OOL jump offset. */
        offset = stubCode.locationOf(callICs[i].oolJump) -
                 stubCode.locationOf(callICs[i].slowPathStart);
        jitCallICs[i].oolJumpOffset = offset;
        JS_ASSERT(jitCallICs[i].oolJumpOffset == offset);

        /* Compute the start of the OOL IC call. */
        offset = stubCode.locationOf(callICs[i].icCall) -
                 stubCode.locationOf(callICs[i].slowPathStart);
        jitCallICs[i].icCallOffset = offset;
        JS_ASSERT(jitCallICs[i].icCallOffset == offset);

        /* Compute the slow join point offset. */
        offset = stubCode.locationOf(callICs[i].slowJoinPoint) -
                 stubCode.locationOf(callICs[i].slowPathStart);
        jitCallICs[i].slowJoinOffset = offset;
        JS_ASSERT(jitCallICs[i].slowJoinOffset == offset);

        /* Compute the join point offset for continuing on the hot path. */
        offset = stubCode.locationOf(callICs[i].hotPathLabel) -
                 stubCode.locationOf(callICs[i].funGuard);
        jitCallICs[i].hotPathOffset = offset;
        JS_ASSERT(jitCallICs[i].hotPathOffset == offset);

        jitCallICs[i].call = &jitCallSites[callICs[i].callIndex];
        jitCallICs[i].frameSize = callICs[i].frameSize;
        jitCallICs[i].funObjReg = callICs[i].funObjReg;
        stubCode.patch(callICs[i].addrLabel1, &jitCallICs[i]);
        stubCode.patch(callICs[i].addrLabel2, &jitCallICs[i]);
    }

    ic::EqualityICInfo *jitEqualityICs = (ic::EqualityICInfo *)cursor;
    jit->nEqualityICs = equalityICs.length();
    cursor += sizeof(ic::EqualityICInfo) * jit->nEqualityICs;
    for (size_t i = 0; i < jit->nEqualityICs; i++) {
        if (equalityICs[i].trampoline) {
            jitEqualityICs[i].target = stubCode.locationOf(equalityICs[i].trampolineStart);
        } else {
            uint32_t offs = uint32_t(equalityICs[i].jumpTarget - script->code);
            JS_ASSERT(jumpMap[offs].isSet());
            jitEqualityICs[i].target = fullCode.locationOf(jumpMap[offs]);
        }
        jitEqualityICs[i].stubEntry = stubCode.locationOf(equalityICs[i].stubEntry);
        jitEqualityICs[i].stubCall = stubCode.locationOf(equalityICs[i].stubCall);
        jitEqualityICs[i].stub = equalityICs[i].stub;
        jitEqualityICs[i].lvr = equalityICs[i].lvr;
        jitEqualityICs[i].rvr = equalityICs[i].rvr;
        jitEqualityICs[i].tempReg = equalityICs[i].tempReg;
        jitEqualityICs[i].cond = equalityICs[i].cond;
        if (equalityICs[i].jumpToStub.isSet())
            jitEqualityICs[i].jumpToStub = fullCode.locationOf(equalityICs[i].jumpToStub.get());
        jitEqualityICs[i].fallThrough = fullCode.locationOf(equalityICs[i].fallThrough);

        stubCode.patch(equalityICs[i].addrLabel, &jitEqualityICs[i]);
    }
#endif /* JS_MONOIC */

    for (size_t i = 0; i < callPatches.length(); i++) {
        CallPatchInfo &patch = callPatches[i];

        CodeLocationLabel joinPoint = patch.joinSlow
            ? stubCode.locationOf(patch.joinPoint)
            : fullCode.locationOf(patch.joinPoint);

        if (patch.hasFastNcode)
            fullCode.patch(patch.fastNcodePatch, joinPoint);
        if (patch.hasSlowNcode)
            stubCode.patch(patch.slowNcodePatch, joinPoint);
    }

#ifdef JS_POLYIC
    ic::GetElementIC *jitGetElems = (ic::GetElementIC *)cursor;
    jit->nGetElems = getElemICs.length();
    cursor += sizeof(ic::GetElementIC) * jit->nGetElems;
    for (size_t i = 0; i < jit->nGetElems; i++) {
        ic::GetElementIC &to = jitGetElems[i];
        GetElementICInfo &from = getElemICs[i];

        new (&to) ic::GetElementIC();
        from.copyTo(to, fullCode, stubCode);

        to.typeReg = from.typeReg;
        to.objReg = from.objReg;
        to.idRemat = from.id;

        if (from.typeGuard.isSet()) {
            int inlineTypeGuard = fullCode.locationOf(from.typeGuard.get()) -
                                  fullCode.locationOf(from.fastPathStart);
            to.inlineTypeGuard = inlineTypeGuard;
            JS_ASSERT(to.inlineTypeGuard == inlineTypeGuard);
        }
        int inlineShapeGuard = fullCode.locationOf(from.shapeGuard) -
                               fullCode.locationOf(from.fastPathStart);
        to.inlineShapeGuard = inlineShapeGuard;
        JS_ASSERT(to.inlineShapeGuard == inlineShapeGuard);

        stubCode.patch(from.paramAddr, &to);
    }

    ic::SetElementIC *jitSetElems = (ic::SetElementIC *)cursor;
    jit->nSetElems = setElemICs.length();
    cursor += sizeof(ic::SetElementIC) * jit->nSetElems;
    for (size_t i = 0; i < jit->nSetElems; i++) {
        ic::SetElementIC &to = jitSetElems[i];
        SetElementICInfo &from = setElemICs[i];

        new (&to) ic::SetElementIC();
        from.copyTo(to, fullCode, stubCode);

        to.strictMode = script->strictModeCode;
        to.vr = from.vr;
        to.objReg = from.objReg;
        to.objRemat = from.objRemat.toInt32();
        JS_ASSERT(to.objRemat == from.objRemat.toInt32());

        to.hasConstantKey = from.key.isConstant();
        if (from.key.isConstant())
            to.keyValue = from.key.index();
        else
            to.keyReg = from.key.reg();

        int inlineShapeGuard = fullCode.locationOf(from.shapeGuard) -
                               fullCode.locationOf(from.fastPathStart);
        to.inlineShapeGuard = inlineShapeGuard;
        JS_ASSERT(to.inlineShapeGuard == inlineShapeGuard);

        int inlineHoleGuard = fullCode.locationOf(from.holeGuard) -
                               fullCode.locationOf(from.fastPathStart);
        to.inlineHoleGuard = inlineHoleGuard;
        JS_ASSERT(to.inlineHoleGuard == inlineHoleGuard);

        CheckIsStubCall(to.slowPathCall.labelAtOffset(0));

        to.volatileMask = from.volatileMask;
        JS_ASSERT(to.volatileMask == from.volatileMask);

        stubCode.patch(from.paramAddr, &to);
    }

    ic::PICInfo *jitPics = (ic::PICInfo *)cursor;
    jit->nPICs = pics.length();
    cursor += sizeof(ic::PICInfo) * jit->nPICs;
    for (size_t i = 0; i < jit->nPICs; i++) {
        new (&jitPics[i]) ic::PICInfo();
        pics[i].copyTo(jitPics[i], fullCode, stubCode);
        pics[i].copySimpleMembersTo(jitPics[i]);

        jitPics[i].shapeGuard = masm.distanceOf(pics[i].shapeGuard) -
                                masm.distanceOf(pics[i].fastPathStart);
        JS_ASSERT(jitPics[i].shapeGuard == masm.distanceOf(pics[i].shapeGuard) -
                                           masm.distanceOf(pics[i].fastPathStart));
        jitPics[i].shapeRegHasBaseShape = true;
        jitPics[i].pc = pics[i].pc;

        if (pics[i].kind == ic::PICInfo::SET ||
            pics[i].kind == ic::PICInfo::SETMETHOD) {
            jitPics[i].u.vr = pics[i].vr;
        } else if (pics[i].kind != ic::PICInfo::NAME &&
                   pics[i].kind != ic::PICInfo::CALLNAME) {
            if (pics[i].hasTypeCheck) {
                int32_t distance = stubcc.masm.distanceOf(pics[i].typeCheck) -
                                 stubcc.masm.distanceOf(pics[i].slowPathStart);
                JS_ASSERT(distance <= 0);
                jitPics[i].u.get.typeCheckOffset = distance;
            }
        }
        stubCode.patch(pics[i].paramAddr, &jitPics[i]);
    }
#endif

    JS_ASSERT(size_t(cursor - (uint8_t*)jit) == dataSize);
    /* Pass in NULL here -- we don't want slop bytes to be counted. */
    JS_ASSERT(jit->scriptDataSize(NULL) == dataSize);

    /* Link fast and slow paths together. */
    stubcc.fixCrossJumps(result, masm.size(), masm.size() + stubcc.size());

    size_t doubleOffset = masm.size() + stubcc.size();
    double *inlineDoubles = (double *) (result + doubleOffset);
    double *oolDoubles = (double*) (result + doubleOffset +
                                    masm.numDoubles() * sizeof(double));

    /* Generate jump tables. */
    void **jumpVec = (void **)(oolDoubles + stubcc.masm.numDoubles());

    for (size_t i = 0; i < jumpTableOffsets.length(); i++) {
        uint32_t offset = jumpTableOffsets[i];
        JS_ASSERT(jumpMap[offset].isSet());
        jumpVec[i] = (void *)(result + masm.distanceOf(jumpMap[offset]));
    }

    /* Patch jump table references. */
    for (size_t i = 0; i < jumpTables.length(); i++) {
        JumpTable &jumpTable = jumpTables[i];
        fullCode.patch(jumpTable.label, &jumpVec[jumpTable.offsetIndex]);
    }

    /* Patch all outgoing calls. */
    masm.finalize(fullCode, inlineDoubles);
    stubcc.masm.finalize(stubCode, oolDoubles);

    JSC::ExecutableAllocator::makeExecutable(result, masm.size() + stubcc.size());
    JSC::ExecutableAllocator::cacheFlush(result, masm.size() + stubcc.size());

    Probes::registerMJITCode(cx, jit, script, script->function() ? script->function() : NULL,
                             (mjit::Compiler_ActiveFrame**) inlineFrames.begin(),
                             result, masm.size(),
                             result + masm.size(), stubcc.size());

    *jitp = jit;

    return Compile_Okay;
}

class SrcNoteLineScanner {
    /* offset of the current JSOp in the bytecode */
    ptrdiff_t offset;

    /* next src note to process */
    jssrcnote *sn;

    /* line number of the current JSOp */
    uint32_t lineno;

    /*
     * Is the current op the first one after a line change directive? Note that
     * multiple ops may be "first" if a line directive is used to return to a
     * previous line (eg, with a for loop increment expression.)
     */
    bool lineHeader;

public:
    SrcNoteLineScanner(jssrcnote *sn, uint32_t lineno)
        : offset(0), sn(sn), lineno(lineno)
    {
    }

    /*
     * This is called repeatedly with always-advancing relpc values. The src
     * notes are tuples of <PC offset from prev src note, type, args>. Scan
     * through, updating the lineno, until the next src note is for a later
     * bytecode.
     *
     * When looking at the desired PC offset ('relpc'), the op is first in that
     * line iff there is a SRC_SETLINE or SRC_NEWLINE src note for that exact
     * bytecode.
     *
     * Note that a single bytecode may have multiple line-modifying notes (even
     * though only one should ever be needed.)
     */
    void advanceTo(ptrdiff_t relpc) {
        // Must always advance! If the same or an earlier PC is erroneously
        // passed in, we will already be past the relevant src notes
        JS_ASSERT_IF(offset > 0, relpc > offset);

        // Next src note should be for after the current offset
        JS_ASSERT_IF(offset > 0, SN_IS_TERMINATOR(sn) || SN_DELTA(sn) > 0);

        // The first PC requested is always considered to be a line header
        lineHeader = (offset == 0);

        if (SN_IS_TERMINATOR(sn))
            return;

        ptrdiff_t nextOffset;
        while ((nextOffset = offset + SN_DELTA(sn)) <= relpc && !SN_IS_TERMINATOR(sn)) {
            offset = nextOffset;
            SrcNoteType type = (SrcNoteType) SN_TYPE(sn);
            if (type == SRC_SETLINE || type == SRC_NEWLINE) {
                if (type == SRC_SETLINE)
                    lineno = js_GetSrcNoteOffset(sn, 0);
                else
                    lineno++;

                if (offset == relpc)
                    lineHeader = true;
            }

            sn = SN_NEXT(sn);
        }
    }

    bool isLineHeader() const {
        return lineHeader;
    }

    uint32_t getLine() const { return lineno; }
};

#ifdef DEBUG
#define SPEW_OPCODE()                                                         \
    JS_BEGIN_MACRO                                                            \
        if (IsJaegerSpewChannelActive(JSpew_JSOps)) {                         \
            LifoAllocScope las(&cx->tempLifoAlloc());                         \
            Sprinter sprinter;                                                \
            INIT_SPRINTER(cx, &sprinter, &cx->tempLifoAlloc(), 0);            \
            js_Disassemble1(cx, script, PC, PC - script->code,                \
                            JS_TRUE, &sprinter);                              \
            JaegerSpew(JSpew_JSOps, "    %2d %s",                             \
                       frame.stackDepth(), sprinter.base);                    \
        }                                                                     \
    JS_END_MACRO;
#else
#define SPEW_OPCODE()
#endif /* DEBUG */

#define BEGIN_CASE(name)        case name:
#define END_CASE(name)                      \
    JS_BEGIN_MACRO                          \
        PC += name##_LENGTH;                \
    JS_END_MACRO;                           \
    break;

static inline void
FixDouble(Value &val)
{
    if (val.isInt32())
        val.setDouble((double)val.toInt32());
}

CompileStatus
mjit::Compiler::generateMethod()
{
    SrcNoteLineScanner scanner(script->notes(), script->lineno);

    /* For join points, whether there was fallthrough from the previous opcode. */
    bool fallthrough = true;

    /* Last bytecode processed. */
    jsbytecode *lastPC = NULL;

    for (;;) {
        JSOp op = JSOp(*PC);
        int trap = stubs::JSTRAP_NONE;

        if (script->hasBreakpointsAt(PC))
            trap |= stubs::JSTRAP_TRAP;

        Bytecode *opinfo = analysis->maybeCode(PC);

        if (!opinfo) {
            if (op == JSOP_STOP)
                break;
            if (js_CodeSpec[op].length != -1)
                PC += js_CodeSpec[op].length;
            else
                PC += js_GetVariableBytecodeLength(PC);
            continue;
        }

        scanner.advanceTo(PC - script->code);
        if (script->stepModeEnabled() &&
            (scanner.isLineHeader() || opinfo->jumpTarget))
        {
            trap |= stubs::JSTRAP_SINGLESTEP;
        }

        frame.setPC(PC);
        frame.setInTryBlock(opinfo->inTryBlock);

        if (fallthrough) {
            /*
             * If there is fallthrough from the previous opcode and we changed
             * any entries into doubles for a branch at that previous op,
             * revert those entries into integers. Similarly, if we forgot that
             * an entry is a double then make it a double again, as the frame
             * may have assigned it a normal register.
             */
            for (unsigned i = 0; i < fixedIntToDoubleEntries.length(); i++) {
                FrameEntry *fe = frame.getSlotEntry(fixedIntToDoubleEntries[i]);
                frame.ensureInteger(fe);
            }
            for (unsigned i = 0; i < fixedDoubleToAnyEntries.length(); i++) {
                FrameEntry *fe = frame.getSlotEntry(fixedDoubleToAnyEntries[i]);
                frame.syncAndForgetFe(fe);
            }
        }
        fixedIntToDoubleEntries.clear();
        fixedDoubleToAnyEntries.clear();

        if (opinfo->jumpTarget || trap) {
            if (fallthrough) {
                fixDoubleTypes(PC);
                fixedIntToDoubleEntries.clear();
                fixedDoubleToAnyEntries.clear();

                /*
                 * Watch for fallthrough to the head of a 'do while' loop.
                 * We don't know what register state we will be using at the head
                 * of the loop so sync, branch, and fix it up after the loop
                 * has been processed.
                 */
                if (cx->typeInferenceEnabled() && op == JSOP_LOOPHEAD && analysis->getLoop(PC)) {
                    frame.syncAndForgetEverything();
                    Jump j = masm.jump();
                    if (!startLoop(PC, j, PC))
                        return Compile_Error;
                } else {
                    Label start = masm.label();
                    if (!frame.syncForBranch(PC, Uses(0)))
                        return Compile_Error;
                    if (pcLengths && lastPC) {
                        /* Track this sync code for the previous op. */
                        size_t length = masm.size() - masm.distanceOf(start);
                        uint32_t offset = ssa.frameLength(a->inlineIndex) + lastPC - script->code;
                        pcLengths[offset].codeLength += length;
                    }
                    JS_ASSERT(frame.consistentRegisters(PC));
                }
            }

            if (!frame.discardForJoin(analysis->getAllocation(PC), opinfo->stackDepth))
                return Compile_Error;
            updateJoinVarTypes();
            fallthrough = true;

            if (!cx->typeInferenceEnabled()) {
                /* All join points have synced state if we aren't doing cross-branch regalloc. */
                opinfo->safePoint = true;
            }
        } else if (opinfo->safePoint && !cx->typeInferenceEnabled()) {
            frame.syncAndForgetEverything();
        }
        frame.assertValidRegisterState();
        a->jumpMap[uint32_t(PC - script->code)] = masm.label();

        // Now that we have the PC's register allocation, make sure it gets
        // explicitly updated if this is the loop entry and new loop registers
        // are allocated later on.
        if (loop && !a->parent)
            loop->setOuterPC(PC);

        SPEW_OPCODE();
        JS_ASSERT(frame.stackDepth() == opinfo->stackDepth);

        // If this is an exception entry point, then jsl_InternalThrow has set
        // VMFrame::fp to the correct fp for the entry point. We need to copy
        // that value here to FpReg so that FpReg also has the correct sp.
        // Otherwise, we would simply be using a stale FpReg value.
        if (op == JSOP_ENTERBLOCK && analysis->getCode(PC).exceptionEntry)
            masm.loadPtr(FrameAddress(VMFrame::offsetOfFp), JSFrameReg);

        if (trap) {
            prepareStubCall(Uses(0));
            masm.move(Imm32(trap), Registers::ArgReg1);
            Call cl = emitStubCall(JS_FUNC_TO_DATA_PTR(void *, stubs::Trap), NULL);
            InternalCallSite site(masm.callReturnOffset(cl), a->inlineIndex, PC,
                                  REJOIN_TRAP, false);
            addCallSite(site);
        }

        /* Don't compile fat opcodes, run the decomposed version instead. */
        if (js_CodeSpec[op].format & JOF_DECOMPOSE) {
            PC += js_CodeSpec[op].length;
            continue;
        }

        Label codeStart = masm.label();
        bool countersUpdated = false;
        bool arithUpdated = false;

        JSValueType arithFirstUseType = JSVAL_TYPE_UNKNOWN;
        JSValueType arithSecondUseType = JSVAL_TYPE_UNKNOWN;
        if (script->pcCounters && !!(js_CodeSpec[op].format & JOF_ARITH)) {
            if (GetUseCount(script, PC - script->code) == 1) {
                FrameEntry *use = frame.peek(-1);
                /*
                 * Pretend it's a binary operation and the second operand has
                 * the same type as the first one.
                 */
                if (use->isTypeKnown())
                    arithFirstUseType = arithSecondUseType = use->getKnownType();
            } else {
                FrameEntry *use = frame.peek(-1);
                if (use->isTypeKnown())
                    arithFirstUseType = use->getKnownType();
                use = frame.peek(-2);
                if (use->isTypeKnown())
                    arithSecondUseType = use->getKnownType();
            }
        }

        /*
         * Update PC counters for jump opcodes at their start, so that we don't
         * miss them when taking the jump. This is delayed for other opcodes,
         * as we want to skip updating for ops we didn't generate any code for.
         */
        if (script->pcCounters && JOF_OPTYPE(op) == JOF_JUMP)
            updatePCCounters(PC, &codeStart, &countersUpdated);

    /**********************
     * BEGIN COMPILER OPS *
     **********************/

        lastPC = PC;

        switch (op) {
          BEGIN_CASE(JSOP_NOP)
          END_CASE(JSOP_NOP)

<<<<<<< HEAD
          BEGIN_CASE(JSOP_NOTEARG)
          END_CASE(JSOP_NOTEARG)
          
          BEGIN_CASE(JSOP_PUSH)
=======
          BEGIN_CASE(JSOP_UNDEFINED)
>>>>>>> 1172cf87
            frame.push(UndefinedValue());
          END_CASE(JSOP_UNDEFINED)

          BEGIN_CASE(JSOP_POPV)
          BEGIN_CASE(JSOP_SETRVAL)
          {
            RegisterID reg = frame.allocReg();
            masm.load32(FrameFlagsAddress(), reg);
            masm.or32(Imm32(StackFrame::HAS_RVAL), reg);
            masm.store32(reg, FrameFlagsAddress());
            frame.freeReg(reg);

            /* Scripts which write to the frame's return slot aren't inlined. */
            JS_ASSERT(a == outer);

            FrameEntry *fe = frame.peek(-1);
            frame.storeTo(fe, Address(JSFrameReg, StackFrame::offsetOfReturnValue()), true);
            frame.pop();
          }
          END_CASE(JSOP_POPV)

          BEGIN_CASE(JSOP_RETURN)
            if (script->pcCounters)
                updatePCCounters(PC, &codeStart, &countersUpdated);
            emitReturn(frame.peek(-1));
            fallthrough = false;
          END_CASE(JSOP_RETURN)

          BEGIN_CASE(JSOP_GOTO)
          BEGIN_CASE(JSOP_GOTOX)
          BEGIN_CASE(JSOP_DEFAULT)
          {
            unsigned targetOffset = FollowBranch(cx, script, PC - script->code);
            jsbytecode *target = script->code + targetOffset;

            fixDoubleTypes(target);

            /*
             * Watch for gotos which are entering a 'for' or 'while' loop.
             * These jump to the loop condition test and are immediately
             * followed by the head of the loop.
             */
            jsbytecode *next = PC + js_CodeSpec[op].length;
            if (cx->typeInferenceEnabled() && analysis->maybeCode(next) &&
                JSOp(*next) == JSOP_LOOPHEAD) {
                frame.syncAndForgetEverything();
                Jump j = masm.jump();
                if (!startLoop(next, j, target))
                    return Compile_Error;
            } else {
                if (!frame.syncForBranch(target, Uses(0)))
                    return Compile_Error;
                Jump j = masm.jump();
                if (!jumpAndRun(j, target))
                    return Compile_Error;
            }
            fallthrough = false;
            PC += js_CodeSpec[op].length;
            break;
          }
          END_CASE(JSOP_GOTO)

          BEGIN_CASE(JSOP_IFEQ)
          BEGIN_CASE(JSOP_IFNE)
          BEGIN_CASE(JSOP_IFEQX)
          BEGIN_CASE(JSOP_IFNEX)
          {
            jsbytecode *target = PC + GetJumpOffset(PC, PC);
            fixDoubleTypes(target);
            if (!jsop_ifneq(op, target))
                return Compile_Error;
            PC += js_CodeSpec[op].length;
            break;
          }
          END_CASE(JSOP_IFNE)

          BEGIN_CASE(JSOP_ARGUMENTS)
            /*
             * For calls of the form 'f.apply(x, arguments)' we can avoid
             * creating an args object by having ic::SplatApplyArgs pull
             * directly from the stack. To do this, we speculate here that
             * 'apply' actually refers to js_fun_apply. If this is not true,
             * the slow path in JSOP_FUNAPPLY will create the args object.
             */
            if (canUseApplyTricks()) {
                /*
                 * Check for interrupts at the JSOP_ARGUMENTS when using
                 * apply tricks, see inlineCallHelper().
                 */
                interruptCheckHelper();

                applyTricks = LazyArgsObj;
                pushSyncedEntry(0);
            } else if (cx->typeInferenceEnabled() && !script->strictModeCode &&
                       !types::TypeSet::HasObjectFlags(cx, script->function()->getType(cx),
                                                       types::OBJECT_FLAG_CREATED_ARGUMENTS)) {
                frame.push(MagicValue(JS_LAZY_ARGUMENTS));
            } else {
                jsop_arguments(REJOIN_FALLTHROUGH);
                pushSyncedEntry(0);
            }
          END_CASE(JSOP_ARGUMENTS)

          BEGIN_CASE(JSOP_ITERNEXT)
            iterNext(GET_INT8(PC));
          END_CASE(JSOP_ITERNEXT)

          BEGIN_CASE(JSOP_DUP)
            frame.dup();
          END_CASE(JSOP_DUP)

          BEGIN_CASE(JSOP_DUP2)
            frame.dup2();
          END_CASE(JSOP_DUP2)

          BEGIN_CASE(JSOP_SWAP)
            frame.dup2();
            frame.shift(-3);
            frame.shift(-1);
          END_CASE(JSOP_SWAP)

          BEGIN_CASE(JSOP_PICK)
          {
            int32_t amt = GET_INT8(PC);

            // Push -(amt + 1), say amt == 2
            // Stack before: X3 X2 X1
            // Stack after:  X3 X2 X1 X3
            frame.dupAt(-(amt + 1));

            // For each item X[i...1] push it then move it down.
            // The above would transition like so:
            //   X3 X2 X1 X3 X2 (dupAt)
            //   X2 X2 X1 X3    (shift)
            //   X2 X2 X1 X3 X1 (dupAt)
            //   X2 X1 X1 X3    (shift)
            for (int32_t i = -amt; i < 0; i++) {
                frame.dupAt(i - 1);
                frame.shift(i - 2);
            }

            // The stack looks like:
            // Xn ... X1 X1 X{n+1}
            // So shimmy the last value down.
            frame.shimmy(1);
          }
          END_CASE(JSOP_PICK)

          BEGIN_CASE(JSOP_BITOR)
          BEGIN_CASE(JSOP_BITXOR)
          BEGIN_CASE(JSOP_BITAND)
            jsop_bitop(op);
          END_CASE(JSOP_BITAND)

          BEGIN_CASE(JSOP_LT)
          BEGIN_CASE(JSOP_LE)
          BEGIN_CASE(JSOP_GT)
          BEGIN_CASE(JSOP_GE)
          BEGIN_CASE(JSOP_EQ)
          BEGIN_CASE(JSOP_NE)
          {
           if (script->pcCounters) {
               updateArithCounters(PC, NULL, arithFirstUseType, arithSecondUseType);
               arithUpdated = true;
           }

            /* Detect fusions. */
            jsbytecode *next = &PC[JSOP_GE_LENGTH];
            JSOp fused = JSOp(*next);
            if ((fused != JSOP_IFEQ && fused != JSOP_IFNE) || analysis->jumpTarget(next))
                fused = JSOP_NOP;

            /* Get jump target, if any. */
            jsbytecode *target = NULL;
            if (fused != JSOP_NOP) {
                if (script->pcCounters)
                    updatePCCounters(PC, &codeStart, &countersUpdated);
                target = next + GET_JUMP_OFFSET(next);
                fixDoubleTypes(target);
            }

            BoolStub stub = NULL;
            switch (op) {
              case JSOP_LT:
                stub = stubs::LessThan;
                break;
              case JSOP_LE:
                stub = stubs::LessEqual;
                break;
              case JSOP_GT:
                stub = stubs::GreaterThan;
                break;
              case JSOP_GE:
                stub = stubs::GreaterEqual;
                break;
              case JSOP_EQ:
                stub = stubs::Equal;
                break;
              case JSOP_NE:
                stub = stubs::NotEqual;
                break;
              default:
                JS_NOT_REACHED("WAT");
                break;
            }

            /*
             * We need to ensure in the target case that we always rejoin
             * before the rval test. In the non-target case we will rejoin
             * correctly after the op finishes.
             */

            FrameEntry *rhs = frame.peek(-1);
            FrameEntry *lhs = frame.peek(-2);

            /* Check for easy cases that the parser does not constant fold. */
            if (lhs->isConstant() && rhs->isConstant()) {
                /* Primitives can be trivially constant folded. */
                const Value &lv = lhs->getValue();
                const Value &rv = rhs->getValue();

                if (lv.isPrimitive() && rv.isPrimitive()) {
                    bool result = compareTwoValues(cx, op, lv, rv);

                    frame.pop();
                    frame.pop();

                    if (!target) {
                        frame.push(Value(BooleanValue(result)));
                    } else {
                        if (fused == JSOP_IFEQ)
                            result = !result;
                        if (!constantFoldBranch(target, result))
                            return Compile_Error;
                    }
                } else {
                    if (!emitStubCmpOp(stub, target, fused))
                        return Compile_Error;
                }
            } else {
                /* Anything else should go through the fast path generator. */
                if (!jsop_relational(op, stub, target, fused))
                    return Compile_Error;
            }

            /* Advance PC manually. */
            JS_STATIC_ASSERT(JSOP_LT_LENGTH == JSOP_GE_LENGTH);
            JS_STATIC_ASSERT(JSOP_LE_LENGTH == JSOP_GE_LENGTH);
            JS_STATIC_ASSERT(JSOP_GT_LENGTH == JSOP_GE_LENGTH);
            JS_STATIC_ASSERT(JSOP_EQ_LENGTH == JSOP_GE_LENGTH);
            JS_STATIC_ASSERT(JSOP_NE_LENGTH == JSOP_GE_LENGTH);

            PC += JSOP_GE_LENGTH;
            if (fused != JSOP_NOP) {
                SPEW_OPCODE();
                PC += JSOP_IFNE_LENGTH;
            }
            break;
          }
          END_CASE(JSOP_GE)

          BEGIN_CASE(JSOP_LSH)
            jsop_bitop(op);
          END_CASE(JSOP_LSH)

          BEGIN_CASE(JSOP_RSH)
            jsop_bitop(op);
          END_CASE(JSOP_RSH)

          BEGIN_CASE(JSOP_URSH)
            jsop_bitop(op);
          END_CASE(JSOP_URSH)

          BEGIN_CASE(JSOP_ADD)
            if (!jsop_binary(op, stubs::Add, knownPushedType(0), pushedTypeSet(0)))
                return Compile_Retry;
          END_CASE(JSOP_ADD)

          BEGIN_CASE(JSOP_SUB)
            if (!jsop_binary(op, stubs::Sub, knownPushedType(0), pushedTypeSet(0)))
                return Compile_Retry;
          END_CASE(JSOP_SUB)

          BEGIN_CASE(JSOP_MUL)
            if (!jsop_binary(op, stubs::Mul, knownPushedType(0), pushedTypeSet(0)))
                return Compile_Retry;
          END_CASE(JSOP_MUL)

          BEGIN_CASE(JSOP_DIV)
            if (!jsop_binary(op, stubs::Div, knownPushedType(0), pushedTypeSet(0)))
                return Compile_Retry;
          END_CASE(JSOP_DIV)

          BEGIN_CASE(JSOP_MOD)
            if (!jsop_mod())
                return Compile_Retry;
          END_CASE(JSOP_MOD)

          BEGIN_CASE(JSOP_NOT)
            jsop_not();
          END_CASE(JSOP_NOT)

          BEGIN_CASE(JSOP_BITNOT)
          {
            FrameEntry *top = frame.peek(-1);
            if (top->isConstant() && top->getValue().isPrimitive()) {
                int32_t i;
                JS_ALWAYS_TRUE(ToInt32(cx, top->getValue(), &i));
                i = ~i;
                frame.pop();
                frame.push(Int32Value(i));
            } else {
                jsop_bitnot();
            }
          }
          END_CASE(JSOP_BITNOT)

          BEGIN_CASE(JSOP_NEG)
          {
            FrameEntry *top = frame.peek(-1);
            if (top->isConstant() && top->getValue().isPrimitive()) {
                double d;
                JS_ALWAYS_TRUE(ToNumber(cx, top->getValue(), &d));
                d = -d;
                Value v = NumberValue(d);

                /* Watch for overflow in constant propagation. */
                types::TypeSet *pushed = pushedTypeSet(0);
                if (!v.isInt32() && pushed && !pushed->hasType(types::Type::DoubleType())) {
                    types::TypeScript::MonitorOverflow(cx, script, PC);
                    return Compile_Retry;
                }

                frame.pop();
                frame.push(v);
            } else {
                jsop_neg();
            }
          }
          END_CASE(JSOP_NEG)

          BEGIN_CASE(JSOP_POS)
            jsop_pos();
          END_CASE(JSOP_POS)

          BEGIN_CASE(JSOP_DELNAME)
          {
            uint32_t index = fullAtomIndex(PC);
            JSAtom *atom = script->getAtom(index);

            prepareStubCall(Uses(0));
            masm.move(ImmPtr(atom), Registers::ArgReg1);
            INLINE_STUBCALL(stubs::DelName, REJOIN_FALLTHROUGH);
            pushSyncedEntry(0);
          }
          END_CASE(JSOP_DELNAME)

          BEGIN_CASE(JSOP_DELPROP)
          {
            uint32_t index = fullAtomIndex(PC);
            JSAtom *atom = script->getAtom(index);

            prepareStubCall(Uses(1));
            masm.move(ImmPtr(atom), Registers::ArgReg1);
            INLINE_STUBCALL(STRICT_VARIANT(stubs::DelProp), REJOIN_FALLTHROUGH);
            frame.pop();
            pushSyncedEntry(0);
          }
          END_CASE(JSOP_DELPROP)

          BEGIN_CASE(JSOP_DELELEM)
          {
            prepareStubCall(Uses(2));
            INLINE_STUBCALL(STRICT_VARIANT(stubs::DelElem), REJOIN_FALLTHROUGH);
            frame.popn(2);
            pushSyncedEntry(0);
          }
          END_CASE(JSOP_DELELEM)

          BEGIN_CASE(JSOP_TYPEOF)
          BEGIN_CASE(JSOP_TYPEOFEXPR)
            jsop_typeof();
          END_CASE(JSOP_TYPEOF)

          BEGIN_CASE(JSOP_VOID)
            frame.pop();
            frame.push(UndefinedValue());
          END_CASE(JSOP_VOID)

          BEGIN_CASE(JSOP_GETPROP)
          BEGIN_CASE(JSOP_LENGTH)
            if (!jsop_getprop(script->getAtom(fullAtomIndex(PC)), knownPushedType(0)))
                return Compile_Error;
          END_CASE(JSOP_GETPROP)

          BEGIN_CASE(JSOP_GETELEM)
            if (script->pcCounters)
                updateElemCounters(PC, frame.peek(-2), frame.peek(-1));
            if (!jsop_getelem(false))
                return Compile_Error;
          END_CASE(JSOP_GETELEM)

          BEGIN_CASE(JSOP_TOID)
            jsop_toid();
          END_CASE(JSOP_TOID)

          BEGIN_CASE(JSOP_SETELEM)
          {
            if (script->pcCounters)
                updateElemCounters(PC, frame.peek(-3), frame.peek(-2));
            jsbytecode *next = &PC[JSOP_SETELEM_LENGTH];
            bool pop = (JSOp(*next) == JSOP_POP && !analysis->jumpTarget(next));
            if (!jsop_setelem(pop))
                return Compile_Error;
          }
          END_CASE(JSOP_SETELEM);

          BEGIN_CASE(JSOP_EVAL)
          {
            JaegerSpew(JSpew_Insns, " --- EVAL --- \n");
            emitEval(GET_ARGC(PC));
            JaegerSpew(JSpew_Insns, " --- END EVAL --- \n");
          }
          END_CASE(JSOP_EVAL)

          BEGIN_CASE(JSOP_CALL)
          BEGIN_CASE(JSOP_NEW)
          BEGIN_CASE(JSOP_FUNAPPLY)
          BEGIN_CASE(JSOP_FUNCALL)
          {
            bool callingNew = (op == JSOP_NEW);

            bool done = false;
            if ((op == JSOP_CALL || op == JSOP_NEW) && !monitored(PC)) {
                CompileStatus status = inlineNativeFunction(GET_ARGC(PC), callingNew);
                if (status == Compile_Okay)
                    done = true;
                else if (status != Compile_InlineAbort)
                    return status;
            }
            if (!done && inlining()) {
                CompileStatus status = inlineScriptedFunction(GET_ARGC(PC), callingNew);
                if (status == Compile_Okay)
                    done = true;
                else if (status != Compile_InlineAbort)
                    return status;
                if (script->pcCounters) {
                    /* Code generated while inlining has been accounted for. */
                    updatePCCounters(PC, &codeStart, &countersUpdated);
                }
            }

            FrameSize frameSize;
            frameSize.initStatic(frame.totalDepth(), GET_ARGC(PC));

            if (!done) {
                JaegerSpew(JSpew_Insns, " --- SCRIPTED CALL --- \n");
                if (!inlineCallHelper(GET_ARGC(PC), callingNew, frameSize))
                    return Compile_Error;
                JaegerSpew(JSpew_Insns, " --- END SCRIPTED CALL --- \n");
            }
          }
          END_CASE(JSOP_CALL)

          BEGIN_CASE(JSOP_NAME)
          {
            JSAtom *atom = script->getAtom(fullAtomIndex(PC));
            jsop_name(atom, knownPushedType(0), false);
            frame.extra(frame.peek(-1)).name = atom;
          }
          END_CASE(JSOP_NAME)

          BEGIN_CASE(JSOP_CALLNAME)
          {
            JSAtom *atom = script->getAtom(fullAtomIndex(PC));
            jsop_name(atom, knownPushedType(0), true);
            frame.extra(frame.peek(-2)).name = atom;
          }
          END_CASE(JSOP_CALLNAME)

          BEGIN_CASE(JSOP_DOUBLE)
          {
            uint32_t index = fullAtomIndex(PC);
            double d = script->getConst(index).toDouble();
            frame.push(Value(DoubleValue(d)));
          }
          END_CASE(JSOP_DOUBLE)

          BEGIN_CASE(JSOP_STRING)
            frame.push(StringValue(script->getAtom(fullAtomIndex(PC))));
          END_CASE(JSOP_STRING)

          BEGIN_CASE(JSOP_ZERO)
            frame.push(JSVAL_ZERO);
          END_CASE(JSOP_ZERO)

          BEGIN_CASE(JSOP_ONE)
            frame.push(JSVAL_ONE);
          END_CASE(JSOP_ONE)

          BEGIN_CASE(JSOP_NULL)
            frame.push(NullValue());
          END_CASE(JSOP_NULL)

          BEGIN_CASE(JSOP_THIS)
            jsop_this();
          END_CASE(JSOP_THIS)

          BEGIN_CASE(JSOP_FALSE)
            frame.push(Value(BooleanValue(false)));
          END_CASE(JSOP_FALSE)

          BEGIN_CASE(JSOP_TRUE)
            frame.push(Value(BooleanValue(true)));
          END_CASE(JSOP_TRUE)

          BEGIN_CASE(JSOP_OR)
          BEGIN_CASE(JSOP_AND)
          {
            jsbytecode *target = PC + GET_JUMP_OFFSET(PC);
            fixDoubleTypes(target);
            if (!jsop_andor(op, target))
                return Compile_Error;
          }
          END_CASE(JSOP_AND)

          BEGIN_CASE(JSOP_TABLESWITCH)
          BEGIN_CASE(JSOP_TABLESWITCHX)
            /*
             * Note: there is no need to syncForBranch for the various targets of
             * switch statement. The liveness analysis has already marked these as
             * allocated with no registers in use. There is also no need to fix
             * double types, as we don't track types of slots in scripts with
             * switch statements (could be fixed).
             */
            if (script->pcCounters)
                updatePCCounters(PC, &codeStart, &countersUpdated);
#if defined JS_CPU_ARM /* Need to implement jump(BaseIndex) for ARM */
            frame.syncAndKillEverything();
            masm.move(ImmPtr(PC), Registers::ArgReg1);

            /* prepareStubCall() is not needed due to syncAndForgetEverything() */
            INLINE_STUBCALL(stubs::TableSwitch, REJOIN_NONE);
            frame.pop();

            masm.jump(Registers::ReturnReg);
#else
            if (!jsop_tableswitch(PC))
                return Compile_Error;
#endif
            PC += js_GetVariableBytecodeLength(PC);
            break;
          END_CASE(JSOP_TABLESWITCH)

          BEGIN_CASE(JSOP_LOOKUPSWITCH)
            if (script->pcCounters)
                updatePCCounters(PC, &codeStart, &countersUpdated);
            frame.syncAndForgetEverything();
            masm.move(ImmPtr(PC), Registers::ArgReg1);

            /* prepareStubCall() is not needed due to syncAndForgetEverything() */
            INLINE_STUBCALL(stubs::LookupSwitch, REJOIN_NONE);
            frame.pop();

            masm.jump(Registers::ReturnReg);
            PC += js_GetVariableBytecodeLength(PC);
            break;
          END_CASE(JSOP_LOOKUPSWITCH)

          BEGIN_CASE(JSOP_CASE)
            // X Y

            frame.dupAt(-2);
            // X Y X

            jsop_stricteq(JSOP_STRICTEQ);
            // X cond

            if (!jsop_ifneq(JSOP_IFNE, PC + GET_JUMP_OFFSET(PC)))
                return Compile_Error;
          END_CASE(JSOP_CASE)

          BEGIN_CASE(JSOP_STRICTEQ)
          BEGIN_CASE(JSOP_STRICTNE)
            if (script->pcCounters) {
                updateArithCounters(PC, NULL, arithFirstUseType, arithSecondUseType);
                arithUpdated = true;
            }
            jsop_stricteq(op);
          END_CASE(JSOP_STRICTEQ)

          BEGIN_CASE(JSOP_ITER)
            if (!iter(PC[1]))
                return Compile_Error;
          END_CASE(JSOP_ITER)

          BEGIN_CASE(JSOP_MOREITER)
          {
            /* At the byte level, this is always fused with IFNE or IFNEX. */
            if (script->pcCounters)
                updatePCCounters(PC, &codeStart, &countersUpdated);
            jsbytecode *target = &PC[JSOP_MOREITER_LENGTH];
            JSOp next = JSOp(*target);
            JS_ASSERT(next == JSOP_IFNE || next == JSOP_IFNEX);

            target += (next == JSOP_IFNE)
                      ? GET_JUMP_OFFSET(target)
                      : GET_JUMPX_OFFSET(target);

            fixDoubleTypes(target);
            if (!iterMore(target))
                return Compile_Error;
            PC += JSOP_MOREITER_LENGTH;
            PC += js_CodeSpec[next].length;
            break;
          }
          END_CASE(JSOP_MOREITER)

          BEGIN_CASE(JSOP_ENDITER)
            iterEnd();
          END_CASE(JSOP_ENDITER)

          BEGIN_CASE(JSOP_POP)
            frame.pop();
          END_CASE(JSOP_POP)

          BEGIN_CASE(JSOP_GETARG)
          {
            restoreVarType();
            uint32_t arg = GET_SLOTNO(PC);
            frame.pushArg(arg);
          }
          END_CASE(JSOP_GETARG)

          BEGIN_CASE(JSOP_CALLARG)
          {
            restoreVarType();
            uint32_t arg = GET_SLOTNO(PC);
            if (JSObject *singleton = pushedSingleton(0))
                frame.push(ObjectValue(*singleton));
            else
                frame.pushArg(arg);
            frame.push(UndefinedValue());
          }
          END_CASE(JSOP_GETARG)

          BEGIN_CASE(JSOP_BINDGNAME)
            jsop_bindgname();
          END_CASE(JSOP_BINDGNAME)

          BEGIN_CASE(JSOP_SETARG)
          {
            jsbytecode *next = &PC[JSOP_SETARG_LENGTH];
            bool pop = JSOp(*next) == JSOP_POP && !analysis->jumpTarget(next);
            frame.storeArg(GET_SLOTNO(PC), pop);
            updateVarType();

            if (pop) {
                frame.pop();
                PC += JSOP_SETARG_LENGTH + JSOP_POP_LENGTH;
                break;
            }
          }
          END_CASE(JSOP_SETARG)

          BEGIN_CASE(JSOP_GETLOCAL)
          {
            /*
             * Update the var type unless we are about to pop the variable.
             * Sync is not guaranteed for types of dead locals, and GETLOCAL
             * followed by POP is not regarded as a use of the variable.
             */
            jsbytecode *next = &PC[JSOP_GETLOCAL_LENGTH];
            if (JSOp(*next) != JSOP_POP || analysis->jumpTarget(next))
                restoreVarType();
            uint32_t slot = GET_SLOTNO(PC);
            frame.pushLocal(slot);
          }
          END_CASE(JSOP_GETLOCAL)

          BEGIN_CASE(JSOP_SETLOCAL)
          {
            jsbytecode *next = &PC[JSOP_SETLOCAL_LENGTH];
            bool pop = JSOp(*next) == JSOP_POP && !analysis->jumpTarget(next);
            frame.storeLocal(GET_SLOTNO(PC), pop);
            updateVarType();

            if (pop) {
                frame.pop();
                PC += JSOP_SETLOCAL_LENGTH + JSOP_POP_LENGTH;
                break;
            }
          }
          END_CASE(JSOP_SETLOCAL)

          BEGIN_CASE(JSOP_SETLOCALPOP)
          {
            uint32_t slot = GET_SLOTNO(PC);
            frame.storeLocal(slot, true);
            frame.pop();
            updateVarType();
          }
          END_CASE(JSOP_SETLOCALPOP)

          BEGIN_CASE(JSOP_UINT16)
            frame.push(Value(Int32Value((int32_t) GET_UINT16(PC))));
          END_CASE(JSOP_UINT16)

          BEGIN_CASE(JSOP_NEWINIT)
            if (!jsop_newinit())
                return Compile_Error;
          END_CASE(JSOP_NEWINIT)

          BEGIN_CASE(JSOP_NEWARRAY)
            if (!jsop_newinit())
                return Compile_Error;
          END_CASE(JSOP_NEWARRAY)

          BEGIN_CASE(JSOP_NEWOBJECT)
            if (!jsop_newinit())
                return Compile_Error;
          END_CASE(JSOP_NEWOBJECT)

          BEGIN_CASE(JSOP_ENDINIT)
          END_CASE(JSOP_ENDINIT)

          BEGIN_CASE(JSOP_INITMETHOD)
            jsop_initmethod();
            frame.pop();
          END_CASE(JSOP_INITMETHOD)

          BEGIN_CASE(JSOP_INITPROP)
            jsop_initprop();
            frame.pop();
          END_CASE(JSOP_INITPROP)

          BEGIN_CASE(JSOP_INITELEM)
            jsop_initelem();
            frame.popn(2);
          END_CASE(JSOP_INITELEM)

          BEGIN_CASE(JSOP_INCARG)
          BEGIN_CASE(JSOP_DECARG)
          BEGIN_CASE(JSOP_ARGINC)
          BEGIN_CASE(JSOP_ARGDEC)
            if (script->pcCounters) {
                restoreVarType();
                FrameEntry *fe = frame.getArg(GET_SLOTNO(PC));
                if (fe->isTypeKnown())
                    arithFirstUseType = fe->getKnownType();
            }

            if (!jsop_arginc(op, GET_SLOTNO(PC)))
                return Compile_Retry;

            if (script->pcCounters) {
                FrameEntry *fe = frame.getArg(GET_SLOTNO(PC));
                updateArithCounters(PC, fe, arithFirstUseType, JSVAL_TYPE_INT32);
                arithUpdated = true;
            }
          END_CASE(JSOP_ARGDEC)

          BEGIN_CASE(JSOP_INCLOCAL)
          BEGIN_CASE(JSOP_DECLOCAL)
          BEGIN_CASE(JSOP_LOCALINC)
          BEGIN_CASE(JSOP_LOCALDEC)
            if (script->pcCounters) {
                restoreVarType();
                FrameEntry *fe = frame.getLocal(GET_SLOTNO(PC));
                if (fe->isTypeKnown())
                    arithFirstUseType = fe->getKnownType();
            }

            if (!jsop_localinc(op, GET_SLOTNO(PC)))
                return Compile_Retry;

            if (script->pcCounters) {
                FrameEntry *fe = frame.getLocal(GET_SLOTNO(PC));
                updateArithCounters(PC, fe, arithFirstUseType, JSVAL_TYPE_INT32);
                arithUpdated = true;
            }
          END_CASE(JSOP_LOCALDEC)

          BEGIN_CASE(JSOP_BINDNAME)
            jsop_bindname(script->getAtom(fullAtomIndex(PC)), true);
          END_CASE(JSOP_BINDNAME)

          BEGIN_CASE(JSOP_SETPROP)
          {
            jsbytecode *next = &PC[JSOP_SETPROP_LENGTH];
            bool pop = JSOp(*next) == JSOP_POP && !analysis->jumpTarget(next);
            if (!jsop_setprop(script->getAtom(fullAtomIndex(PC)), true, pop))
                return Compile_Error;
          }
          END_CASE(JSOP_SETPROP)

          BEGIN_CASE(JSOP_SETNAME)
          BEGIN_CASE(JSOP_SETMETHOD)
          {
            jsbytecode *next = &PC[JSOP_SETNAME_LENGTH];
            bool pop = JSOp(*next) == JSOP_POP && !analysis->jumpTarget(next);
            if (!jsop_setprop(script->getAtom(fullAtomIndex(PC)), true, pop))
                return Compile_Error;
          }
          END_CASE(JSOP_SETNAME)

          BEGIN_CASE(JSOP_THROW)
            prepareStubCall(Uses(1));
            INLINE_STUBCALL(stubs::Throw, REJOIN_NONE);
            frame.pop();
            fallthrough = false;
          END_CASE(JSOP_THROW)

          BEGIN_CASE(JSOP_IN)
          {
            prepareStubCall(Uses(2));
            INLINE_STUBCALL(stubs::In, REJOIN_PUSH_BOOLEAN);
            frame.popn(2);
            frame.takeReg(Registers::ReturnReg);
            frame.pushTypedPayload(JSVAL_TYPE_BOOLEAN, Registers::ReturnReg);
          }
          END_CASE(JSOP_IN)

          BEGIN_CASE(JSOP_INSTANCEOF)
            if (!jsop_instanceof())
                return Compile_Error;
          END_CASE(JSOP_INSTANCEOF)

          BEGIN_CASE(JSOP_EXCEPTION)
          {
            prepareStubCall(Uses(0));
            INLINE_STUBCALL(stubs::Exception, REJOIN_FALLTHROUGH);
            frame.pushSynced(JSVAL_TYPE_UNKNOWN);
          }
          END_CASE(JSOP_EXCEPTION)

          BEGIN_CASE(JSOP_LINENO)
          END_CASE(JSOP_LINENO)

          BEGIN_CASE(JSOP_ENUMELEM)
            // Normally, SETELEM transforms the stack
            //  from: OBJ ID VALUE
            //  to:   VALUE
            //
            // Here, the stack transition is
            //  from: VALUE OBJ ID
            //  to:
            // So we make the stack look like a SETELEM, and re-use it.

            // Before: VALUE OBJ ID
            // After:  VALUE OBJ ID VALUE
            frame.dupAt(-3);

            // Before: VALUE OBJ ID VALUE
            // After:  VALUE VALUE
            if (!jsop_setelem(true))
                return Compile_Error;

            // Before: VALUE VALUE
            // After:
            frame.popn(2);
          END_CASE(JSOP_ENUMELEM)

          BEGIN_CASE(JSOP_BLOCKCHAIN)
          END_CASE(JSOP_BLOCKCHAIN)

          BEGIN_CASE(JSOP_NULLBLOCKCHAIN)
          END_CASE(JSOP_NULLBLOCKCHAIN)

          BEGIN_CASE(JSOP_CONDSWITCH)
            /* No-op for the decompiler. */
          END_CASE(JSOP_CONDSWITCH)

          BEGIN_CASE(JSOP_LABEL)
          END_CASE(JSOP_LABEL)

          BEGIN_CASE(JSOP_LABELX)
          END_CASE(JSOP_LABELX)

          BEGIN_CASE(JSOP_DEFFUN)
          {
            uint32_t index = fullAtomIndex(PC);
            JSFunction *innerFun = script->getFunction(index);

            prepareStubCall(Uses(0));
            masm.move(ImmPtr(innerFun), Registers::ArgReg1);
            INLINE_STUBCALL(STRICT_VARIANT(stubs::DefFun), REJOIN_FALLTHROUGH);
          }
          END_CASE(JSOP_DEFFUN)

          BEGIN_CASE(JSOP_DEFVAR)
          BEGIN_CASE(JSOP_DEFCONST)
          {
            uint32_t index = fullAtomIndex(PC);
            JSAtom *atom = script->getAtom(index);

            prepareStubCall(Uses(0));
            masm.move(ImmPtr(atom), Registers::ArgReg1);
            INLINE_STUBCALL(stubs::DefVarOrConst, REJOIN_FALLTHROUGH);
          }
          END_CASE(JSOP_DEFVAR)

          BEGIN_CASE(JSOP_SETCONST)
          {
            uint32_t index = fullAtomIndex(PC);
            JSAtom *atom = script->getAtom(index);

            prepareStubCall(Uses(1));
            masm.move(ImmPtr(atom), Registers::ArgReg1);
            INLINE_STUBCALL(stubs::SetConst, REJOIN_FALLTHROUGH);
          }
          END_CASE(JSOP_SETCONST)

          BEGIN_CASE(JSOP_DEFLOCALFUN_FC)
          {
            uint32_t slot = GET_SLOTNO(PC);
            JSFunction *fun = script->getFunction(fullAtomIndex(&PC[SLOTNO_LEN]));
            prepareStubCall(Uses(frame.frameSlots()));
            masm.move(ImmPtr(fun), Registers::ArgReg1);
            INLINE_STUBCALL(stubs::DefLocalFun_FC, REJOIN_DEFLOCALFUN);
            frame.takeReg(Registers::ReturnReg);
            frame.pushTypedPayload(JSVAL_TYPE_OBJECT, Registers::ReturnReg);
            frame.storeLocal(slot, true);
            frame.pop();
            updateVarType();
          }
          END_CASE(JSOP_DEFLOCALFUN_FC)

          BEGIN_CASE(JSOP_LAMBDA)
          {
            JSFunction *fun = script->getFunction(fullAtomIndex(PC));

            JSObjStubFun stub = stubs::Lambda;
            uint32_t uses = 0;

            jsbytecode *pc2 = NULL;
            if (fun->joinable()) {
                pc2 = AdvanceOverBlockchainOp(PC + JSOP_LAMBDA_LENGTH);
                JSOp next = JSOp(*pc2);

                if (next == JSOP_INITMETHOD) {
                    stub = stubs::LambdaJoinableForInit;
                } else if (next == JSOP_SETMETHOD) {
                    stub = stubs::LambdaJoinableForSet;
                    uses = 1;
                } else if (next == JSOP_CALL) {
                    int iargc = GET_ARGC(pc2);
                    if (iargc == 1 || iargc == 2) {
                        stub = stubs::LambdaJoinableForCall;
                        uses = frame.frameSlots();
                    }
                } else if (next == JSOP_NULL) {
                    pc2 += JSOP_NULL_LENGTH;
                    if (JSOp(*pc2) == JSOP_CALL && GET_ARGC(pc2) == 0)
                        stub = stubs::LambdaJoinableForNull;
                }
            }

            prepareStubCall(Uses(uses));
            masm.move(ImmPtr(fun), Registers::ArgReg1);

            if (stub != stubs::Lambda)
                masm.storePtr(ImmPtr(pc2), FrameAddress(offsetof(VMFrame, scratch)));

            INLINE_STUBCALL(stub, REJOIN_PUSH_OBJECT);

            frame.takeReg(Registers::ReturnReg);
            frame.pushTypedPayload(JSVAL_TYPE_OBJECT, Registers::ReturnReg);
          }
          END_CASE(JSOP_LAMBDA)

          BEGIN_CASE(JSOP_TRY)
            frame.syncAndForgetEverything();
          END_CASE(JSOP_TRY)

          BEGIN_CASE(JSOP_GETFCSLOT)
          BEGIN_CASE(JSOP_CALLFCSLOT)
          {
            uintN index = GET_UINT16(PC);

            // Load the callee's payload into a register.
            frame.pushCallee();
            RegisterID reg = frame.copyDataIntoReg(frame.peek(-1));
            frame.pop();

            // obj->getFlatClosureUpvars()
            Address upvarAddress(reg, JSFunction::getFlatClosureUpvarsOffset());
            masm.loadPrivate(upvarAddress, reg);
            // push ((Value *) reg)[index]

            BarrierState barrier = pushAddressMaybeBarrier(Address(reg, index * sizeof(Value)),
                                                           knownPushedType(0), true);
            finishBarrier(barrier, REJOIN_GETTER, 0);

            if (op == JSOP_CALLFCSLOT)
                frame.push(UndefinedValue());
          }
          END_CASE(JSOP_CALLFCSLOT)

          BEGIN_CASE(JSOP_DEFLOCALFUN)
          {
            uint32_t slot = GET_SLOTNO(PC);
            JSFunction *fun = script->getFunction(fullAtomIndex(&PC[SLOTNO_LEN]));
            prepareStubCall(Uses(0));
            masm.move(ImmPtr(fun), Registers::ArgReg1);
            INLINE_STUBCALL(stubs::DefLocalFun, REJOIN_DEFLOCALFUN);
            frame.takeReg(Registers::ReturnReg);
            frame.pushTypedPayload(JSVAL_TYPE_OBJECT, Registers::ReturnReg);
            frame.storeLocal(slot, true);
            frame.pop();
            updateVarType();
          }
          END_CASE(JSOP_DEFLOCALFUN)

          BEGIN_CASE(JSOP_RETRVAL)
            emitReturn(NULL);
            fallthrough = false;
          END_CASE(JSOP_RETRVAL)

          BEGIN_CASE(JSOP_GETGNAME)
          BEGIN_CASE(JSOP_CALLGNAME)
          {
            uint32_t index = fullAtomIndex(PC);
            jsop_getgname(index);
            frame.extra(frame.peek(-1)).name = script->getAtom(index);
            if (op == JSOP_CALLGNAME)
                jsop_callgname_epilogue();
          }
          END_CASE(JSOP_GETGNAME)

          BEGIN_CASE(JSOP_SETGNAME)
          {
            jsbytecode *next = &PC[JSOP_SETGNAME_LENGTH];
            bool pop = JSOp(*next) == JSOP_POP && !analysis->jumpTarget(next);
            jsop_setgname(script->getAtom(fullAtomIndex(PC)), true, pop);
          }
          END_CASE(JSOP_SETGNAME)

          BEGIN_CASE(JSOP_REGEXP)
            if (!jsop_regexp())
                return Compile_Error;
          END_CASE(JSOP_REGEXP)

          BEGIN_CASE(JSOP_OBJECT)
          {
            JSObject *object = script->getObject(fullAtomIndex(PC));
            RegisterID reg = frame.allocReg();
            masm.move(ImmPtr(object), reg);
            frame.pushTypedPayload(JSVAL_TYPE_OBJECT, reg);
          }
          END_CASE(JSOP_OBJECT)

          BEGIN_CASE(JSOP_CALLPROP)
            if (!jsop_callprop(script->getAtom(fullAtomIndex(PC))))
                return Compile_Error;
          END_CASE(JSOP_CALLPROP)

          BEGIN_CASE(JSOP_UINT24)
            frame.push(Value(Int32Value((int32_t) GET_UINT24(PC))));
          END_CASE(JSOP_UINT24)

          BEGIN_CASE(JSOP_CALLELEM)
            if (script->pcCounters)
                updateElemCounters(PC, frame.peek(-2), frame.peek(-1));
            jsop_getelem(true);
          END_CASE(JSOP_CALLELEM)

          BEGIN_CASE(JSOP_STOP)
            if (script->pcCounters)
                updatePCCounters(PC, &codeStart, &countersUpdated);
            emitReturn(NULL);
            goto done;
          END_CASE(JSOP_STOP)

          BEGIN_CASE(JSOP_GETXPROP)
            if (!jsop_xname(script->getAtom(fullAtomIndex(PC))))
                return Compile_Error;
          END_CASE(JSOP_GETXPROP)

          BEGIN_CASE(JSOP_ENTERBLOCK)
            enterBlock(script->getObject(fullAtomIndex(PC)));
          END_CASE(JSOP_ENTERBLOCK);

          BEGIN_CASE(JSOP_LEAVEBLOCK)
            leaveBlock();
          END_CASE(JSOP_LEAVEBLOCK)

          BEGIN_CASE(JSOP_CALLLOCAL)
          {
            restoreVarType();
            uint32_t slot = GET_SLOTNO(PC);
            if (JSObject *singleton = pushedSingleton(0))
                frame.push(ObjectValue(*singleton));
            else
                frame.pushLocal(slot);
            frame.push(UndefinedValue());
          }
          END_CASE(JSOP_CALLLOCAL)

          BEGIN_CASE(JSOP_INT8)
            frame.push(Value(Int32Value(GET_INT8(PC))));
          END_CASE(JSOP_INT8)

          BEGIN_CASE(JSOP_INT32)
            frame.push(Value(Int32Value(GET_INT32(PC))));
          END_CASE(JSOP_INT32)

          BEGIN_CASE(JSOP_HOLE)
            frame.push(MagicValue(JS_ARRAY_HOLE));
          END_CASE(JSOP_HOLE)

          BEGIN_CASE(JSOP_LAMBDA_FC)
          {
            JSFunction *fun = script->getFunction(fullAtomIndex(PC));
            prepareStubCall(Uses(frame.frameSlots()));
            masm.move(ImmPtr(fun), Registers::ArgReg1);
            INLINE_STUBCALL(stubs::FlatLambda, REJOIN_PUSH_OBJECT);
            frame.takeReg(Registers::ReturnReg);
            frame.pushTypedPayload(JSVAL_TYPE_OBJECT, Registers::ReturnReg);
          }
          END_CASE(JSOP_LAMBDA_FC)

          BEGIN_CASE(JSOP_LOOPHEAD)
          {
            if (analysis->jumpTarget(PC)) {
                interruptCheckHelper();
                recompileCheckHelper();
            }
          }
          END_CASE(JSOP_LOOPHEAD)

          BEGIN_CASE(JSOP_DEBUGGER)
          {
            prepareStubCall(Uses(0));
            masm.move(ImmPtr(PC), Registers::ArgReg1);
            INLINE_STUBCALL(stubs::DebuggerStatement, REJOIN_FALLTHROUGH);
          }
          END_CASE(JSOP_DEBUGGER)

          default:
           /* Sorry, this opcode isn't implemented yet. */
#ifdef JS_METHODJIT_SPEW
            JaegerSpew(JSpew_Abort, "opcode %s not handled yet (%s line %d)\n", OpcodeNames[op],
                       script->filename, js_PCToLineNumber(cx, script, PC));
#endif
            return Compile_Abort;
        }

    /**********************
     *  END COMPILER OPS  *
     **********************/

        if (cx->typeInferenceEnabled() && PC == lastPC + GetBytecodeLength(lastPC)) {
            /*
             * Inform the frame of the type sets for values just pushed. Skip
             * this if we did any opcode fusions, we don't keep track of the
             * associated type sets in such cases.
             */
            unsigned nuses = GetUseCount(script, lastPC - script->code);
            unsigned ndefs = GetDefCount(script, lastPC - script->code);
            for (unsigned i = 0; i < ndefs; i++) {
                FrameEntry *fe = frame.getStack(opinfo->stackDepth - nuses + i);
                if (fe) {
                    /* fe may be NULL for conditionally pushed entries, e.g. JSOP_AND */
                    frame.extra(fe).types = analysis->pushedTypes(lastPC - script->code, i);
                }
            }
        }

        if (script->pcCounters) {
            size_t length = masm.size() - masm.distanceOf(codeStart);
            bool typesUpdated = false;

            /* Update information about the type of value pushed by arithmetic ops. */
            if ((js_CodeSpec[op].format & JOF_ARITH) && !arithUpdated) {
                FrameEntry *pushed = NULL;
                if (PC == lastPC + GetBytecodeLength(lastPC))
                    pushed = frame.peek(-1);
                updateArithCounters(lastPC, pushed, arithFirstUseType, arithSecondUseType);
                typesUpdated = true;
            }

            /* Update information about the result type of access operations. */
            if (OpcodeCounts::accessOp(op) &&
                op != JSOP_SETPROP && op != JSOP_SETMETHOD && op != JSOP_SETELEM) {
                FrameEntry *fe = (GetDefCount(script, lastPC - script->code) == 1)
                    ? frame.peek(-1)
                    : frame.peek(-2);
                updatePCTypes(lastPC, fe);
                typesUpdated = true;
            }

            if (countersUpdated || typesUpdated || length != 0) {
                if (!countersUpdated)
                    updatePCCounters(lastPC, &codeStart, &countersUpdated);

                if (pcLengths) {
                    /* Fill in the amount of inline code generated for the op. */
                    uint32_t offset = ssa.frameLength(a->inlineIndex) + lastPC - script->code;
                    pcLengths[offset].codeLength += length;
                }
            }
        } else if (pcLengths) {
            /* Fill in the amount of inline code generated for the op. */
            size_t length = masm.size() - masm.distanceOf(codeStart);
            uint32_t offset = ssa.frameLength(a->inlineIndex) + lastPC - script->code;
            pcLengths[offset].codeLength += length;
        }

        frame.assertValidRegisterState();
    }

  done:
    return Compile_Okay;
}

#undef END_CASE
#undef BEGIN_CASE

void
mjit::Compiler::updatePCCounters(jsbytecode *pc, Label *start, bool *updated)
{
    JS_ASSERT(script->pcCounters);

    /*
     * Bump the METHODJIT count for the opcode, read the METHODJIT_CODE_LENGTH
     * and METHODJIT_PICS_LENGTH counts, indicating the amounts of inline path
     * code and generated code, respectively, and add them to the accumulated
     * total for the op.
     */
    uint32_t offset = ssa.frameLength(a->inlineIndex) + pc - script->code;

    /*
     * Base register for addresses, we can't use AbsoluteAddress in all places.
     * This may hold a live value, so write it out to the top of the stack
     * first. This cannot overflow the stack, as space is always reserved for
     * an extra callee frame.
     */
    RegisterID reg = Registers::ReturnReg;
    masm.storePtr(reg, frame.addressOfTop());

    OpcodeCounts counts = script->getCounts(pc);

    double *code = &counts.get(OpcodeCounts::BASE_METHODJIT_CODE);
    double *codeLength = &pcLengths[offset].codeLength;
    masm.addCounter(codeLength, code, reg);

    double *pics = &counts.get(OpcodeCounts::BASE_METHODJIT_PICS);
    double *picsLength = &pcLengths[offset].picsLength;
    masm.addCounter(picsLength, pics, reg);

    double *counter = &counts.get(OpcodeCounts::BASE_METHODJIT);
    masm.bumpCounter(counter, reg);

    /* Reload the base register's original value. */
    masm.loadPtr(frame.addressOfTop(), reg);

    /* The start label should reflect the code for the op, not instrumentation. */
    *start = masm.label();
    *updated = true;
}

static inline bool
HasPayloadType(types::TypeSet *types)
{
    if (types->unknown())
        return false;

    types::TypeFlags flags = types->baseFlags();
    bool objects = !!(flags & types::TYPE_FLAG_ANYOBJECT) || !!types->getObjectCount();

    if (objects && !!(flags & types::TYPE_FLAG_STRING))
        return false;

    flags = flags & ~(types::TYPE_FLAG_ANYOBJECT | types::TYPE_FLAG_STRING);

    return (flags == types::TYPE_FLAG_UNDEFINED)
        || (flags == types::TYPE_FLAG_NULL)
        || (flags == types::TYPE_FLAG_BOOLEAN);
}

void
mjit::Compiler::updatePCTypes(jsbytecode *pc, FrameEntry *fe)
{
    JS_ASSERT(script->pcCounters);

    /*
     * Get a temporary register, as for updatePCCounters. Don't overlap with
     * the backing store for the entry's type tag, if there is one.
     */
    RegisterID reg = Registers::ReturnReg;
    if (frame.peekTypeInRegister(fe) && reg == frame.tempRegForType(fe)) {
        JS_STATIC_ASSERT(Registers::ReturnReg != Registers::ArgReg1);
        reg = Registers::ArgReg1;
    }
    masm.push(reg);

    OpcodeCounts counts = script->getCounts(pc);

    /* Update the counters for pushed type tags and possible access types. */
    if (fe->isTypeKnown()) {
        masm.bumpCounter(&counts.get(OpcodeCounts::ACCESS_MONOMORPHIC), reg);
        OpcodeCounts::AccessCounts counter = OpcodeCounts::ACCESS_OBJECT;
        switch (fe->getKnownType()) {
          case JSVAL_TYPE_UNDEFINED:  counter = OpcodeCounts::ACCESS_UNDEFINED;  break;
          case JSVAL_TYPE_NULL:       counter = OpcodeCounts::ACCESS_NULL;       break;
          case JSVAL_TYPE_BOOLEAN:    counter = OpcodeCounts::ACCESS_BOOLEAN;    break;
          case JSVAL_TYPE_INT32:      counter = OpcodeCounts::ACCESS_INT32;      break;
          case JSVAL_TYPE_DOUBLE:     counter = OpcodeCounts::ACCESS_DOUBLE;     break;
          case JSVAL_TYPE_STRING:     counter = OpcodeCounts::ACCESS_STRING;     break;
          case JSVAL_TYPE_OBJECT:     counter = OpcodeCounts::ACCESS_OBJECT;     break;
          default:;
        }
        if (counter)
            masm.bumpCounter(&counts.get(counter), reg);
    } else {
        types::TypeSet *types = frame.extra(fe).types;
        if (types && HasPayloadType(types))
            masm.bumpCounter(&counts.get(OpcodeCounts::ACCESS_DIMORPHIC), reg);
        else
            masm.bumpCounter(&counts.get(OpcodeCounts::ACCESS_POLYMORPHIC), reg);

        frame.loadTypeIntoReg(fe, reg);

        Jump j = masm.testUndefined(Assembler::NotEqual, reg);
        masm.bumpCounter(&counts.get(OpcodeCounts::ACCESS_UNDEFINED), reg);
        frame.loadTypeIntoReg(fe, reg);
        j.linkTo(masm.label(), &masm);

        j = masm.testNull(Assembler::NotEqual, reg);
        masm.bumpCounter(&counts.get(OpcodeCounts::ACCESS_NULL), reg);
        frame.loadTypeIntoReg(fe, reg);
        j.linkTo(masm.label(), &masm);

        j = masm.testBoolean(Assembler::NotEqual, reg);
        masm.bumpCounter(&counts.get(OpcodeCounts::ACCESS_BOOLEAN), reg);
        frame.loadTypeIntoReg(fe, reg);
        j.linkTo(masm.label(), &masm);

        j = masm.testInt32(Assembler::NotEqual, reg);
        masm.bumpCounter(&counts.get(OpcodeCounts::ACCESS_INT32), reg);
        frame.loadTypeIntoReg(fe, reg);
        j.linkTo(masm.label(), &masm);

        j = masm.testDouble(Assembler::NotEqual, reg);
        masm.bumpCounter(&counts.get(OpcodeCounts::ACCESS_DOUBLE), reg);
        frame.loadTypeIntoReg(fe, reg);
        j.linkTo(masm.label(), &masm);

        j = masm.testString(Assembler::NotEqual, reg);
        masm.bumpCounter(&counts.get(OpcodeCounts::ACCESS_STRING), reg);
        frame.loadTypeIntoReg(fe, reg);
        j.linkTo(masm.label(), &masm);

        j = masm.testObject(Assembler::NotEqual, reg);
        masm.bumpCounter(&counts.get(OpcodeCounts::ACCESS_OBJECT), reg);
        frame.loadTypeIntoReg(fe, reg);
        j.linkTo(masm.label(), &masm);
    }

    /* Update the counter for accesses with type barriers. */
    if (js_CodeSpec[*pc].format & JOF_TYPESET) {
        double *counter = &counts.get(hasTypeBarriers(pc)
                                      ? OpcodeCounts::ACCESS_BARRIER
                                      : OpcodeCounts::ACCESS_NOBARRIER);
        masm.bumpCounter(counter, reg);
    }

    /* Reload the base register's original value. */
    masm.pop(reg);
}

void
mjit::Compiler::updateArithCounters(jsbytecode *pc, FrameEntry *fe,
                                    JSValueType firstUseType, JSValueType secondUseType)
{
    JS_ASSERT(script->pcCounters);

    RegisterID reg = Registers::ReturnReg;
    masm.push(reg);

    /*
     * What counter we bump for arithmetic expressions depend on the
     * known types of its operands.
     *
     * ARITH_INT: operands are known ints, result is int
     * ARITH_OVERFLOW: operands are known ints, result is double
     * ARITH_DOUBLE: either operand is a known double, result is double
     * ARITH_OTHER: operands are monomorphic but not int or double
     * ARITH_UNKNOWN: operands are polymorphic
     */

    OpcodeCounts::ArithCounts counter;
    if (firstUseType == JSVAL_TYPE_INT32 && secondUseType == JSVAL_TYPE_INT32 &&
        (!fe || fe->isNotType(JSVAL_TYPE_DOUBLE))) {
        counter = OpcodeCounts::ARITH_INT;
    } else if (firstUseType == JSVAL_TYPE_INT32 || firstUseType == JSVAL_TYPE_DOUBLE ||
               secondUseType == JSVAL_TYPE_INT32 || secondUseType == JSVAL_TYPE_DOUBLE) {
        counter = OpcodeCounts::ARITH_DOUBLE;
    } else if (firstUseType != JSVAL_TYPE_UNKNOWN && secondUseType != JSVAL_TYPE_UNKNOWN &&
               (!fe || fe->isTypeKnown())) {
        counter = OpcodeCounts::ARITH_OTHER;
    } else {
        counter = OpcodeCounts::ARITH_UNKNOWN;
    }

    masm.bumpCounter(&script->getCounts(pc).get(counter), reg);
    masm.pop(reg);
}

void
mjit::Compiler::updateElemCounters(jsbytecode *pc, FrameEntry *obj, FrameEntry *id)
{
    JS_ASSERT(script->pcCounters);

    RegisterID reg = Registers::ReturnReg;
    masm.push(reg);

    OpcodeCounts counts = script->getCounts(pc);

    OpcodeCounts::ElementCounts counter;
    if (id->isTypeKnown()) {
        switch (id->getKnownType()) {
          case JSVAL_TYPE_INT32:   counter = OpcodeCounts::ELEM_ID_INT;     break;
          case JSVAL_TYPE_DOUBLE:  counter = OpcodeCounts::ELEM_ID_DOUBLE;  break;
          default:                 counter = OpcodeCounts::ELEM_ID_OTHER;   break;
        }
    } else {
        counter = OpcodeCounts::ELEM_ID_UNKNOWN;
    }
    masm.bumpCounter(&counts.get(counter), reg);

    if (obj->mightBeType(JSVAL_TYPE_OBJECT)) {
        types::TypeSet *types = frame.extra(obj).types;
        if (types && !types->hasObjectFlags(cx, types::OBJECT_FLAG_NON_TYPED_ARRAY) &&
            types->getTypedArrayType(cx) != TypedArray::TYPE_MAX) {
            counter = OpcodeCounts::ELEM_OBJECT_TYPED;
        } else if (types && !types->hasObjectFlags(cx, types::OBJECT_FLAG_NON_DENSE_ARRAY)) {
            if (!types->hasObjectFlags(cx, types::OBJECT_FLAG_NON_PACKED_ARRAY))
                counter = OpcodeCounts::ELEM_OBJECT_PACKED;
            else
                counter = OpcodeCounts::ELEM_OBJECT_DENSE;
        } else {
            counter = OpcodeCounts::ELEM_OBJECT_OTHER;
        }
        masm.bumpCounter(&counts.get(counter), reg);
    } else {
        masm.bumpCounter(&counts.get(OpcodeCounts::ELEM_OBJECT_OTHER), reg);
    }

    masm.pop(reg);
}

void
mjit::Compiler::bumpPropCounter(jsbytecode *pc, int counter)
{
    /* Don't accumulate counts for property ops fused with other ops. */
    if (!(js_CodeSpec[*pc].format & JOF_PROP))
        return;
    RegisterID reg = Registers::ReturnReg;
    masm.push(reg);
    masm.bumpCounter(&script->getCounts(pc).get(counter), reg);
    masm.pop(reg);
}

JSC::MacroAssembler::Label
mjit::Compiler::labelOf(jsbytecode *pc, uint32_t inlineIndex)
{
    ActiveFrame *a = (inlineIndex == UINT32_MAX) ? outer : inlineFrames[inlineIndex];
    JS_ASSERT(uint32_t(pc - a->script->code) < a->script->length);

    uint32_t offs = uint32_t(pc - a->script->code);
    JS_ASSERT(a->jumpMap[offs].isSet());
    return a->jumpMap[offs];
}

uint32_t
mjit::Compiler::fullAtomIndex(jsbytecode *pc)
{
    return GET_SLOTNO(pc);

    /* If we ever enable INDEXBASE garbage, use this below. */
#if 0
    return GET_SLOTNO(pc) + (atoms - script->atoms);
#endif
}

bool
mjit::Compiler::knownJump(jsbytecode *pc)
{
    return pc < PC;
}

bool
mjit::Compiler::jumpInScript(Jump j, jsbytecode *pc)
{
    JS_ASSERT(pc >= script->code && uint32_t(pc - script->code) < script->length);

    if (pc < PC) {
        j.linkTo(a->jumpMap[uint32_t(pc - script->code)], &masm);
        return true;
    }
    return branchPatches.append(BranchPatch(j, pc, a->inlineIndex));
}

void
mjit::Compiler::emitFinalReturn(Assembler &masm)
{
    masm.loadPtr(Address(JSFrameReg, StackFrame::offsetOfNcode()), Registers::ReturnReg);
    masm.jump(Registers::ReturnReg);
}

// Emits code to load a return value of the frame into the scripted-ABI
// type & data register pair. If the return value is in fp->rval, then |fe|
// is NULL. Otherwise, |fe| contains the return value.
//
// If reading from fp->rval, |undefined| is loaded optimistically, before
// checking if fp->rval is set in the frame flags and loading that instead.
//
// Otherwise, if |masm| is the inline path, it is loaded as efficiently as
// the FrameState can manage. If |masm| is the OOL path, the value is simply
// loaded from its slot in the frame, since the caller has guaranteed it's
// been synced.
//
void
mjit::Compiler::loadReturnValue(Assembler *masm, FrameEntry *fe)
{
    RegisterID typeReg = JSReturnReg_Type;
    RegisterID dataReg = JSReturnReg_Data;

    if (fe) {
        // If using the OOL assembler, the caller signifies that the |fe| is
        // synced, but not to rely on its register state.
        if (masm != &this->masm) {
            if (fe->isConstant()) {
                stubcc.masm.loadValueAsComponents(fe->getValue(), typeReg, dataReg);
            } else {
                Address rval(frame.addressOf(fe));
                if (fe->isTypeKnown() && !fe->isType(JSVAL_TYPE_DOUBLE)) {
                    stubcc.masm.loadPayload(rval, dataReg);
                    stubcc.masm.move(ImmType(fe->getKnownType()), typeReg);
                } else {
                    stubcc.masm.loadValueAsComponents(rval, typeReg, dataReg);
                }
            }
        } else {
            frame.loadForReturn(fe, typeReg, dataReg, Registers::ReturnReg);
        }
    } else {
         // Load a return value from POPV or SETRVAL into the return registers,
         // otherwise return undefined.
        masm->loadValueAsComponents(UndefinedValue(), typeReg, dataReg);
        if (analysis->usesReturnValue()) {
            Jump rvalClear = masm->branchTest32(Assembler::Zero,
                                               FrameFlagsAddress(),
                                               Imm32(StackFrame::HAS_RVAL));
            Address rvalAddress(JSFrameReg, StackFrame::offsetOfReturnValue());
            masm->loadValueAsComponents(rvalAddress, typeReg, dataReg);
            rvalClear.linkTo(masm->label(), masm);
        }
    }
}

// This ensures that constructor return values are an object. If a non-object
// is returned, either explicitly or implicitly, the newly created object is
// loaded out of the frame. Otherwise, the explicitly returned object is kept.
//
void
mjit::Compiler::fixPrimitiveReturn(Assembler *masm, FrameEntry *fe)
{
    JS_ASSERT(isConstructing);

    bool ool = (masm != &this->masm);
    Address thisv(JSFrameReg, StackFrame::offsetOfThis(script->function()));

    // We can just load |thisv| if either of the following is true:
    //  (1) There is no explicit return value, AND fp->rval is not used.
    //  (2) There is an explicit return value, and it's known to be primitive.
    if ((!fe && !analysis->usesReturnValue()) ||
        (fe && fe->isTypeKnown() && fe->getKnownType() != JSVAL_TYPE_OBJECT))
    {
        if (ool)
            masm->loadValueAsComponents(thisv, JSReturnReg_Type, JSReturnReg_Data);
        else
            frame.loadThisForReturn(JSReturnReg_Type, JSReturnReg_Data, Registers::ReturnReg);
        return;
    }

    // If the type is known to be an object, just load the return value as normal.
    if (fe && fe->isTypeKnown() && fe->getKnownType() == JSVAL_TYPE_OBJECT) {
        loadReturnValue(masm, fe);
        return;
    }

    // There's a return value, and its type is unknown. Test the type and load
    // |thisv| if necessary. Sync the 'this' entry before doing so, as it may
    // be stored in registers if we constructed it inline.
    frame.syncThis();
    loadReturnValue(masm, fe);
    Jump j = masm->testObject(Assembler::Equal, JSReturnReg_Type);
    masm->loadValueAsComponents(thisv, JSReturnReg_Type, JSReturnReg_Data);
    j.linkTo(masm->label(), masm);
}

// Loads the return value into the scripted ABI register pair, such that JS
// semantics in constructors are preserved.
//
void
mjit::Compiler::emitReturnValue(Assembler *masm, FrameEntry *fe)
{
    if (isConstructing)
        fixPrimitiveReturn(masm, fe);
    else
        loadReturnValue(masm, fe);
}

void
mjit::Compiler::emitInlineReturnValue(FrameEntry *fe)
{
    JS_ASSERT(!isConstructing && a->needReturnValue);

    if (a->syncReturnValue) {
        /* Needed return value with unknown type, the caller's entry is synced. */
        Address address = frame.addressForInlineReturn();
        if (fe)
            frame.storeTo(fe, address);
        else
            masm.storeValue(UndefinedValue(), address);
        return;
    }

    /*
     * For inlined functions that simply return an entry present in the outer
     * script (e.g. a loop invariant term), mark the copy and propagate it
     * after popping the frame.
     */
    if (!a->exitState && fe && fe->isCopy() && frame.isOuterSlot(fe->backing())) {
        a->returnEntry = fe->backing();
        return;
    }

    if (a->returnValueDouble) {
        JS_ASSERT(fe);
        frame.ensureDouble(fe);
        Registers mask(a->returnSet
                       ? Registers::maskReg(a->returnRegister)
                       : Registers::AvailFPRegs);
        FPRegisterID fpreg;
        if (!fe->isConstant()) {
            fpreg = frame.tempRegInMaskForData(fe, mask.freeMask).fpreg();
            frame.syncAndForgetFe(fe, true);
            frame.takeReg(fpreg);
        } else {
            fpreg = frame.allocReg(mask.freeMask).fpreg();
            masm.slowLoadConstantDouble(fe->getValue().toDouble(), fpreg);
        }
        JS_ASSERT_IF(a->returnSet, fpreg == a->returnRegister.fpreg());
        a->returnRegister = fpreg;
    } else {
        Registers mask(a->returnSet
                       ? Registers::maskReg(a->returnRegister)
                       : Registers::AvailRegs);
        RegisterID reg;
        if (fe && !fe->isConstant()) {
            reg = frame.tempRegInMaskForData(fe, mask.freeMask).reg();
            frame.syncAndForgetFe(fe, true);
            frame.takeReg(reg);
        } else {
            reg = frame.allocReg(mask.freeMask).reg();
            Value val = fe ? fe->getValue() : UndefinedValue();
            masm.loadValuePayload(val, reg);
        }
        JS_ASSERT_IF(a->returnSet, reg == a->returnRegister.reg());
        a->returnRegister = reg;
    }

    a->returnSet = true;
    if (a->exitState)
        a->exitState->setUnassigned(a->returnRegister);
}

void
mjit::Compiler::emitReturn(FrameEntry *fe)
{
    JS_ASSERT_IF(!script->function(), JSOp(*PC) == JSOP_STOP);

    /* Only the top of the stack can be returned. */
    JS_ASSERT_IF(fe, fe == frame.peek(-1));

    if (debugMode() || Probes::callTrackingActive(cx)) {
        prepareStubCall(Uses(0));
        INLINE_STUBCALL(stubs::ScriptDebugEpilogue, REJOIN_RESUME);
    }

    if (a != outer) {
        /*
         * Returning from an inlined script. The checks we do for inlineability
         * and recompilation triggered by args object construction ensure that
         * there can't be an arguments or call object.
         */

        if (a->needReturnValue)
            emitInlineReturnValue(fe);

        if (a->exitState) {
            /*
             * Restore the register state to reflect that at the original call,
             * modulo entries which will be popped once the call finishes and any
             * entry which will be clobbered by the return value register.
             */
            frame.syncForAllocation(a->exitState, true, Uses(0));
        }

        /*
         * Simple tests to see if we are at the end of the script and will
         * fallthrough after the script body finishes, thus won't need to jump.
         */
        bool endOfScript =
            (JSOp(*PC) == JSOP_STOP) ||
            (JSOp(*PC) == JSOP_RETURN &&
             (JSOp(PC[JSOP_RETURN_LENGTH]) == JSOP_STOP &&
              !analysis->maybeCode(PC + JSOP_RETURN_LENGTH)));
        if (!endOfScript)
            a->returnJumps->append(masm.jump());

        if (a->returnSet)
            frame.freeReg(a->returnRegister);
        return;
    }

    /*
     * Outside the mjit, activation objects are put by ContextStack::pop*
     * members. For JSOP_RETURN, the interpreter only calls popInlineFrame if
     * fp != entryFrame since the VM protocol is that Invoke/Execute are
     * responsible for pushing/popping the initial frame. The mjit does not
     * perform this branch (by instead using a trampoline at the return address
     * to handle exiting mjit code) and thus always puts activation objects,
     * even on the entry frame. To avoid double-putting, EnterMethodJIT clears
     * out the entry frame's activation objects.
     */
    if (script->function()) {
        types::TypeScriptNesting *nesting = script->nesting();
        if (script->function()->isHeavyweight() || (nesting && nesting->children)) {
            prepareStubCall(Uses(fe ? 1 : 0));
            INLINE_STUBCALL(stubs::FunctionFrameEpilogue, REJOIN_NONE);
        } else {
            /* if (hasCallObj() || hasArgsObj()) */
            Jump putObjs = masm.branchTest32(Assembler::NonZero,
                                             Address(JSFrameReg, StackFrame::offsetOfFlags()),
                                             Imm32(StackFrame::HAS_CALL_OBJ | StackFrame::HAS_ARGS_OBJ));
            stubcc.linkExit(putObjs, Uses(frame.frameSlots()));

            stubcc.leave();
            OOL_STUBCALL(stubs::FunctionFrameEpilogue, REJOIN_NONE);

            emitReturnValue(&stubcc.masm, fe);
            emitFinalReturn(stubcc.masm);

            /*
             * Do frame count balancing inline for inner functions in a nesting
             * with no children of their own.
             */
            if (nesting)
                masm.sub32(Imm32(1), AbsoluteAddress(&nesting->activeFrames));
        }
    }

    emitReturnValue(&masm, fe);
    emitFinalReturn(masm);

    /*
     * After we've placed the call object, all tracked state can be
     * thrown away. This will happen anyway because the next live opcode (if
     * any) must have an incoming edge. It's an optimization to throw it away
     * early - the tracker won't be spilled on further exits or join points.
     */
    frame.discardFrame();
}

void
mjit::Compiler::prepareStubCall(Uses uses)
{
    JaegerSpew(JSpew_Insns, " ---- STUB CALL, SYNCING FRAME ---- \n");
    frame.syncAndKill(Registers(Registers::TempAnyRegs), uses);
    JaegerSpew(JSpew_Insns, " ---- FRAME SYNCING DONE ---- \n");
}

JSC::MacroAssembler::Call
mjit::Compiler::emitStubCall(void *ptr, DataLabelPtr *pinline)
{
    JaegerSpew(JSpew_Insns, " ---- CALLING STUB ---- \n");

    masm.bumpStubCounter(script, PC, Registers::tempCallReg());

    Call cl = masm.fallibleVMCall(cx->typeInferenceEnabled(),
                                  ptr, outerPC(), pinline, frame.totalDepth());
    JaegerSpew(JSpew_Insns, " ---- END STUB CALL ---- \n");
    return cl;
}

void
mjit::Compiler::interruptCheckHelper()
{
    Jump jump;
    if (cx->runtime->gcZeal() >= js::gc::ZealVerifierThreshold) {
        /* For barrier verification, always take the interrupt so we can verify. */
        jump = masm.jump();
    } else {
        /*
         * Bake in and test the address of the interrupt counter for the runtime.
         * This is faster than doing two additional loads for the context's
         * thread data, but will cause this thread to run slower if there are
         * pending interrupts on some other thread.  For non-JS_THREADSAFE builds
         * we can skip this, as there is only one flag to poll.
         */
#ifdef JS_THREADSAFE
        void *interrupt = (void*) &cx->runtime->interruptCounter;
#else
        void *interrupt = (void*) &JS_THREAD_DATA(cx)->interruptFlags;
#endif

#if defined(JS_CPU_X86) || defined(JS_CPU_ARM)
        jump = masm.branch32(Assembler::NotEqual, AbsoluteAddress(interrupt), Imm32(0));
#else
        /* Handle processors that can't load from absolute addresses. */
        RegisterID reg = frame.allocReg();
        masm.move(ImmPtr(interrupt), reg);
        jump = masm.branchTest32(Assembler::NonZero, Address(reg, 0));
        frame.freeReg(reg);
#endif
    }

    stubcc.linkExitDirect(jump, stubcc.masm.label());

    frame.sync(stubcc.masm, Uses(0));
    stubcc.masm.move(ImmPtr(PC), Registers::ArgReg1);
    OOL_STUBCALL(stubs::Interrupt, REJOIN_RESUME);
    stubcc.rejoin(Changes(0));
}

void
mjit::Compiler::recompileCheckHelper()
{
    if (inlining() || debugMode() || !globalObj ||
        !analysis->hasFunctionCalls() || !cx->typeInferenceEnabled()) {
        return;
    }

    size_t *addr = script->addressOfUseCount();
    masm.add32(Imm32(1), AbsoluteAddress(addr));
#if defined(JS_CPU_X86) || defined(JS_CPU_ARM)
    Jump jump = masm.branch32(Assembler::GreaterThanOrEqual, AbsoluteAddress(addr),
                              Imm32(USES_BEFORE_INLINING));
#else
    /* Handle processors that can't load from absolute addresses. */
    RegisterID reg = frame.allocReg();
    masm.move(ImmPtr(addr), reg);
    Jump jump = masm.branch32(Assembler::GreaterThanOrEqual, Address(reg, 0),
                              Imm32(USES_BEFORE_INLINING));
    frame.freeReg(reg);
#endif
    stubcc.linkExit(jump, Uses(0));
    stubcc.leave();

    OOL_STUBCALL(stubs::RecompileForInline, REJOIN_RESUME);
    stubcc.rejoin(Changes(0));
}

void
mjit::Compiler::addReturnSite()
{
    InternalCallSite site(masm.distanceOf(masm.label()), a->inlineIndex, PC,
                          REJOIN_SCRIPTED, false);
    addCallSite(site);
    masm.loadPtr(Address(JSFrameReg, StackFrame::offsetOfPrev()), JSFrameReg);
}

void
mjit::Compiler::emitUncachedCall(uint32_t argc, bool callingNew)
{
    CallPatchInfo callPatch;

    RegisterID r0 = Registers::ReturnReg;
    VoidPtrStubUInt32 stub = callingNew ? stubs::UncachedNew : stubs::UncachedCall;

    frame.syncAndKill(Uses(argc + 2));
    prepareStubCall(Uses(argc + 2));
    masm.move(Imm32(argc), Registers::ArgReg1);
    INLINE_STUBCALL(stub, REJOIN_CALL_PROLOGUE);

    Jump notCompiled = masm.branchTestPtr(Assembler::Zero, r0, r0);

    masm.loadPtr(FrameAddress(VMFrame::offsetOfRegsSp()), JSFrameReg);
    callPatch.hasFastNcode = true;
    callPatch.fastNcodePatch =
        masm.storePtrWithPatch(ImmPtr(NULL),
                               Address(JSFrameReg, StackFrame::offsetOfNcode()));

    masm.jump(r0);
    callPatch.joinPoint = masm.label();
    addReturnSite();

    frame.popn(argc + 2);

    frame.takeReg(JSReturnReg_Type);
    frame.takeReg(JSReturnReg_Data);
    frame.pushRegs(JSReturnReg_Type, JSReturnReg_Data, knownPushedType(0));

    BarrierState barrier = testBarrier(JSReturnReg_Type, JSReturnReg_Data,
                                       /* testUndefined = */ false,
                                       /* testReturn = */ true);

    stubcc.linkExitDirect(notCompiled, stubcc.masm.label());
    stubcc.rejoin(Changes(1));
    callPatches.append(callPatch);

    finishBarrier(barrier, REJOIN_FALLTHROUGH, 0);
}

static bool
IsLowerableFunCallOrApply(jsbytecode *pc)
{
#ifdef JS_MONOIC
    return (*pc == JSOP_FUNCALL && GET_ARGC(pc) >= 1) ||
           (*pc == JSOP_FUNAPPLY && GET_ARGC(pc) == 2);
#else
    return false;
#endif
}

void
mjit::Compiler::checkCallApplySpeculation(uint32_t callImmArgc, uint32_t speculatedArgc,
                                          FrameEntry *origCallee, FrameEntry *origThis,
                                          MaybeRegisterID origCalleeType, RegisterID origCalleeData,
                                          MaybeRegisterID origThisType, RegisterID origThisData,
                                          Jump *uncachedCallSlowRejoin, CallPatchInfo *uncachedCallPatch)
{
    JS_ASSERT(IsLowerableFunCallOrApply(PC));

    RegisterID temp;
    Registers tempRegs(Registers::AvailRegs);
    if (origCalleeType.isSet())
        tempRegs.takeReg(origCalleeType.reg());
    tempRegs.takeReg(origCalleeData);
    if (origThisType.isSet())
        tempRegs.takeReg(origThisType.reg());
    tempRegs.takeReg(origThisData);
    temp = tempRegs.takeAnyReg().reg();

    /*
     * if (origCallee.isObject() &&
     *     origCallee.toObject().isFunction &&
     *     origCallee.toObject().toFunction() == js_fun_{call,apply})
     */
    MaybeJump isObj;
    if (origCalleeType.isSet())
        isObj = masm.testObject(Assembler::NotEqual, origCalleeType.reg());
    Jump isFun = masm.testFunction(Assembler::NotEqual, origCalleeData, temp);
    Native native = *PC == JSOP_FUNCALL ? js_fun_call : js_fun_apply;
    Jump isNative = masm.branchPtr(Assembler::NotEqual,
                                   Address(origCalleeData, JSFunction::offsetOfNativeOrScript()),
                                   ImmPtr(JS_FUNC_TO_DATA_PTR(void *, native)));

    /*
     * If speculation fails, we can't use the ic, since it is compiled on the
     * assumption that speculation succeeds. Instead, just do an uncached call.
     */
    {
        if (isObj.isSet())
            stubcc.linkExitDirect(isObj.getJump(), stubcc.masm.label());
        stubcc.linkExitDirect(isFun, stubcc.masm.label());
        stubcc.linkExitDirect(isNative, stubcc.masm.label());

        int32_t frameDepthAdjust;
        if (applyTricks == LazyArgsObj) {
            OOL_STUBCALL(stubs::Arguments, REJOIN_RESUME);
            frameDepthAdjust = +1;
        } else {
            frameDepthAdjust = 0;
        }

        stubcc.masm.move(Imm32(callImmArgc), Registers::ArgReg1);
        JaegerSpew(JSpew_Insns, " ---- BEGIN SLOW CALL CODE ---- \n");
        OOL_STUBCALL_LOCAL_SLOTS(JS_FUNC_TO_DATA_PTR(void *, stubs::SlowCall),
                                 REJOIN_FALLTHROUGH, frame.totalDepth() + frameDepthAdjust);
        JaegerSpew(JSpew_Insns, " ---- END SLOW CALL CODE ---- \n");

        /*
         * inlineCallHelper will link uncachedCallSlowRejoin to the join point
         * at the end of the ic. At that join point, the return value of the
         * call is assumed to be in registers, so load them before jumping.
         */
        JaegerSpew(JSpew_Insns, " ---- BEGIN SLOW RESTORE CODE ---- \n");
        Address rval = frame.addressOf(origCallee);  /* vp[0] == rval */
        if (knownPushedType(0) == JSVAL_TYPE_DOUBLE)
            stubcc.masm.ensureInMemoryDouble(rval);
        stubcc.masm.loadValueAsComponents(rval, JSReturnReg_Type, JSReturnReg_Data);
        *uncachedCallSlowRejoin = stubcc.masm.jump();
        JaegerSpew(JSpew_Insns, " ---- END SLOW RESTORE CODE ---- \n");
    }

    /*
     * For simplicity, we don't statically specialize calls to
     * ic::SplatApplyArgs based on applyTricks. Rather, this state is
     * communicated dynamically through the VMFrame.
     */
    if (*PC == JSOP_FUNAPPLY) {
        masm.store32(Imm32(applyTricks == LazyArgsObj),
                     FrameAddress(VMFrame::offsetOfLazyArgsObj()));
    }
}

/* This predicate must be called before the current op mutates the FrameState. */
bool
mjit::Compiler::canUseApplyTricks()
{
    JS_ASSERT(*PC == JSOP_ARGUMENTS);
    jsbytecode *nextpc = PC + JSOP_ARGUMENTS_LENGTH;
    return *nextpc == JSOP_FUNAPPLY &&
           IsLowerableFunCallOrApply(nextpc) &&
           !analysis->jumpTarget(nextpc) &&
           !debugMode() && !a->parent;
}

/* See MonoIC.cpp, CallCompiler for more information on call ICs. */
bool
mjit::Compiler::inlineCallHelper(uint32_t callImmArgc, bool callingNew, FrameSize &callFrameSize)
{
    int32_t speculatedArgc;
    if (applyTricks == LazyArgsObj) {
        frame.pop();
        speculatedArgc = 1;
    } else {
        /*
         * Check for interrupts on function call. We don't do this for lazy
         * arguments objects as the interrupt may kick this frame into the
         * interpreter, which doesn't know about the apply tricks. Instead, we
         * do the interrupt check at the start of the JSOP_ARGUMENTS.
         */
        interruptCheckHelper();

        speculatedArgc = callImmArgc;
    }

    FrameEntry *origCallee = frame.peek(-(speculatedArgc + 2));
    FrameEntry *origThis = frame.peek(-(speculatedArgc + 1));

    /*
     * 'this' does not need to be synced for constructing. :FIXME: is it
     * possible that one of the arguments is directly copying the 'this'
     * entry (something like 'new x.f(x)')?
     */
    if (callingNew) {
        frame.discardFe(origThis);

        /*
         * If inference is enabled, the 'this' value of the pushed frame always
         * needs to be coherent. If a GC gets triggered before the callee can
         * fill in the slot (i.e. the GC happens on constructing the 'new'
         * object or the call object for a heavyweight callee), it needs to be
         * able to read the 'this' value to tell whether newScript constraints
         * will need to be regenerated afterwards.
         */
        if (cx->typeInferenceEnabled())
            masm.storeValue(NullValue(), frame.addressOf(origThis));
    }

    if (!cx->typeInferenceEnabled()) {
        CompileStatus status = callArrayBuiltin(callImmArgc, callingNew);
        if (status != Compile_InlineAbort)
            return (status == Compile_Okay);
    }

    /*
     * From the presence of JSOP_FUN{CALL,APPLY}, we speculate that we are
     * going to call js_fun_{call,apply}. Normally, this call would go through
     * js::Invoke to ultimately call 'this'. We can do much better by having
     * the callIC cache and call 'this' directly. However, if it turns out that
     * we are not actually calling js_fun_call, the callIC must act as normal.
     *
     * Note: do *NOT* use type information or inline state in any way when
     * deciding whether to lower a CALL or APPLY. The stub calls here store
     * their return values in a different slot, so when recompiling we need
     * to go down the exact same path.
     */
    bool lowerFunCallOrApply = IsLowerableFunCallOrApply(PC);

    bool newType = callingNew && cx->typeInferenceEnabled() && types::UseNewType(cx, script, PC);

#ifdef JS_MONOIC
    if (debugMode() || newType) {
#endif
        if (applyTricks == LazyArgsObj) {
            /* frame.pop() above reset us to pre-JSOP_ARGUMENTS state */
            jsop_arguments(REJOIN_RESUME);
            frame.pushSynced(JSVAL_TYPE_UNKNOWN);
        }
        emitUncachedCall(callImmArgc, callingNew);
        applyTricks = NoApplyTricks;
        return true;
#ifdef JS_MONOIC
    }

    frame.forgetMismatchedObject(origCallee);
    if (lowerFunCallOrApply)
        frame.forgetMismatchedObject(origThis);

    /* Initialized by both branches below. */
    CallGenInfo     callIC;
    CallPatchInfo   callPatch;
    MaybeRegisterID icCalleeType; /* type to test for function-ness */
    RegisterID      icCalleeData; /* data to call */
    Address         icRvalAddr;   /* return slot on slow-path rejoin */

    /*
     * IC space must be reserved (using RESERVE_IC_SPACE or RESERVE_OOL_SPACE) between the
     * following labels (as used in finishThisUp):
     *  - funGuard -> hotJump
     *  - funGuard -> joinPoint
     *  - funGuard -> hotPathLabel
     *  - slowPathStart -> oolCall
     *  - slowPathStart -> oolJump
     *  - slowPathStart -> icCall
     *  - slowPathStart -> slowJoinPoint
     * Because the call ICs are fairly long (compared to PICs), we don't reserve the space in each
     * path until the first usage of funGuard (for the in-line path) or slowPathStart (for the
     * out-of-line path).
     */

    /* Initialized only on lowerFunCallOrApply branch. */
    Jump            uncachedCallSlowRejoin;
    CallPatchInfo   uncachedCallPatch;

    {
        MaybeRegisterID origCalleeType, maybeOrigCalleeData;
        RegisterID origCalleeData;

        /* Get the callee in registers. */
        frame.ensureFullRegs(origCallee, &origCalleeType, &maybeOrigCalleeData);
        origCalleeData = maybeOrigCalleeData.reg();
        PinRegAcrossSyncAndKill p1(frame, origCalleeData), p2(frame, origCalleeType);

        if (lowerFunCallOrApply) {
            MaybeRegisterID origThisType, maybeOrigThisData;
            RegisterID origThisData;
            {
                /* Get thisv in registers. */
                frame.ensureFullRegs(origThis, &origThisType, &maybeOrigThisData);
                origThisData = maybeOrigThisData.reg();
                PinRegAcrossSyncAndKill p3(frame, origThisData), p4(frame, origThisType);

                /* Leaves pinned regs untouched. */
                frame.syncAndKill(Uses(speculatedArgc + 2));
            }

            checkCallApplySpeculation(callImmArgc, speculatedArgc,
                                      origCallee, origThis,
                                      origCalleeType, origCalleeData,
                                      origThisType, origThisData,
                                      &uncachedCallSlowRejoin, &uncachedCallPatch);

            icCalleeType = origThisType;
            icCalleeData = origThisData;
            icRvalAddr = frame.addressOf(origThis);

            /*
             * For f.call(), since we compile the ic under the (checked)
             * assumption that call == js_fun_call, we still have a static
             * frame size. For f.apply(), the frame size depends on the dynamic
             * length of the array passed to apply.
             */
            if (*PC == JSOP_FUNCALL)
                callIC.frameSize.initStatic(frame.totalDepth(), speculatedArgc - 1);
            else
                callIC.frameSize.initDynamic();
        } else {
            /* Leaves pinned regs untouched. */
            frame.syncAndKill(Uses(speculatedArgc + 2));

            icCalleeType = origCalleeType;
            icCalleeData = origCalleeData;
            icRvalAddr = frame.addressOf(origCallee);
            callIC.frameSize.initStatic(frame.totalDepth(), speculatedArgc);
        }
    }

    callFrameSize = callIC.frameSize;

    callIC.typeMonitored = monitored(PC) || hasTypeBarriers(PC);

    /* Test the type if necessary. Failing this always takes a really slow path. */
    MaybeJump notObjectJump;
    if (icCalleeType.isSet())
        notObjectJump = masm.testObject(Assembler::NotEqual, icCalleeType.reg());

    /*
     * For an optimized apply, keep icCalleeData in a callee-saved register for
     * the subsequent ic::SplatApplyArgs call.
     */
    Registers tempRegs(Registers::AvailRegs);
    if (callIC.frameSize.isDynamic() && !Registers::isSaved(icCalleeData)) {
        RegisterID x = tempRegs.takeAnyReg(Registers::SavedRegs).reg();
        masm.move(icCalleeData, x);
        icCalleeData = x;
    } else {
        tempRegs.takeReg(icCalleeData);
    }

    /* Reserve space just before initialization of funGuard. */
    RESERVE_IC_SPACE(masm);

    /*
     * Guard on the callee identity. This misses on the first run. If the
     * callee is scripted, compiled/compilable, and argc == nargs, then this
     * guard is patched, and the compiled code address is baked in.
     */
    Jump j = masm.branchPtrWithPatch(Assembler::NotEqual, icCalleeData, callIC.funGuard);
    callIC.funJump = j;

    /* Reserve space just before initialization of slowPathStart. */
    RESERVE_OOL_SPACE(stubcc.masm);

    Jump rejoin1, rejoin2;
    {
        RESERVE_OOL_SPACE(stubcc.masm);
        stubcc.linkExitDirect(j, stubcc.masm.label());
        callIC.slowPathStart = stubcc.masm.label();

        RegisterID tmp = tempRegs.takeAnyReg().reg();

        /*
         * Test if the callee is even a function. If this doesn't match, we
         * take a _really_ slow path later.
         */
        Jump notFunction = stubcc.masm.testFunction(Assembler::NotEqual, icCalleeData, tmp);

        /* Test if the function is scripted. */
        stubcc.masm.load16(Address(icCalleeData, offsetof(JSFunction, flags)), tmp);
        stubcc.masm.and32(Imm32(JSFUN_KINDMASK), tmp);
        Jump isNative = stubcc.masm.branch32(Assembler::Below, tmp, Imm32(JSFUN_INTERPRETED));
        tempRegs.putReg(tmp);

        /*
         * N.B. After this call, the frame will have a dynamic frame size.
         * Check after the function is known not to be a native so that the
         * catch-all/native path has a static depth.
         */
        if (callIC.frameSize.isDynamic())
            OOL_STUBCALL(ic::SplatApplyArgs, REJOIN_CALL_SPLAT);

        /*
         * No-op jump that gets patched by ic::New/Call to the stub generated
         * by generateFullCallStub.
         */
        Jump toPatch = stubcc.masm.jump();
        toPatch.linkTo(stubcc.masm.label(), &stubcc.masm);
        callIC.oolJump = toPatch;
        callIC.icCall = stubcc.masm.label();

        RejoinState rejoinState = callIC.frameSize.rejoinState(PC, false);

        /*
         * At this point the function is definitely scripted, so we try to
         * compile it and patch either funGuard/funJump or oolJump. This code
         * is only executed once.
         */
        callIC.addrLabel1 = stubcc.masm.moveWithPatch(ImmPtr(NULL), Registers::ArgReg1);
        void *icFunPtr = JS_FUNC_TO_DATA_PTR(void *, callingNew ? ic::New : ic::Call);
        if (callIC.frameSize.isStatic()) {
            callIC.oolCall = OOL_STUBCALL_LOCAL_SLOTS(icFunPtr, rejoinState, frame.totalDepth());
        } else {
            callIC.oolCall = OOL_STUBCALL_LOCAL_SLOTS(icFunPtr, rejoinState, -1);
        }

        callIC.funObjReg = icCalleeData;

        /*
         * The IC call either returns NULL, meaning call completed, or a
         * function pointer to jump to.
         */
        rejoin1 = stubcc.masm.branchTestPtr(Assembler::Zero, Registers::ReturnReg,
                                            Registers::ReturnReg);
        if (callIC.frameSize.isStatic())
            stubcc.masm.move(Imm32(callIC.frameSize.staticArgc()), JSParamReg_Argc);
        else
            stubcc.masm.load32(FrameAddress(VMFrame::offsetOfDynamicArgc()), JSParamReg_Argc);
        stubcc.masm.loadPtr(FrameAddress(VMFrame::offsetOfRegsSp()), JSFrameReg);
        callPatch.hasSlowNcode = true;
        callPatch.slowNcodePatch =
            stubcc.masm.storePtrWithPatch(ImmPtr(NULL),
                                          Address(JSFrameReg, StackFrame::offsetOfNcode()));
        stubcc.masm.jump(Registers::ReturnReg);



        /*
         * This ool path is the catch-all for everything but scripted function
         * callees. For native functions, ic::NativeNew/NativeCall will repatch
         * funGaurd/funJump with a fast call stub. All other cases
         * (non-function callable objects and invalid callees) take the slow
         * path through js::Invoke.
         */
        if (notObjectJump.isSet())
            stubcc.linkExitDirect(notObjectJump.get(), stubcc.masm.label());
        notFunction.linkTo(stubcc.masm.label(), &stubcc.masm);
        isNative.linkTo(stubcc.masm.label(), &stubcc.masm);

        callIC.addrLabel2 = stubcc.masm.moveWithPatch(ImmPtr(NULL), Registers::ArgReg1);
        OOL_STUBCALL(callingNew ? ic::NativeNew : ic::NativeCall, rejoinState);

        rejoin2 = stubcc.masm.jump();
    }

    /*
     * If the call site goes to a closure over the same function, it will
     * generate an out-of-line stub that joins back here.
     */
    callIC.hotPathLabel = masm.label();

    uint32_t flags = 0;
    if (callingNew)
        flags |= StackFrame::CONSTRUCTING;

    InlineFrameAssembler inlFrame(masm, callIC, flags);
    callPatch.hasFastNcode = true;
    callPatch.fastNcodePatch = inlFrame.assemble(NULL, PC);

    callIC.hotJump = masm.jump();
    callIC.joinPoint = callPatch.joinPoint = masm.label();
    callIC.callIndex = callSites.length();
    addReturnSite();
    if (lowerFunCallOrApply)
        uncachedCallPatch.joinPoint = callIC.joinPoint;

    /*
     * We've placed hotJump, joinPoint and hotPathLabel, and no other labels are located by offset
     * in the in-line path so we can check the IC space now.
     */
    CHECK_IC_SPACE();

    JSValueType type = knownPushedType(0);

    frame.popn(speculatedArgc + 2);
    frame.takeReg(JSReturnReg_Type);
    frame.takeReg(JSReturnReg_Data);
    frame.pushRegs(JSReturnReg_Type, JSReturnReg_Data, type);

    BarrierState barrier = testBarrier(JSReturnReg_Type, JSReturnReg_Data,
                                       /* testUndefined = */ false,
                                       /* testReturn = */ true);

    /*
     * Now that the frame state is set, generate the rejoin path. Note that, if
     * lowerFunCallOrApply, we cannot just call 'stubcc.rejoin' since the return
     * value has been placed at vp[1] which is not the stack address associated
     * with frame.peek(-1).
     */
    callIC.slowJoinPoint = stubcc.masm.label();
    rejoin1.linkTo(callIC.slowJoinPoint, &stubcc.masm);
    rejoin2.linkTo(callIC.slowJoinPoint, &stubcc.masm);
    JaegerSpew(JSpew_Insns, " ---- BEGIN SLOW RESTORE CODE ---- \n");
    frame.reloadEntry(stubcc.masm, icRvalAddr, frame.peek(-1));
    stubcc.crossJump(stubcc.masm.jump(), masm.label());
    JaegerSpew(JSpew_Insns, " ---- END SLOW RESTORE CODE ---- \n");

    CHECK_OOL_SPACE();

    if (lowerFunCallOrApply)
        stubcc.crossJump(uncachedCallSlowRejoin, masm.label());

    callICs.append(callIC);
    callPatches.append(callPatch);
    if (lowerFunCallOrApply)
        callPatches.append(uncachedCallPatch);

    finishBarrier(barrier, REJOIN_FALLTHROUGH, 0);

    applyTricks = NoApplyTricks;
    return true;
#endif
}

CompileStatus
mjit::Compiler::callArrayBuiltin(uint32_t argc, bool callingNew)
{
    if (!globalObj)
        return Compile_InlineAbort;

    if (applyTricks == LazyArgsObj)
        return Compile_InlineAbort;

    FrameEntry *origCallee = frame.peek(-((int)argc + 2));
    if (origCallee->isNotType(JSVAL_TYPE_OBJECT))
        return Compile_InlineAbort;

    if (frame.extra(origCallee).name != cx->runtime->atomState.classAtoms[JSProto_Array])
        return Compile_InlineAbort;

    JSObject *arrayObj;
    if (!js_GetClassObject(cx, globalObj, JSProto_Array, &arrayObj))
        return Compile_Error;

    JSObject *arrayProto;
    if (!js_GetClassPrototype(cx, globalObj, JSProto_Array, &arrayProto))
        return Compile_Error;

    if (argc > 1)
        return Compile_InlineAbort;
    FrameEntry *origArg = (argc == 1) ? frame.peek(-1) : NULL;
    if (origArg) {
        if (origArg->isNotType(JSVAL_TYPE_INT32))
            return Compile_InlineAbort;
        if (origArg->isConstant() && origArg->getValue().toInt32() < 0)
            return Compile_InlineAbort;
    }

    if (!origCallee->isTypeKnown()) {
        Jump notObject = frame.testObject(Assembler::NotEqual, origCallee);
        stubcc.linkExit(notObject, Uses(argc + 2));
    }

    RegisterID reg = frame.tempRegForData(origCallee);
    Jump notArray = masm.branchPtr(Assembler::NotEqual, reg, ImmPtr(arrayObj));
    stubcc.linkExit(notArray, Uses(argc + 2));

    int32_t knownSize = 0;
    MaybeRegisterID sizeReg;
    if (origArg) {
        if (origArg->isConstant()) {
            knownSize = origArg->getValue().toInt32();
        } else {
            if (!origArg->isTypeKnown()) {
                Jump notInt = frame.testInt32(Assembler::NotEqual, origArg);
                stubcc.linkExit(notInt, Uses(argc + 2));
            }
            sizeReg = frame.tempRegForData(origArg);
            Jump belowZero = masm.branch32(Assembler::LessThan, sizeReg.reg(), Imm32(0));
            stubcc.linkExit(belowZero, Uses(argc + 2));
        }
    } else {
        knownSize = 0;
    }

    stubcc.leave();
    stubcc.masm.move(Imm32(argc), Registers::ArgReg1);
    OOL_STUBCALL(callingNew ? stubs::SlowNew : stubs::SlowCall, REJOIN_FALLTHROUGH);

    {
        PinRegAcrossSyncAndKill p1(frame, sizeReg);
        frame.popn(argc + 2);
        frame.syncAndKill(Uses(0));
    }

    prepareStubCall(Uses(0));
    masm.storePtr(ImmPtr(arrayProto), FrameAddress(offsetof(VMFrame, scratch)));
    if (sizeReg.isSet())
        masm.move(sizeReg.reg(), Registers::ArgReg1);
    else
        masm.move(Imm32(knownSize), Registers::ArgReg1);
    INLINE_STUBCALL(stubs::NewDenseUnallocatedArray, REJOIN_PUSH_OBJECT);

    frame.takeReg(Registers::ReturnReg);
    frame.pushTypedPayload(JSVAL_TYPE_OBJECT, Registers::ReturnReg);
    frame.forgetType(frame.peek(-1));

    stubcc.rejoin(Changes(1));

    return Compile_Okay;
}

/* Maximum number of calls we will inline at the same site. */
static const uint32_t INLINE_SITE_LIMIT = 5;

CompileStatus
mjit::Compiler::inlineScriptedFunction(uint32_t argc, bool callingNew)
{
    JS_ASSERT(inlining());

    /* We already know which frames we are inlining at each PC, so scan the list of inline frames. */
    bool calleeMultipleReturns = false;
    Vector<JSScript *> inlineCallees(CompilerAllocPolicy(cx, *this));
    for (unsigned i = 0; i < ssa.numFrames(); i++) {
        if (ssa.iterFrame(i).parent == a->inlineIndex && ssa.iterFrame(i).parentpc == PC) {
            JSScript *script = ssa.iterFrame(i).script;
            inlineCallees.append(script);
            if (script->analysis()->numReturnSites() > 1)
                calleeMultipleReturns = true;
        }
    }

    if (inlineCallees.empty())
        return Compile_InlineAbort;

    JS_ASSERT(!monitored(PC));

    /*
     * Remove all dead entries from the frame's tracker. We will not recognize
     * them as dead after pushing the new frame.
     */
    frame.pruneDeadEntries();

    RegisterAllocation *exitState = NULL;
    if (inlineCallees.length() > 1 || calleeMultipleReturns) {
        /*
         * Multiple paths through the callees, get a register allocation for
         * the various incoming edges.
         */
        exitState = frame.computeAllocation(PC + JSOP_CALL_LENGTH);
    }

    /*
     * If this is a polymorphic callsite, get a register for the callee too.
     * After this, do not touch the register state in the current frame until
     * stubs for all callees have been generated.
     */
    FrameEntry *origCallee = frame.peek(-((int)argc + 2));
    FrameEntry *entrySnapshot = NULL;
    MaybeRegisterID calleeReg;
    if (inlineCallees.length() > 1) {
        frame.forgetMismatchedObject(origCallee);
        calleeReg = frame.tempRegForData(origCallee);

        entrySnapshot = frame.snapshotState();
        if (!entrySnapshot)
            return Compile_Error;
    }
    MaybeJump calleePrevious;

    JSValueType returnType = knownPushedType(0);

    bool needReturnValue = JSOP_POP != (JSOp)*(PC + JSOP_CALL_LENGTH);
    bool syncReturnValue = needReturnValue && returnType == JSVAL_TYPE_UNKNOWN;

    /* Track register state after the call. */
    bool returnSet = false;
    AnyRegisterID returnRegister;
    const FrameEntry *returnEntry = NULL;

    Vector<Jump, 4, CompilerAllocPolicy> returnJumps(CompilerAllocPolicy(cx, *this));

    for (unsigned i = 0; i < inlineCallees.length(); i++) {
        if (entrySnapshot)
            frame.restoreFromSnapshot(entrySnapshot);

        JSScript *script = inlineCallees[i];
        CompileStatus status;

        status = pushActiveFrame(script, argc);
        if (status != Compile_Okay)
            return status;

        a->exitState = exitState;

        JaegerSpew(JSpew_Inlining, "inlining call to script (file \"%s\") (line \"%d\")\n",
                   script->filename, script->lineno);

        if (calleePrevious.isSet()) {
            calleePrevious.get().linkTo(masm.label(), &masm);
            calleePrevious = MaybeJump();
        }

        if (i + 1 != inlineCallees.length()) {
            /* Guard on the callee, except when this object must be the callee. */
            JS_ASSERT(calleeReg.isSet());
            calleePrevious = masm.branchPtr(Assembler::NotEqual, calleeReg.reg(), ImmPtr(script->function()));
        }

        a->returnJumps = &returnJumps;
        a->needReturnValue = needReturnValue;
        a->syncReturnValue = syncReturnValue;
        a->returnValueDouble = returnType == JSVAL_TYPE_DOUBLE;
        if (returnSet) {
            a->returnSet = true;
            a->returnRegister = returnRegister;
        }

        /*
         * Update the argument frame entries in place if the callee has had an
         * argument inferred as double but we are passing an int.
         */
        ensureDoubleArguments();

        markUndefinedLocals();

        status = generateMethod();
        if (status != Compile_Okay) {
            popActiveFrame();
            if (status == Compile_Abort) {
                /* The callee is uncompileable, mark it as uninlineable and retry. */
                script->uninlineable = true;
                types::MarkTypeObjectFlags(cx, script->function(),
                                           types::OBJECT_FLAG_UNINLINEABLE);
                return Compile_Retry;
            }
            return status;
        }

        if (needReturnValue && !returnSet) {
            if (a->returnSet) {
                returnSet = true;
                returnRegister = a->returnRegister;
            } else {
                returnEntry = a->returnEntry;
            }
        }

        popActiveFrame();

        if (i + 1 != inlineCallees.length())
            returnJumps.append(masm.jump());
    }

    for (unsigned i = 0; i < returnJumps.length(); i++)
        returnJumps[i].linkTo(masm.label(), &masm);

    frame.popn(argc + 2);

    if (entrySnapshot)
        cx->array_delete(entrySnapshot);

    if (exitState)
        frame.discardForJoin(exitState, analysis->getCode(PC).stackDepth - (argc + 2));

    if (returnSet) {
        frame.takeReg(returnRegister);
        if (returnRegister.isReg())
            frame.pushTypedPayload(returnType, returnRegister.reg());
        else
            frame.pushDouble(returnRegister.fpreg());
    } else if (returnEntry) {
        frame.pushCopyOf((FrameEntry *) returnEntry);
    } else {
        frame.pushSynced(JSVAL_TYPE_UNKNOWN);
    }

    JaegerSpew(JSpew_Inlining, "finished inlining call to script (file \"%s\") (line \"%d\")\n",
               script->filename, script->lineno);

    return Compile_Okay;
}

/*
 * This function must be called immediately after any instruction which could
 * cause a new StackFrame to be pushed and could lead to a new debug trap
 * being set. This includes any API callbacks and any scripted or native call.
 */
void
mjit::Compiler::addCallSite(const InternalCallSite &site)
{
    callSites.append(site);
}

void
mjit::Compiler::inlineStubCall(void *stub, RejoinState rejoin, Uses uses)
{
    DataLabelPtr inlinePatch;
    Call cl = emitStubCall(stub, &inlinePatch);
    InternalCallSite site(masm.callReturnOffset(cl), a->inlineIndex, PC,
                          rejoin, false);
    site.inlinePatch = inlinePatch;
    if (loop && loop->generatingInvariants()) {
        Jump j = masm.jump();
        Label l = masm.label();
        loop->addInvariantCall(j, l, false, false, callSites.length(), uses);
    }
    addCallSite(site);
}

bool
mjit::Compiler::compareTwoValues(JSContext *cx, JSOp op, const Value &lhs, const Value &rhs)
{
    JS_ASSERT(lhs.isPrimitive());
    JS_ASSERT(rhs.isPrimitive());

    if (lhs.isString() && rhs.isString()) {
        int32_t cmp;
        CompareStrings(cx, lhs.toString(), rhs.toString(), &cmp);
        switch (op) {
          case JSOP_LT:
            return cmp < 0;
          case JSOP_LE:
            return cmp <= 0;
          case JSOP_GT:
            return cmp > 0;
          case JSOP_GE:
            return cmp >= 0;
          case JSOP_EQ:
            return cmp == 0;
          case JSOP_NE:
            return cmp != 0;
          default:
            JS_NOT_REACHED("NYI");
        }
    } else {
        double ld, rd;

        /* These should be infallible w/ primitives. */
        JS_ALWAYS_TRUE(ToNumber(cx, lhs, &ld));
        JS_ALWAYS_TRUE(ToNumber(cx, rhs, &rd));
        switch(op) {
          case JSOP_LT:
            return ld < rd;
          case JSOP_LE:
            return ld <= rd;
          case JSOP_GT:
            return ld > rd;
          case JSOP_GE:
            return ld >= rd;
          case JSOP_EQ: /* fall through */
          case JSOP_NE:
            /* Special case null/undefined/void comparisons. */
            if (lhs.isNullOrUndefined()) {
                if (rhs.isNullOrUndefined())
                    return op == JSOP_EQ;
                return op == JSOP_NE;
            }
            if (rhs.isNullOrUndefined())
                return op == JSOP_NE;

            /* Normal return. */
            return (op == JSOP_EQ) ? (ld == rd) : (ld != rd);
          default:
            JS_NOT_REACHED("NYI");
        }
    }

    JS_NOT_REACHED("NYI");
    return false;
}

bool
mjit::Compiler::constantFoldBranch(jsbytecode *target, bool taken)
{
    if (taken) {
        if (!frame.syncForBranch(target, Uses(0)))
            return false;
        Jump j = masm.jump();
        if (!jumpAndRun(j, target))
            return false;
    } else {
        /*
         * Branch is never taken, but clean up any loop
         * if this is a backedge.
         */
        if (target < PC && !finishLoop(target))
            return false;
    }
    return true;
}

bool
mjit::Compiler::emitStubCmpOp(BoolStub stub, jsbytecode *target, JSOp fused)
{
    if (target)
        frame.syncAndKillEverything();
    else
        frame.syncAndKill(Uses(2));

    prepareStubCall(Uses(2));
    INLINE_STUBCALL(stub, target ? REJOIN_BRANCH : REJOIN_PUSH_BOOLEAN);
    frame.popn(2);

    if (!target) {
        frame.takeReg(Registers::ReturnReg);
        frame.pushTypedPayload(JSVAL_TYPE_BOOLEAN, Registers::ReturnReg);
        return true;
    }

    JS_ASSERT(fused == JSOP_IFEQ || fused == JSOP_IFNE);
    Jump j = masm.branchTest32(GetStubCompareCondition(fused), Registers::ReturnReg,
                               Registers::ReturnReg);
    return jumpAndRun(j, target);
}

void
mjit::Compiler::jsop_setprop_slow(JSAtom *atom, bool usePropCache)
{
    prepareStubCall(Uses(2));
    masm.move(ImmPtr(atom), Registers::ArgReg1);
    if (usePropCache)
        INLINE_STUBCALL(STRICT_VARIANT(stubs::SetName), REJOIN_FALLTHROUGH);
    else
        INLINE_STUBCALL(STRICT_VARIANT(stubs::SetPropNoCache), REJOIN_FALLTHROUGH);
    JS_STATIC_ASSERT(JSOP_SETNAME_LENGTH == JSOP_SETPROP_LENGTH);
    frame.shimmy(1);
    if (script->pcCounters)
        bumpPropCounter(PC, OpcodeCounts::PROP_OTHER);
}

void
mjit::Compiler::jsop_getprop_slow(JSAtom *atom, bool usePropCache)
{
    /* See ::jsop_getprop */
    RejoinState rejoin = usePropCache ? REJOIN_GETTER : REJOIN_THIS_PROTOTYPE;

    prepareStubCall(Uses(1));
    if (usePropCache) {
        INLINE_STUBCALL(stubs::GetProp, rejoin);
        testPushedType(rejoin, -1, /* ool = */ false);
    } else {
        masm.move(ImmPtr(atom), Registers::ArgReg1);
        INLINE_STUBCALL(stubs::GetPropNoCache, rejoin);
    }

    frame.pop();
    frame.pushSynced(JSVAL_TYPE_UNKNOWN);

    if (script->pcCounters)
        bumpPropCounter(PC, OpcodeCounts::PROP_OTHER);
}

bool
mjit::Compiler::jsop_callprop_slow(JSAtom *atom)
{
    prepareStubCall(Uses(1));
    masm.move(ImmPtr(atom), Registers::ArgReg1);
    INLINE_STUBCALL(stubs::CallProp, REJOIN_FALLTHROUGH);
    testPushedType(REJOIN_FALLTHROUGH, -1, /* ool = */ false);
    frame.pop();
    pushSyncedEntry(0);
    pushSyncedEntry(1);
    if (script->pcCounters)
        bumpPropCounter(PC, OpcodeCounts::PROP_OTHER);
    return true;
}

#ifdef JS_MONOIC
void
mjit::Compiler::passMICAddress(GlobalNameICInfo &ic)
{
    ic.addrLabel = stubcc.masm.moveWithPatch(ImmPtr(NULL), Registers::ArgReg1);
}
#endif

#if defined JS_POLYIC
void
mjit::Compiler::passICAddress(BaseICInfo *ic)
{
    ic->paramAddr = stubcc.masm.moveWithPatch(ImmPtr(NULL), Registers::ArgReg1);
}

bool
mjit::Compiler::jsop_getprop(JSAtom *atom, JSValueType knownType,
                             bool doTypeCheck, bool usePropCache)
{
    FrameEntry *top = frame.peek(-1);

    /*
     * Use a different rejoin for GETPROP computing the 'this' object, as we
     * can't use the current bytecode within InternalInterpret to tell this is
     * fetching the 'this' value.
     */
    RejoinState rejoin = REJOIN_GETTER;
    if (!usePropCache) {
        JS_ASSERT(top->isType(JSVAL_TYPE_OBJECT) &&
                  atom == cx->runtime->atomState.classPrototypeAtom);
        rejoin = REJOIN_THIS_PROTOTYPE;
    }

    /* Handle length accesses on known strings without using a PIC. */
    if (atom == cx->runtime->atomState.lengthAtom &&
        top->isType(JSVAL_TYPE_STRING) &&
        (!cx->typeInferenceEnabled() || knownPushedType(0) == JSVAL_TYPE_INT32)) {
        if (top->isConstant()) {
            JSString *str = top->getValue().toString();
            Value v;
            v.setNumber(uint32_t(str->length()));
            frame.pop();
            frame.push(v);
        } else {
            RegisterID str = frame.ownRegForData(top);
            masm.loadPtr(Address(str, JSString::offsetOfLengthAndFlags()), str);
            masm.urshift32(Imm32(JSString::LENGTH_SHIFT), str);
            frame.pop();
            frame.pushTypedPayload(JSVAL_TYPE_INT32, str);
        }
        return true;
    }

    /* If the incoming type will never PIC, take slow path. */
    if (top->isNotType(JSVAL_TYPE_OBJECT)) {
        jsop_getprop_slow(atom, usePropCache);
        return true;
    }

    frame.forgetMismatchedObject(top);

    if (JSOp(*PC) == JSOP_LENGTH && cx->typeInferenceEnabled() &&
        !hasTypeBarriers(PC) && knownPushedType(0) == JSVAL_TYPE_INT32) {
        /* Check if this is an array we can make a loop invariant entry for. */
        if (loop && loop->generatingInvariants()) {
            CrossSSAValue topv(a->inlineIndex, analysis->poppedValue(PC, 0));
            FrameEntry *fe = loop->invariantLength(topv);
            if (fe) {
                frame.learnType(fe, JSVAL_TYPE_INT32, false);
                frame.pop();
                frame.pushCopyOf(fe);
                if (script->pcCounters)
                    bumpPropCounter(PC, OpcodeCounts::PROP_STATIC);
                return true;
            }
        }

        types::TypeSet *types = analysis->poppedTypes(PC, 0);

        /*
         * Check if we are accessing the 'length' property of a known dense array.
         * Note that if the types are known to indicate dense arrays, their lengths
         * must fit in an int32.
         */
        if (!types->hasObjectFlags(cx, types::OBJECT_FLAG_NON_DENSE_ARRAY)) {
            bool isObject = top->isTypeKnown();
            if (!isObject) {
                Jump notObject = frame.testObject(Assembler::NotEqual, top);
                stubcc.linkExit(notObject, Uses(1));
                stubcc.leave();
                OOL_STUBCALL(stubs::GetProp, rejoin);
                if (rejoin == REJOIN_GETTER)
                    testPushedType(rejoin, -1);
            }
            RegisterID result = frame.allocReg();
            RegisterID reg = frame.tempRegForData(top);
            frame.pop();
            masm.loadPtr(Address(reg, JSObject::offsetOfElements()), result);
            masm.load32(Address(result, ObjectElements::offsetOfLength()), result);
            frame.pushTypedPayload(JSVAL_TYPE_INT32, result);
            if (script->pcCounters)
                bumpPropCounter(PC, OpcodeCounts::PROP_DEFINITE);
            if (!isObject)
                stubcc.rejoin(Changes(1));
            return true;
        }

        /*
         * Check if we're accessing the 'length' property of a typed array.
         * The typed array length always fits in an int32.
         */
        if (!types->hasObjectFlags(cx, types::OBJECT_FLAG_NON_TYPED_ARRAY)) {
            bool isObject = top->isTypeKnown();
            if (!isObject) {
                Jump notObject = frame.testObject(Assembler::NotEqual, top);
                stubcc.linkExit(notObject, Uses(1));
                stubcc.leave();
                OOL_STUBCALL(stubs::GetProp, rejoin);
                if (rejoin == REJOIN_GETTER)
                    testPushedType(rejoin, -1);
            }
            RegisterID reg = frame.copyDataIntoReg(top);
            frame.pop();
            masm.loadPayload(Address(reg, TypedArray::lengthOffset()), reg);
            frame.pushTypedPayload(JSVAL_TYPE_INT32, reg);
            if (script->pcCounters)
                bumpPropCounter(PC, OpcodeCounts::PROP_DEFINITE);
            if (!isObject)
                stubcc.rejoin(Changes(1));
            return true;
        }

        /*
         * Check if we are accessing the 'length' of the lazy arguments for the
         * current frame. No actual arguments object has ever been constructed
         * for the script, so we can go straight to nactual.
         */
        if (types->isLazyArguments(cx)) {
            frame.pop();
            frame.pushWord(Address(JSFrameReg, StackFrame::offsetOfArgs()), JSVAL_TYPE_INT32);
            if (script->pcCounters)
                bumpPropCounter(PC, OpcodeCounts::PROP_DEFINITE);
            return true;
        }
    }

    /* Check if this is a property access we can make a loop invariant entry for. */
    if (loop && loop->generatingInvariants() && !hasTypeBarriers(PC)) {
        CrossSSAValue topv(a->inlineIndex, analysis->poppedValue(PC, 0));
        FrameEntry *fe = loop->invariantProperty(topv, ATOM_TO_JSID(atom));
        if (fe) {
            if (knownType != JSVAL_TYPE_UNKNOWN && knownType != JSVAL_TYPE_DOUBLE)
                frame.learnType(fe, knownType, false);
            frame.pop();
            frame.pushCopyOf(fe);
            if (script->pcCounters)
                bumpPropCounter(PC, OpcodeCounts::PROP_STATIC);
            return true;
        }
    }

    /*
     * Check if we are accessing a known type which always has the property
     * in a particular inline slot. Get the property directly in this case,
     * without using an IC.
     */
    jsid id = ATOM_TO_JSID(atom);
    types::TypeSet *types = frame.extra(top).types;
    if (types && !types->unknownObject() &&
        types->getObjectCount() == 1 &&
        types->getTypeObject(0) != NULL &&
        !types->getTypeObject(0)->unknownProperties() &&
        id == types::MakeTypeId(cx, id)) {
        JS_ASSERT(usePropCache);
        types::TypeObject *object = types->getTypeObject(0);
        types::TypeSet *propertyTypes = object->getProperty(cx, id, false);
        if (!propertyTypes)
            return false;
        if (propertyTypes->isDefiniteProperty() &&
            !propertyTypes->isOwnProperty(cx, object, true)) {
            types->addFreeze(cx);
            uint32_t slot = propertyTypes->definiteSlot();
            bool isObject = top->isTypeKnown();
            if (!isObject) {
                Jump notObject = frame.testObject(Assembler::NotEqual, top);
                stubcc.linkExit(notObject, Uses(1));
                stubcc.leave();
                OOL_STUBCALL(stubs::GetProp, rejoin);
                if (rejoin == REJOIN_GETTER)
                    testPushedType(rejoin, -1);
            }
            RegisterID reg = frame.tempRegForData(top);
            frame.pop();

            if (script->pcCounters)
                bumpPropCounter(PC, OpcodeCounts::PROP_DEFINITE);

            Address address(reg, JSObject::getFixedSlotOffset(slot));
            BarrierState barrier = pushAddressMaybeBarrier(address, knownType, false);
            if (!isObject)
                stubcc.rejoin(Changes(1));
            finishBarrier(barrier, rejoin, 0);

            return true;
        }
    }

    if (script->pcCounters)
        bumpPropCounter(PC, OpcodeCounts::PROP_OTHER);

    /*
     * These two must be loaded first. The objReg because the string path
     * wants to read it, and the shapeReg because it could cause a spill that
     * the string path wouldn't sink back.
     */
    RegisterID objReg = Registers::ReturnReg;
    RegisterID shapeReg = Registers::ReturnReg;
    if (atom == cx->runtime->atomState.lengthAtom) {
        objReg = frame.copyDataIntoReg(top);
        shapeReg = frame.allocReg();
    }

    RESERVE_IC_SPACE(masm);

    PICGenInfo pic(ic::PICInfo::GET, JSOp(*PC), usePropCache);

    /* Guard that the type is an object. */
    Label typeCheck;
    if (doTypeCheck && !top->isTypeKnown()) {
        RegisterID reg = frame.tempRegForType(top);
        pic.typeReg = reg;

        /* Start the hot path where it's easy to patch it. */
        pic.fastPathStart = masm.label();
        Jump j = masm.testObject(Assembler::NotEqual, reg);
        typeCheck = masm.label();
        RETURN_IF_OOM(false);

        pic.typeCheck = stubcc.linkExit(j, Uses(1));
        pic.hasTypeCheck = true;
    } else {
        pic.fastPathStart = masm.label();
        pic.hasTypeCheck = false;
        pic.typeReg = Registers::ReturnReg;
    }

    if (atom != cx->runtime->atomState.lengthAtom) {
        objReg = frame.copyDataIntoReg(top);
        shapeReg = frame.allocReg();
    }

    /*
     * If this access has been on a shape with a getter hook, make preparations
     * so that we can generate a stub to call the hook directly (rather than be
     * forced to make a stub call). Sync the stack up front and kill all
     * registers so that PIC stubs can contain calls, and always generate a
     * type barrier if inference is enabled (known property types do not
     * reflect properties with getter hooks).
     */
    pic.canCallHook = pic.forcedTypeBarrier =
        usePropCache &&
        JSOp(*PC) == JSOP_GETPROP &&
        atom != cx->runtime->atomState.lengthAtom &&
        analysis->getCode(PC).accessGetter;
    if (pic.canCallHook)
        frame.syncAndKillEverything();

    pic.shapeReg = shapeReg;
    pic.atom = atom;

    /* Guard on shape. */
    masm.loadShape(objReg, shapeReg);
    pic.shapeGuard = masm.label();

    DataLabelPtr inlineShapeLabel;
    Jump j = masm.branchPtrWithPatch(Assembler::NotEqual, shapeReg,
                                     inlineShapeLabel, ImmPtr(NULL));
    Label inlineShapeJump = masm.label();

    RESERVE_OOL_SPACE(stubcc.masm);
    pic.slowPathStart = stubcc.linkExit(j, Uses(1));

    stubcc.leave();
    passICAddress(&pic);
    pic.slowPathCall = OOL_STUBCALL(usePropCache ? ic::GetProp : ic::GetPropNoCache, rejoin);
    CHECK_OOL_SPACE();
    if (rejoin == REJOIN_GETTER)
        testPushedType(rejoin, -1);

    /* Load the base slot address. */
    Label dslotsLoadLabel = masm.loadPtrWithPatchToLEA(Address(objReg, JSObject::offsetOfSlots()),
                                                               objReg);

    /* Copy the slot value to the expression stack. */
    Address slot(objReg, 1 << 24);
    frame.pop();

    Label fastValueLoad = masm.loadValueWithAddressOffsetPatch(slot, shapeReg, objReg);
    pic.fastPathRejoin = masm.label();

    RETURN_IF_OOM(false);

    /* Initialize op labels. */
    GetPropLabels &labels = pic.getPropLabels();
    labels.setDslotsLoad(masm, pic.fastPathRejoin, dslotsLoadLabel);
    labels.setInlineShapeData(masm, pic.shapeGuard, inlineShapeLabel);

    labels.setValueLoad(masm, pic.fastPathRejoin, fastValueLoad);
    if (pic.hasTypeCheck)
        labels.setInlineTypeJump(masm, pic.fastPathStart, typeCheck);
    labels.setInlineShapeJump(masm, pic.shapeGuard, inlineShapeJump);

    CHECK_IC_SPACE();

    pic.objReg = objReg;
    frame.pushRegs(shapeReg, objReg, knownType);
    BarrierState barrier = testBarrier(pic.shapeReg, pic.objReg, false, false,
                                       /* force = */ pic.canCallHook);

    stubcc.rejoin(Changes(1));
    pics.append(pic);

    finishBarrier(barrier, rejoin, 0);
    return true;
}

bool
mjit::Compiler::jsop_callprop_generic(JSAtom *atom)
{
    FrameEntry *top = frame.peek(-1);

    if (script->pcCounters)
        bumpPropCounter(PC, OpcodeCounts::PROP_OTHER);

    /*
     * These two must be loaded first. The objReg because the string path
     * wants to read it, and the shapeReg because it could cause a spill that
     * the string path wouldn't sink back.
     */
    RegisterID objReg = frame.copyDataIntoReg(top);
    RegisterID shapeReg = frame.allocReg();

    PICGenInfo pic(ic::PICInfo::CALL, JSOp(*PC), true);

    pic.pc = PC;

    /* Guard that the type is an object. */
    pic.typeReg = frame.copyTypeIntoReg(top);

    pic.canCallHook = pic.forcedTypeBarrier = analysis->getCode(PC).accessGetter;
    if (pic.canCallHook)
        frame.syncAndKillEverything();

    RESERVE_IC_SPACE(masm);

    /* Start the hot path where it's easy to patch it. */
    pic.fastPathStart = masm.label();

    /*
     * Guard that the value is an object. This part needs some extra gunk
     * because the leave() after the shape guard will emit a jump from this
     * path to the final call. We need a label in between that jump, which
     * will be the target of patched jumps in the PIC.
     */
    Jump typeCheckJump = masm.testObject(Assembler::NotEqual, pic.typeReg);
    Label typeCheck = masm.label();
    RETURN_IF_OOM(false);

    pic.typeCheck = stubcc.linkExit(typeCheckJump, Uses(1));
    pic.hasTypeCheck = true;
    pic.objReg = objReg;
    pic.shapeReg = shapeReg;
    pic.atom = atom;

    /*
     * Store the type and object back. Don't bother keeping them in registers,
     * since a sync will be needed for the upcoming call.
     */
    uint32_t thisvSlot = frame.totalDepth();
    Address thisv = Address(JSFrameReg, sizeof(StackFrame) + thisvSlot * sizeof(Value));

#if defined JS_NUNBOX32
    masm.storeValueFromComponents(pic.typeReg, pic.objReg, thisv);
#elif defined JS_PUNBOX64
    masm.orPtr(pic.objReg, pic.typeReg);
    masm.storePtr(pic.typeReg, thisv);
#endif

    frame.freeReg(pic.typeReg);

    /* Guard on shape. */
    masm.loadShape(objReg, shapeReg);
    pic.shapeGuard = masm.label();

    DataLabelPtr inlineShapeLabel;
    Jump j = masm.branchPtrWithPatch(Assembler::NotEqual, shapeReg,
                                     inlineShapeLabel, ImmPtr(NULL));
    Label inlineShapeJump = masm.label();

    /* Slow path. */
    RESERVE_OOL_SPACE(stubcc.masm);
    pic.slowPathStart = stubcc.linkExit(j, Uses(1));
    stubcc.leave();
    passICAddress(&pic);
    pic.slowPathCall = OOL_STUBCALL(ic::CallProp, REJOIN_FALLTHROUGH);
    CHECK_OOL_SPACE();

    testPushedType(REJOIN_FALLTHROUGH, -1);

    /* Load the base slot address. */
    Label dslotsLoadLabel = masm.loadPtrWithPatchToLEA(Address(objReg, JSObject::offsetOfSlots()),
                                                               objReg);

    /* Copy the slot value to the expression stack. */
    Address slot(objReg, 1 << 24);

    Label fastValueLoad = masm.loadValueWithAddressOffsetPatch(slot, shapeReg, objReg);
    pic.fastPathRejoin = masm.label();

    RETURN_IF_OOM(false);

    /*
     * Initialize op labels. We use GetPropLabels here because we have the same patching
     * requirements for CallProp.
     */
    GetPropLabels &labels = pic.getPropLabels();
    labels.setDslotsLoadOffset(masm.differenceBetween(pic.fastPathRejoin, dslotsLoadLabel));
    labels.setInlineShapeOffset(masm.differenceBetween(pic.shapeGuard, inlineShapeLabel));
    labels.setValueLoad(masm, pic.fastPathRejoin, fastValueLoad);
    labels.setInlineTypeJump(masm, pic.fastPathStart, typeCheck);
    labels.setInlineShapeJump(masm, pic.shapeGuard, inlineShapeJump);

    CHECK_IC_SPACE();

    /* Adjust the frame. */
    frame.pop();
    frame.pushRegs(shapeReg, objReg, knownPushedType(0));
    BarrierState barrier = testBarrier(pic.shapeReg, pic.objReg, false, false,
                                       /* force = */ pic.canCallHook);

    pushSyncedEntry(1);

    stubcc.rejoin(Changes(2));
    pics.append(pic);

    finishBarrier(barrier, REJOIN_FALLTHROUGH, 1);
    return true;
}

bool
mjit::Compiler::jsop_callprop_str(JSAtom *atom)
{
    if (!globalObj) {
        jsop_callprop_slow(atom);
        return true;
    }

    /* Bake in String.prototype. This is safe because of compileAndGo. */
    JSObject *obj = globalObj->getOrCreateStringPrototype(cx);
    if (!obj)
        return false;

    /* Force into a register because getprop won't expect a constant. */
    RegisterID reg = frame.allocReg();

    masm.move(ImmPtr(obj), reg);
    frame.pushTypedPayload(JSVAL_TYPE_OBJECT, reg);

    /* Get the property. */
    if (!jsop_getprop(atom, knownPushedType(0)))
        return false;

    /* Perform a swap. */
    frame.dup2();
    frame.shift(-3);
    frame.shift(-1);

    /*
     * See bug 584579 - need to forget string type, since wrapping could
     * create an object. forgetType() alone is not valid because it cannot be
     * used on copies or constants.
     */
    RegisterID strReg;
    FrameEntry *strFe = frame.peek(-1);
    if (strFe->isConstant()) {
        strReg = frame.allocReg();
        masm.move(ImmPtr(strFe->getValue().toString()), strReg);
    } else {
        strReg = frame.ownRegForData(strFe);
    }
    frame.pop();
    frame.pushTypedPayload(JSVAL_TYPE_STRING, strReg);
    frame.forgetType(frame.peek(-1));

    return true;
}

bool
mjit::Compiler::jsop_callprop_obj(JSAtom *atom)
{
    FrameEntry *top = frame.peek(-1);

    if (script->pcCounters)
        bumpPropCounter(PC, OpcodeCounts::PROP_OTHER);

    PICGenInfo pic(ic::PICInfo::CALL, JSOp(*PC), true);

    JS_ASSERT(top->isTypeKnown());
    JS_ASSERT(top->getKnownType() == JSVAL_TYPE_OBJECT);

    RESERVE_IC_SPACE(masm);

    pic.pc = PC;
    pic.fastPathStart = masm.label();
    pic.hasTypeCheck = false;
    pic.typeReg = Registers::ReturnReg;

    RegisterID shapeReg = frame.allocReg();
    pic.shapeReg = shapeReg;
    pic.atom = atom;

    RegisterID objReg;
    if (top->isConstant()) {
        objReg = frame.allocReg();
        masm.move(ImmPtr(&top->getValue().toObject()), objReg);
    } else {
        objReg = frame.copyDataIntoReg(top);
    }

    pic.canCallHook = pic.forcedTypeBarrier = analysis->getCode(PC).accessGetter;
    if (pic.canCallHook)
        frame.syncAndKillEverything();

    /* Guard on shape. */
    masm.loadShape(objReg, shapeReg);
    pic.shapeGuard = masm.label();

    DataLabelPtr inlineShapeLabel;
    Jump j = masm.branchPtrWithPatch(Assembler::NotEqual, shapeReg,
                                     inlineShapeLabel, ImmPtr(NULL));
    Label inlineShapeJump = masm.label();

    /* Slow path. */
    RESERVE_OOL_SPACE(stubcc.masm);
    pic.slowPathStart = stubcc.linkExit(j, Uses(1));
    stubcc.leave();
    passICAddress(&pic);
    pic.slowPathCall = OOL_STUBCALL(ic::CallProp, REJOIN_FALLTHROUGH);
    CHECK_OOL_SPACE();

    testPushedType(REJOIN_FALLTHROUGH, -1);

    /* Load the base slot address. */
    Label dslotsLoadLabel = masm.loadPtrWithPatchToLEA(Address(objReg, JSObject::offsetOfSlots()),
                                                               objReg);

    /* Copy the slot value to the expression stack. */
    Address slot(objReg, 1 << 24);

    Label fastValueLoad = masm.loadValueWithAddressOffsetPatch(slot, shapeReg, objReg);

    pic.fastPathRejoin = masm.label();
    pic.objReg = objReg;

    CHECK_IC_SPACE();

    /*
     * 1) Dup the |this| object.
     * 2) Store the property value below the |this| value.
     * This is safe as a stack transition, because JSOP_CALLPROP has
     * JOF_TMPSLOT. It is also safe for correctness, because if we know the LHS
     * is an object, it is the resulting vp[1].
     */
    frame.dup();
    frame.storeRegs(-2, shapeReg, objReg, knownPushedType(0));
    BarrierState barrier = testBarrier(shapeReg, objReg, false, false,
                                       /* force = */ pic.canCallHook);

    /*
     * Assert correctness of hardcoded offsets.
     * No type guard: type is asserted.
     */
    RETURN_IF_OOM(false);

    GetPropLabels &labels = pic.getPropLabels();
    labels.setDslotsLoadOffset(masm.differenceBetween(pic.fastPathRejoin, dslotsLoadLabel));
    labels.setInlineShapeOffset(masm.differenceBetween(pic.shapeGuard, inlineShapeLabel));
    labels.setValueLoad(masm, pic.fastPathRejoin, fastValueLoad);
    labels.setInlineShapeJump(masm, pic.shapeGuard, inlineShapeJump);

    stubcc.rejoin(Changes(2));
    pics.append(pic);

    finishBarrier(barrier, REJOIN_FALLTHROUGH, 1);
    return true;
}

bool
mjit::Compiler::testSingletonProperty(JSObject *obj, jsid id)
{
    /*
     * We would like to completely no-op property/global accesses which can
     * produce only a particular JSObject or undefined, provided we can
     * determine the pushed value must not be undefined (or, if it could be
     * undefined, a recompilation will be triggered).
     *
     * If the access definitely goes through obj, either directly or on the
     * prototype chain, then if obj has a defined property now, and the
     * property has a default or method shape, the only way it can produce
     * undefined in the future is if it is deleted. Deletion causes type
     * properties to be explicitly marked with undefined.
     */

    JSObject *nobj = obj;
    while (nobj) {
        if (!nobj->isNative())
            return false;
        if (nobj->getClass()->ops.lookupGeneric)
            return false;
        nobj = nobj->getProto();
    }

    JSObject *holder;
    JSProperty *prop = NULL;
    if (!obj->lookupGeneric(cx, id, &holder, &prop))
        return false;
    if (!prop)
        return false;

    Shape *shape = (Shape *) prop;
    if (shape->hasDefaultGetter()) {
        if (!shape->hasSlot())
            return false;
        if (holder->getSlot(shape->slot()).isUndefined())
            return false;
    } else if (!shape->isMethod()) {
        return false;
    }

    return true;
}

bool
mjit::Compiler::testSingletonPropertyTypes(FrameEntry *top, jsid id, bool *testObject)
{
    *testObject = false;

    types::TypeSet *types = frame.extra(top).types;
    if (!types || types->unknownObject())
        return false;

    JSObject *singleton = types->getSingleton(cx);
    if (singleton)
        return testSingletonProperty(singleton, id);

    if (!globalObj)
        return false;

    JSProtoKey key;
    JSValueType type = types->getKnownTypeTag(cx);
    switch (type) {
      case JSVAL_TYPE_STRING:
        key = JSProto_String;
        break;

      case JSVAL_TYPE_INT32:
      case JSVAL_TYPE_DOUBLE:
        key = JSProto_Number;
        break;

      case JSVAL_TYPE_BOOLEAN:
        key = JSProto_Boolean;
        break;

      case JSVAL_TYPE_OBJECT:
      case JSVAL_TYPE_UNKNOWN:
        if (types->getObjectCount() == 1 && !top->isNotType(JSVAL_TYPE_OBJECT)) {
            JS_ASSERT_IF(top->isTypeKnown(), top->isType(JSVAL_TYPE_OBJECT));
            types::TypeObject *object = types->getTypeObject(0);
            if (object && object->proto) {
                if (!testSingletonProperty(object->proto, id))
                    return false;
                types->addFreeze(cx);

                /* If we don't know this is an object, we will need a test. */
                *testObject = (type != JSVAL_TYPE_OBJECT) && !top->isTypeKnown();
                return true;
            }
        }
        return false;

      default:
        return false;
    }

    JSObject *proto;
    if (!js_GetClassPrototype(cx, globalObj, key, &proto, NULL))
        return NULL;

    return testSingletonProperty(proto, id);
}

bool
mjit::Compiler::jsop_callprop_dispatch(JSAtom *atom)
{
    /*
     * Check for a CALLPROP which is a dynamic dispatch: every value it can
     * push is a singleton, and the pushed value is determined by the type of
     * the object being accessed. Return true if the CALLPROP has been fully
     * processed, false if no code was generated.
     */
    FrameEntry *top = frame.peek(-1);
    if (top->isNotType(JSVAL_TYPE_OBJECT))
        return false;

    jsid id = ATOM_TO_JSID(atom);
    if (id != types::MakeTypeId(cx, id))
        return false;

    types::TypeSet *pushedTypes = pushedTypeSet(0);
    if (pushedTypes->unknownObject() || pushedTypes->baseFlags() != 0)
        return false;

    /* Check every pushed value is a singleton. */
    for (unsigned i = 0; i < pushedTypes->getObjectCount(); i++) {
        if (pushedTypes->getTypeObject(i) != NULL)
            return false;
    }

    types::TypeSet *objTypes = analysis->poppedTypes(PC, 0);
    if (objTypes->unknownObject() || objTypes->getObjectCount() == 0)
        return false;

    pushedTypes->addFreeze(cx);

    /* Map each type in the object to the resulting pushed value. */
    Vector<JSObject *> results(CompilerAllocPolicy(cx, *this));

    /*
     * For each type of the base object, check it has no 'own' property for the
     * accessed id and that its prototype does have such a property.
     */
    uint32_t last = 0;
    for (unsigned i = 0; i < objTypes->getObjectCount(); i++) {
        if (objTypes->getSingleObject(i) != NULL)
            return false;
        types::TypeObject *object = objTypes->getTypeObject(i);
        if (!object) {
            results.append((JSObject *) NULL);
            continue;
        }
        if (object->unknownProperties() || !object->proto)
            return false;
        types::TypeSet *ownTypes = object->getProperty(cx, id, false);
        if (ownTypes->isOwnProperty(cx, object, false))
            return false;

        if (!testSingletonProperty(object->proto, id))
            return false;

        if (object->proto->getType(cx)->unknownProperties())
            return false;
        types::TypeSet *protoTypes = object->proto->type()->getProperty(cx, id, false);
        if (!protoTypes)
            return false;
        JSObject *singleton = protoTypes->getSingleton(cx);
        if (!singleton)
            return false;

        results.append(singleton);
        last = i;
    }

    if (oomInVector)
        return false;

    objTypes->addFreeze(cx);

    /* Done filtering, now generate code which dispatches on the type. */

    frame.forgetMismatchedObject(top);

    if (!top->isType(JSVAL_TYPE_OBJECT)) {
        Jump notObject = frame.testObject(Assembler::NotEqual, top);
        stubcc.linkExit(notObject, Uses(1));
    }

    RegisterID reg = frame.tempRegForData(top);
    frame.pinReg(reg);
    RegisterID pushreg = frame.allocReg();
    frame.unpinReg(reg);

    Address typeAddress(reg, JSObject::offsetOfType());

    Vector<Jump> rejoins(CompilerAllocPolicy(cx, *this));
    MaybeJump lastMiss;

    for (unsigned i = 0; i < objTypes->getObjectCount(); i++) {
        types::TypeObject *object = objTypes->getTypeObject(i);
        if (!object) {
            JS_ASSERT(results[i] == NULL);
            continue;
        }
        if (lastMiss.isSet())
            lastMiss.get().linkTo(masm.label(), &masm);

        /*
         * Check that the pushed result is actually in the known pushed types
         * for the bytecode; this bytecode may have type barriers. Redirect to
         * the stub to update said pushed types.
         */
        if (!pushedTypes->hasType(types::Type::ObjectType(results[i]))) {
            JS_ASSERT(hasTypeBarriers(PC));
            if (i == last) {
                stubcc.linkExit(masm.jump(), Uses(1));
                break;
            } else {
                lastMiss.setJump(masm.branchPtr(Assembler::NotEqual, typeAddress, ImmPtr(object)));
                stubcc.linkExit(masm.jump(), Uses(1));
                continue;
            }
        }

        if (i == last) {
            masm.move(ImmPtr(results[i]), pushreg);
            break;
        } else {
            lastMiss.setJump(masm.branchPtr(Assembler::NotEqual, typeAddress, ImmPtr(object)));
            masm.move(ImmPtr(results[i]), pushreg);
            rejoins.append(masm.jump());
        }
    }

    for (unsigned i = 0; i < rejoins.length(); i++)
        rejoins[i].linkTo(masm.label(), &masm);

    stubcc.leave();
    stubcc.masm.move(ImmPtr(atom), Registers::ArgReg1);
    OOL_STUBCALL(stubs::CallProp, REJOIN_FALLTHROUGH);
    testPushedType(REJOIN_FALLTHROUGH, -1);

    frame.dup();
    // THIS THIS

    frame.pushTypedPayload(JSVAL_TYPE_OBJECT, pushreg);
    // THIS THIS FUN

    frame.shift(-2);
    // FUN THIS

    if (script->pcCounters)
        bumpPropCounter(PC, OpcodeCounts::PROP_DEFINITE);

    stubcc.rejoin(Changes(2));
    return true;
}

bool
mjit::Compiler::jsop_callprop(JSAtom *atom)
{
    FrameEntry *top = frame.peek(-1);

    /* If the CALLPROP will definitely be fetching a particular value, nop it. */
    bool testObject;
    JSObject *singleton = pushedSingleton(0);
    if (singleton && singleton->isFunction() && !hasTypeBarriers(PC) &&
        testSingletonPropertyTypes(top, ATOM_TO_JSID(atom), &testObject)) {
        if (testObject) {
            Jump notObject = frame.testObject(Assembler::NotEqual, top);
            stubcc.linkExit(notObject, Uses(1));
            stubcc.leave();
            stubcc.masm.move(ImmPtr(atom), Registers::ArgReg1);
            OOL_STUBCALL(stubs::CallProp, REJOIN_FALLTHROUGH);
            testPushedType(REJOIN_FALLTHROUGH, -1);
        }

        // THIS

        frame.dup();
        // THIS THIS

        frame.push(ObjectValue(*singleton));
        // THIS THIS FUN

        frame.shift(-2);
        // FUN THIS

        if (script->pcCounters && cx->typeInferenceEnabled())
            bumpPropCounter(PC, OpcodeCounts::PROP_STATIC);

        if (testObject)
            stubcc.rejoin(Changes(2));

        return true;
    }

    /* Check for a dynamic dispatch. */
    if (cx->typeInferenceEnabled()) {
        if (jsop_callprop_dispatch(atom))
            return true;
    }

    /* If the incoming type will never PIC, take slow path. */
    if (top->isTypeKnown() && top->getKnownType() != JSVAL_TYPE_OBJECT) {
        if (top->getKnownType() == JSVAL_TYPE_STRING)
            return jsop_callprop_str(atom);
        return jsop_callprop_slow(atom);
    }

    if (top->isTypeKnown())
        return jsop_callprop_obj(atom);
    return jsop_callprop_generic(atom);
}

bool
mjit::Compiler::jsop_setprop(JSAtom *atom, bool usePropCache, bool popGuaranteed)
{
    FrameEntry *lhs = frame.peek(-2);
    FrameEntry *rhs = frame.peek(-1);

    /* If the incoming type will never PIC, take slow path. */
    if (lhs->isTypeKnown() && lhs->getKnownType() != JSVAL_TYPE_OBJECT) {
        jsop_setprop_slow(atom, usePropCache);
        return true;
    }

    /*
     * If this is a SETNAME to a variable of a non-reentrant outer function,
     * set the variable's slot directly for the active call object.
     */
    if (cx->typeInferenceEnabled() && js_CodeSpec[*PC].format & JOF_NAME) {
        ScriptAnalysis::NameAccess access =
            analysis->resolveNameAccess(cx, ATOM_TO_JSID(atom), true);
        if (access.nesting) {
            /* Use a SavedReg so it isn't clobbered by the stub call. */
            RegisterID nameReg = frame.allocReg(Registers::SavedRegs).reg();
            Address address = frame.loadNameAddress(access, nameReg);

#ifdef JSGC_INCREMENTAL_MJ
            /* Write barrier. */
            if (cx->compartment->needsBarrier()) {
                stubcc.linkExit(masm.jump(), Uses(0));
                stubcc.leave();
                stubcc.masm.addPtr(Imm32(address.offset), address.base, Registers::ArgReg1);
                OOL_STUBCALL(stubs::WriteBarrier, REJOIN_NONE);
                stubcc.rejoin(Changes(0));
            }
#endif

            frame.storeTo(rhs, address, popGuaranteed);
            frame.shimmy(1);
            frame.freeReg(address.base);
            return true;
        }
    }

    /*
     * Set the property directly if we are accessing a known object which
     * always has the property in a particular inline slot.
     */
    jsid id = ATOM_TO_JSID(atom);
    types::TypeSet *types = frame.extra(lhs).types;
    if (JSOp(*PC) == JSOP_SETPROP && id == types::MakeTypeId(cx, id) &&
        types && !types->unknownObject() &&
        types->getObjectCount() == 1 &&
        types->getTypeObject(0) != NULL &&
        !types->getTypeObject(0)->unknownProperties()) {
        JS_ASSERT(usePropCache);
        types::TypeObject *object = types->getTypeObject(0);
        types::TypeSet *propertyTypes = object->getProperty(cx, id, false);
        if (!propertyTypes)
            return false;
        if (propertyTypes->isDefiniteProperty() &&
            !propertyTypes->isOwnProperty(cx, object, true)) {
            types->addFreeze(cx);
            uint32_t slot = propertyTypes->definiteSlot();
            RegisterID reg = frame.tempRegForData(lhs);
            bool isObject = lhs->isTypeKnown();
            MaybeJump notObject;
            if (!isObject)
                notObject = frame.testObject(Assembler::NotEqual, lhs);
#ifdef JSGC_INCREMENTAL_MJ
            frame.pinReg(reg);
            if (cx->compartment->needsBarrier() && propertyTypes->needsBarrier(cx)) {
                /* Write barrier. */
                Jump j = masm.testGCThing(Address(reg, JSObject::getFixedSlotOffset(slot)));
                stubcc.linkExit(j, Uses(0));
                stubcc.leave();
                stubcc.masm.addPtr(Imm32(JSObject::getFixedSlotOffset(slot)),
                                   reg, Registers::ArgReg1);
                OOL_STUBCALL(stubs::GCThingWriteBarrier, REJOIN_NONE);
                stubcc.rejoin(Changes(0));
            }
            frame.unpinReg(reg);
#endif
            if (!isObject) {
                stubcc.linkExit(notObject.get(), Uses(2));
                stubcc.leave();
                stubcc.masm.move(ImmPtr(atom), Registers::ArgReg1);
                OOL_STUBCALL(STRICT_VARIANT(stubs::SetName), REJOIN_FALLTHROUGH);
            }
            frame.storeTo(rhs, Address(reg, JSObject::getFixedSlotOffset(slot)), popGuaranteed);
            frame.shimmy(1);
            if (!isObject)
                stubcc.rejoin(Changes(1));
            if (script->pcCounters)
                bumpPropCounter(PC, OpcodeCounts::PROP_DEFINITE);
            return true;
        }
    }

    if (script->pcCounters)
        bumpPropCounter(PC, OpcodeCounts::PROP_OTHER);

#ifdef JSGC_INCREMENTAL_MJ
    /* Write barrier. */
    if (cx->compartment->needsBarrier() && (!types || types->propertyNeedsBarrier(cx, id))) {
        jsop_setprop_slow(atom, usePropCache);
        return true;
    }
#endif

    JSOp op = JSOp(*PC);

    ic::PICInfo::Kind kind = (op == JSOP_SETMETHOD)
                             ? ic::PICInfo::SETMETHOD
                             : ic::PICInfo::SET;
    PICGenInfo pic(kind, op, usePropCache);
    pic.atom = atom;

    if (monitored(PC)) {
        pic.typeMonitored = true;
        types::TypeSet *types = frame.extra(rhs).types;
        if (!types) {
            /* Handle FORNAME and other compound opcodes. Yuck. */
            types = types::TypeSet::make(cx, "unknownRHS");
            if (!types)
                return false;
            types->addType(cx, types::Type::UnknownType());
        }
        pic.rhsTypes = types;
    } else {
        pic.typeMonitored = false;
        pic.rhsTypes = NULL;
    }

    RESERVE_IC_SPACE(masm);
    RESERVE_OOL_SPACE(stubcc.masm);

    /* Guard that the type is an object. */
    Jump typeCheck;
    if (!lhs->isTypeKnown()) {
        RegisterID reg = frame.tempRegForType(lhs);
        pic.typeReg = reg;

        /* Start the hot path where it's easy to patch it. */
        pic.fastPathStart = masm.label();
        Jump j = masm.testObject(Assembler::NotEqual, reg);

        pic.typeCheck = stubcc.linkExit(j, Uses(2));
        stubcc.leave();

        stubcc.masm.move(ImmPtr(atom), Registers::ArgReg1);
        if (usePropCache)
            OOL_STUBCALL(STRICT_VARIANT(stubs::SetName), REJOIN_FALLTHROUGH);
        else
            OOL_STUBCALL(STRICT_VARIANT(stubs::SetPropNoCache), REJOIN_FALLTHROUGH);
        typeCheck = stubcc.masm.jump();
        pic.hasTypeCheck = true;
    } else {
        pic.fastPathStart = masm.label();
        pic.hasTypeCheck = false;
        pic.typeReg = Registers::ReturnReg;
    }

    frame.forgetMismatchedObject(lhs);

    /* Get the object into a mutable register. */
    RegisterID objReg = frame.copyDataIntoReg(lhs);
    pic.objReg = objReg;

    /* Get info about the RHS and pin it. */
    ValueRemat vr;
    frame.pinEntry(rhs, vr);
    pic.vr = vr;

    RegisterID shapeReg = frame.allocReg();
    pic.shapeReg = shapeReg;

    frame.unpinEntry(vr);

    /* Guard on shape. */
    masm.loadShape(objReg, shapeReg);
    pic.shapeGuard = masm.label();
    DataLabelPtr inlineShapeData;
    Jump j = masm.branchPtrWithPatch(Assembler::NotEqual, shapeReg,
                                     inlineShapeData, ImmPtr(NULL));
    Label afterInlineShapeJump = masm.label();

    /* Slow path. */
    {
        pic.slowPathStart = stubcc.linkExit(j, Uses(2));

        stubcc.leave();
        passICAddress(&pic);
        pic.slowPathCall = OOL_STUBCALL(ic::SetProp, REJOIN_FALLTHROUGH);
        CHECK_OOL_SPACE();
    }

    /* Load dslots. */
    Label dslotsLoadLabel = masm.loadPtrWithPatchToLEA(Address(objReg, JSObject::offsetOfSlots()),
                                                       objReg);

    /* Store RHS into object slot. */
    Address slot(objReg, 1 << 24);
    DataLabel32 inlineValueStore = masm.storeValueWithAddressOffsetPatch(vr, slot);
    pic.fastPathRejoin = masm.label();

    frame.freeReg(objReg);
    frame.freeReg(shapeReg);

    /* "Pop under", taking out object (LHS) and leaving RHS. */
    frame.shimmy(1);

    /* Finish slow path. */
    {
        if (pic.hasTypeCheck)
            typeCheck.linkTo(stubcc.masm.label(), &stubcc.masm);
        stubcc.rejoin(Changes(1));
    }

    RETURN_IF_OOM(false);

    SetPropLabels &labels = pic.setPropLabels();
    labels.setInlineShapeData(masm, pic.shapeGuard, inlineShapeData);
    labels.setDslotsLoad(masm, pic.fastPathRejoin, dslotsLoadLabel);
    labels.setInlineValueStore(masm, pic.fastPathRejoin, inlineValueStore);
    labels.setInlineShapeJump(masm, pic.shapeGuard, afterInlineShapeJump);

    pics.append(pic);
    return true;
}

void
mjit::Compiler::jsop_name(JSAtom *atom, JSValueType type, bool isCall)
{
    /*
     * If this is a NAME for a variable of a non-reentrant outer function, get
     * the variable's slot directly for the active call object. We always need
     * to check for undefined, however.
     */
    if (cx->typeInferenceEnabled()) {
        ScriptAnalysis::NameAccess access =
            analysis->resolveNameAccess(cx, ATOM_TO_JSID(atom), true);
        if (access.nesting) {
            Address address = frame.loadNameAddress(access);
            JSValueType type = knownPushedType(0);
            BarrierState barrier = pushAddressMaybeBarrier(address, type, true,
                                                           /* testUndefined = */ true);
            finishBarrier(barrier, REJOIN_GETTER, 0);
            if (isCall)
                jsop_callgname_epilogue();
            return;
        }
    }

    PICGenInfo pic(isCall ? ic::PICInfo::CALLNAME : ic::PICInfo::NAME, JSOp(*PC), true);

    RESERVE_IC_SPACE(masm);

    pic.shapeReg = frame.allocReg();
    pic.objReg = frame.allocReg();
    pic.typeReg = Registers::ReturnReg;
    pic.atom = atom;
    pic.hasTypeCheck = false;
    pic.fastPathStart = masm.label();

    RejoinState rejoin = isCall ? REJOIN_FALLTHROUGH : REJOIN_GETTER;

    /* There is no inline implementation, so we always jump to the slow path or to a stub. */
    pic.shapeGuard = masm.label();
    Jump inlineJump = masm.jump();
    {
        RESERVE_OOL_SPACE(stubcc.masm);
        pic.slowPathStart = stubcc.linkExit(inlineJump, Uses(0));
        stubcc.leave();
        passICAddress(&pic);
        pic.slowPathCall = OOL_STUBCALL(isCall ? ic::CallName : ic::Name, rejoin);
        CHECK_OOL_SPACE();
        testPushedType(rejoin, 0);
    }
    pic.fastPathRejoin = masm.label();

    /* Initialize op labels. */
    ScopeNameLabels &labels = pic.scopeNameLabels();
    labels.setInlineJump(masm, pic.fastPathStart, inlineJump);

    CHECK_IC_SPACE();

    /*
     * We can't optimize away the PIC for the NAME access itself, but if we've
     * only seen a single value pushed by this access, mark it as such and
     * recompile if a different value becomes possible.
     */
    JSObject *singleton = pushedSingleton(0);
    if (singleton) {
        frame.push(ObjectValue(*singleton));
        frame.freeReg(pic.shapeReg);
        frame.freeReg(pic.objReg);
    } else {
        frame.pushRegs(pic.shapeReg, pic.objReg, type);
    }
    if (isCall)
        frame.pushSynced(JSVAL_TYPE_UNKNOWN);
    BarrierState barrier = testBarrier(pic.shapeReg, pic.objReg, /* testUndefined = */ true);

    stubcc.rejoin(Changes(isCall ? 2 : 1));

    pics.append(pic);

    finishBarrier(barrier, rejoin, isCall ? 1 : 0);
}

bool
mjit::Compiler::jsop_xname(JSAtom *atom)
{
    /*
     * If this is a GETXPROP for a variable of a non-reentrant outer function,
     * treat in the same way as a NAME.
     */
    if (cx->typeInferenceEnabled()) {
        ScriptAnalysis::NameAccess access =
            analysis->resolveNameAccess(cx, ATOM_TO_JSID(atom), true);
        if (access.nesting) {
            frame.pop();
            Address address = frame.loadNameAddress(access);
            JSValueType type = knownPushedType(0);
            BarrierState barrier = pushAddressMaybeBarrier(address, type, true,
                                                           /* testUndefined = */ true);
            finishBarrier(barrier, REJOIN_GETTER, 0);
            return true;
        }
    }

    PICGenInfo pic(ic::PICInfo::XNAME, JSOp(*PC), true);

    FrameEntry *fe = frame.peek(-1);
    if (fe->isNotType(JSVAL_TYPE_OBJECT)) {
        return jsop_getprop(atom, knownPushedType(0));
    }

    if (!fe->isTypeKnown()) {
        Jump notObject = frame.testObject(Assembler::NotEqual, fe);
        stubcc.linkExit(notObject, Uses(1));
    }

    frame.forgetMismatchedObject(fe);

    RESERVE_IC_SPACE(masm);

    pic.shapeReg = frame.allocReg();
    pic.objReg = frame.copyDataIntoReg(fe);
    pic.typeReg = Registers::ReturnReg;
    pic.atom = atom;
    pic.hasTypeCheck = false;
    pic.fastPathStart = masm.label();

    /* There is no inline implementation, so we always jump to the slow path or to a stub. */
    pic.shapeGuard = masm.label();
    Jump inlineJump = masm.jump();
    {
        RESERVE_OOL_SPACE(stubcc.masm);
        pic.slowPathStart = stubcc.linkExit(inlineJump, Uses(1));
        stubcc.leave();
        passICAddress(&pic);
        pic.slowPathCall = OOL_STUBCALL(ic::XName, REJOIN_GETTER);
        CHECK_OOL_SPACE();
        testPushedType(REJOIN_GETTER, -1);
    }

    pic.fastPathRejoin = masm.label();

    RETURN_IF_OOM(false);

    /* Initialize op labels. */
    ScopeNameLabels &labels = pic.scopeNameLabels();
    labels.setInlineJumpOffset(masm.differenceBetween(pic.fastPathStart, inlineJump));

    CHECK_IC_SPACE();

    frame.pop();
    frame.pushRegs(pic.shapeReg, pic.objReg, knownPushedType(0));

    BarrierState barrier = testBarrier(pic.shapeReg, pic.objReg, /* testUndefined = */ true);

    stubcc.rejoin(Changes(1));

    pics.append(pic);

    finishBarrier(barrier, REJOIN_FALLTHROUGH, 0);
    return true;
}

void
mjit::Compiler::jsop_bindname(JSAtom *atom, bool usePropCache)
{
    /*
     * If this is a BINDNAME for a variable of a non-reentrant outer function,
     * the object is definitely the outer function's active call object.
     */
    if (cx->typeInferenceEnabled()) {
        ScriptAnalysis::NameAccess access =
            analysis->resolveNameAccess(cx, ATOM_TO_JSID(atom), true);
        if (access.nesting) {
            RegisterID reg = frame.allocReg();
            JSObject **pobj = &access.nesting->activeCall;
            masm.move(ImmPtr(pobj), reg);
            masm.loadPtr(Address(reg), reg);
            frame.pushTypedPayload(JSVAL_TYPE_OBJECT, reg);
            return;
        }
    }

    PICGenInfo pic(ic::PICInfo::BIND, JSOp(*PC), usePropCache);

    // This code does not check the frame flags to see if scopeChain has been
    // set. Rather, it relies on the up-front analysis statically determining
    // whether BINDNAME can be used, which reifies the scope chain at the
    // prologue.
    JS_ASSERT(analysis->usesScopeChain());

    pic.shapeReg = frame.allocReg();
    pic.objReg = frame.allocReg();
    pic.typeReg = Registers::ReturnReg;
    pic.atom = atom;
    pic.hasTypeCheck = false;

    RESERVE_IC_SPACE(masm);
    pic.fastPathStart = masm.label();

    masm.loadPtr(Address(JSFrameReg, StackFrame::offsetOfScopeChain()), pic.objReg);
    masm.loadPtr(Address(pic.objReg, JSObject::offsetOfShape()), pic.shapeReg);
    masm.loadPtr(Address(pic.shapeReg, Shape::offsetOfBase()), pic.shapeReg);
    Address parent(pic.shapeReg, BaseShape::offsetOfParent());

    pic.shapeGuard = masm.label();
    Jump inlineJump = masm.branchPtr(Assembler::NotEqual, parent, ImmPtr(NULL));
    {
        RESERVE_OOL_SPACE(stubcc.masm);
        pic.slowPathStart = stubcc.linkExit(inlineJump, Uses(0));
        stubcc.leave();
        passICAddress(&pic);
        pic.slowPathCall = OOL_STUBCALL(ic::BindName, REJOIN_FALLTHROUGH);
        CHECK_OOL_SPACE();
    }

    pic.fastPathRejoin = masm.label();

    /* Initialize op labels. */
    BindNameLabels &labels = pic.bindNameLabels();
    labels.setInlineJump(masm, pic.shapeGuard, inlineJump);

    frame.pushTypedPayload(JSVAL_TYPE_OBJECT, pic.objReg);
    frame.freeReg(pic.shapeReg);

    stubcc.rejoin(Changes(1));

    pics.append(pic);
}

#else /* !JS_POLYIC */

void
mjit::Compiler::jsop_name(JSAtom *atom, JSValueType type, bool isCall)
{
    prepareStubCall(Uses(0));
    INLINE_STUBCALL(isCall ? stubs::CallName : stubs::Name, REJOIN_FALLTHROUGH);
    testPushedType(REJOIN_FALLTHROUGH, 0, /* ool = */ false);
    frame.pushSynced(type);
    if (isCall)
        frame.pushSynced(JSVAL_TYPE_UNKNOWN);
}

bool
mjit::Compiler::jsop_xname(JSAtom *atom)
{
    return jsop_getprop(atom, knownPushedType(0), pushedTypeSet(0));
}

bool
mjit::Compiler::jsop_getprop(JSAtom *atom, JSValueType knownType, types::TypeSet *typeSet,
                             bool typecheck, bool usePropCache)
{
    jsop_getprop_slow(atom, usePropCache);
    return true;
}

bool
mjit::Compiler::jsop_callprop(JSAtom *atom)
{
    return jsop_callprop_slow(atom);
}

bool
mjit::Compiler::jsop_setprop(JSAtom *atom, bool usePropCache)
{
    jsop_setprop_slow(atom, usePropCache);
    return true;
}

void
mjit::Compiler::jsop_bindname(JSAtom *atom, bool usePropCache)
{
    RegisterID reg = frame.allocReg();
    Address scopeChain(JSFrameReg, StackFrame::offsetOfScopeChain());
    masm.loadPtr(scopeChain, reg);

    Address address(reg, offsetof(JSObject, parent));

    Jump j = masm.branchPtr(Assembler::NotEqual, address, ImmPtr(0));

    stubcc.linkExit(j, Uses(0));
    stubcc.leave();
    if (usePropCache) {
        OOL_STUBCALL(stubs::BindName, REJOIN_FALLTHROUGH);
    } else {
        stubcc.masm.move(ImmPtr(atom), Registers::ArgReg1);
        OOL_STUBCALL(stubs::BindNameNoCache, REJOIN_FALLTHROUGH);
    }

    frame.pushTypedPayload(JSVAL_TYPE_OBJECT, reg);

    stubcc.rejoin(Changes(1));
}
#endif

void
mjit::Compiler::jsop_this()
{
    frame.pushThis();

    /*
     * In strict mode code, we don't wrap 'this'.
     * In direct-call eval code, we wrapped 'this' before entering the eval.
     * In global code, 'this' is always an object.
     */
    if (script->function() && !script->strictModeCode) {
        FrameEntry *thisFe = frame.peek(-1);

        if (!thisFe->isType(JSVAL_TYPE_OBJECT)) {
            /*
             * Watch out for an obscure case where we don't know we are pushing
             * an object: the script has not yet had a 'this' value assigned,
             * so no pushed 'this' type has been inferred. Don't mark the type
             * as known in this case, preserving the invariant that compiler
             * types reflect inferred types.
             */
            if (cx->typeInferenceEnabled() && knownPushedType(0) != JSVAL_TYPE_OBJECT) {
                prepareStubCall(Uses(1));
                INLINE_STUBCALL(stubs::This, REJOIN_FALLTHROUGH);
                return;
            }

            JSValueType type = cx->typeInferenceEnabled()
                ? types::TypeScript::ThisTypes(script)->getKnownTypeTag(cx)
                : JSVAL_TYPE_UNKNOWN;
            if (type != JSVAL_TYPE_OBJECT) {
                Jump notObj = frame.testObject(Assembler::NotEqual, thisFe);
                stubcc.linkExit(notObj, Uses(1));
                stubcc.leave();
                OOL_STUBCALL(stubs::This, REJOIN_FALLTHROUGH);
                stubcc.rejoin(Changes(1));
            }

            // Now we know that |this| is an object.
            frame.pop();
            frame.learnThisIsObject(type != JSVAL_TYPE_OBJECT);
            frame.pushThis();
        }

        JS_ASSERT(thisFe->isType(JSVAL_TYPE_OBJECT));
    }
}

bool
mjit::Compiler::iter(uintN flags)
{
    FrameEntry *fe = frame.peek(-1);

    /*
     * Stub the call if this is not a simple 'for in' loop or if the iterated
     * value is known to not be an object.
     */
    if ((flags != JSITER_ENUMERATE) || fe->isNotType(JSVAL_TYPE_OBJECT)) {
        prepareStubCall(Uses(1));
        masm.move(Imm32(flags), Registers::ArgReg1);
        INLINE_STUBCALL(stubs::Iter, REJOIN_FALLTHROUGH);
        frame.pop();
        frame.pushSynced(JSVAL_TYPE_UNKNOWN);
        return true;
    }

    if (!fe->isTypeKnown()) {
        Jump notObject = frame.testObject(Assembler::NotEqual, fe);
        stubcc.linkExit(notObject, Uses(1));
    }

    frame.forgetMismatchedObject(fe);

    RegisterID reg = frame.tempRegForData(fe);

    frame.pinReg(reg);
    RegisterID ioreg = frame.allocReg();  /* Will hold iterator JSObject */
    RegisterID nireg = frame.allocReg();  /* Will hold NativeIterator */
    RegisterID T1 = frame.allocReg();
    RegisterID T2 = frame.allocReg();
    frame.unpinReg(reg);

    /* Fetch the most recent iterator. */
    masm.loadPtr(&script->compartment()->nativeIterCache.last, ioreg);

    /* Test for NULL. */
    Jump nullIterator = masm.branchTest32(Assembler::Zero, ioreg, ioreg);
    stubcc.linkExit(nullIterator, Uses(1));

    /* Get NativeIterator from iter obj. */
    masm.loadObjPrivate(ioreg, nireg, JSObject::ITER_CLASS_NFIXED_SLOTS);

    /* Test for active iterator. */
    Address flagsAddr(nireg, offsetof(NativeIterator, flags));
    masm.load32(flagsAddr, T1);
    Jump activeIterator = masm.branchTest32(Assembler::NonZero, T1,
                                            Imm32(JSITER_ACTIVE|JSITER_UNREUSABLE));
    stubcc.linkExit(activeIterator, Uses(1));

    /* Compare shape of object with iterator. */
    masm.loadShape(reg, T1);
    masm.loadPtr(Address(nireg, offsetof(NativeIterator, shapes_array)), T2);
    masm.loadPtr(Address(T2, 0), T2);
    Jump mismatchedObject = masm.branchPtr(Assembler::NotEqual, T1, T2);
    stubcc.linkExit(mismatchedObject, Uses(1));

    /* Compare shape of object's prototype with iterator. */
    masm.loadPtr(Address(reg, JSObject::offsetOfType()), T1);
    masm.loadPtr(Address(T1, offsetof(types::TypeObject, proto)), T1);
    masm.loadShape(T1, T1);
    masm.loadPtr(Address(nireg, offsetof(NativeIterator, shapes_array)), T2);
    masm.loadPtr(Address(T2, sizeof(Shape *)), T2);
    Jump mismatchedProto = masm.branchPtr(Assembler::NotEqual, T1, T2);
    stubcc.linkExit(mismatchedProto, Uses(1));

    /*
     * Compare object's prototype's prototype with NULL. The last native
     * iterator will always have a prototype chain length of one
     * (i.e. it must be a plain object), so we do not need to generate
     * a loop here.
     */
    masm.loadPtr(Address(reg, JSObject::offsetOfType()), T1);
    masm.loadPtr(Address(T1, offsetof(types::TypeObject, proto)), T1);
    masm.loadPtr(Address(T1, JSObject::offsetOfType()), T1);
    masm.loadPtr(Address(T1, offsetof(types::TypeObject, proto)), T1);
    Jump overlongChain = masm.branchPtr(Assembler::NonZero, T1, T1);
    stubcc.linkExit(overlongChain, Uses(1));

#ifdef JSGC_INCREMENTAL_MJ
    /*
     * Write barrier for stores to the iterator. We only need to take a write
     * barrier if NativeIterator::obj is actually going to change.
     */
    if (cx->compartment->needsBarrier()) {
        Jump j = masm.branchPtr(Assembler::NotEqual,
                                Address(nireg, offsetof(NativeIterator, obj)), reg);
        stubcc.linkExit(j, Uses(1));
    }
#endif

    /* Found a match with the most recent iterator. Hooray! */

    /* Mark iterator as active. */
    masm.storePtr(reg, Address(nireg, offsetof(NativeIterator, obj)));
    masm.load32(flagsAddr, T1);
    masm.or32(Imm32(JSITER_ACTIVE), T1);
    masm.store32(T1, flagsAddr);

    /* Chain onto the active iterator stack. */
    masm.loadPtr(FrameAddress(offsetof(VMFrame, cx)), T1);
    masm.loadPtr(Address(T1, offsetof(JSContext, enumerators)), T2);
    masm.storePtr(T2, Address(nireg, offsetof(NativeIterator, next)));
    masm.storePtr(ioreg, Address(T1, offsetof(JSContext, enumerators)));

    frame.freeReg(nireg);
    frame.freeReg(T1);
    frame.freeReg(T2);

    stubcc.leave();
    stubcc.masm.move(Imm32(flags), Registers::ArgReg1);
    OOL_STUBCALL(stubs::Iter, REJOIN_FALLTHROUGH);

    /* Push the iterator object. */
    frame.pop();
    frame.pushTypedPayload(JSVAL_TYPE_OBJECT, ioreg);

    stubcc.rejoin(Changes(1));

    return true;
}

/*
 * This big nasty function implements JSOP_ITERNEXT, which is used in the head
 * of a for-in loop to put the next value on the stack.
 */
void
mjit::Compiler::iterNext(ptrdiff_t offset)
{
    FrameEntry *fe = frame.peek(-offset);
    RegisterID reg = frame.tempRegForData(fe);

    /* Is it worth trying to pin this longer? Prolly not. */
    frame.pinReg(reg);
    RegisterID T1 = frame.allocReg();
    frame.unpinReg(reg);

    /* Test clasp */
    Jump notFast = masm.testObjClass(Assembler::NotEqual, reg, T1, &IteratorClass);
    stubcc.linkExit(notFast, Uses(1));

    /* Get private from iter obj. */
    masm.loadObjPrivate(reg, T1, JSObject::ITER_CLASS_NFIXED_SLOTS);

    RegisterID T3 = frame.allocReg();
    RegisterID T4 = frame.allocReg();

    /* Test for a value iterator, which could come through an Iterator object. */
    masm.load32(Address(T1, offsetof(NativeIterator, flags)), T3);
    notFast = masm.branchTest32(Assembler::NonZero, T3, Imm32(JSITER_FOREACH));
    stubcc.linkExit(notFast, Uses(1));

    RegisterID T2 = frame.allocReg();

    /* Get cursor. */
    masm.loadPtr(Address(T1, offsetof(NativeIterator, props_cursor)), T2);

    /* Test if the jsid is a string. */
    masm.loadPtr(T2, T3);
    masm.move(T3, T4);
    masm.andPtr(Imm32(JSID_TYPE_MASK), T4);
    notFast = masm.branchTestPtr(Assembler::NonZero, T4, T4);
    stubcc.linkExit(notFast, Uses(1));

    /* It's safe to increase the cursor now. */
    masm.addPtr(Imm32(sizeof(jsid)), T2, T4);
    masm.storePtr(T4, Address(T1, offsetof(NativeIterator, props_cursor)));

    frame.freeReg(T4);
    frame.freeReg(T1);
    frame.freeReg(T2);

    stubcc.leave();
    stubcc.masm.move(Imm32(offset), Registers::ArgReg1);
    OOL_STUBCALL(stubs::IterNext, REJOIN_FALLTHROUGH);

    frame.pushUntypedPayload(JSVAL_TYPE_STRING, T3);

    /* Join with the stub call. */
    stubcc.rejoin(Changes(1));
}

bool
mjit::Compiler::iterMore(jsbytecode *target)
{
    if (!frame.syncForBranch(target, Uses(1)))
        return false;

    FrameEntry *fe = frame.peek(-1);
    RegisterID reg = frame.tempRegForData(fe);
    RegisterID tempreg = frame.allocReg();

    /* Test clasp */
    Jump notFast = masm.testObjClass(Assembler::NotEqual, reg, tempreg, &IteratorClass);
    stubcc.linkExitForBranch(notFast);

    /* Get private from iter obj. */
    masm.loadObjPrivate(reg, reg, JSObject::ITER_CLASS_NFIXED_SLOTS);

    /* Test that the iterator supports fast iteration. */
    notFast = masm.branchTest32(Assembler::NonZero, Address(reg, offsetof(NativeIterator, flags)),
                                Imm32(JSITER_FOREACH));
    stubcc.linkExitForBranch(notFast);

    /* Get props_cursor, test */
    masm.loadPtr(Address(reg, offsetof(NativeIterator, props_cursor)), tempreg);
    masm.loadPtr(Address(reg, offsetof(NativeIterator, props_end)), reg);

    Jump jFast = masm.branchPtr(Assembler::LessThan, tempreg, reg);

    stubcc.leave();
    OOL_STUBCALL(stubs::IterMore, REJOIN_BRANCH);
    Jump j = stubcc.masm.branchTest32(Assembler::NonZero, Registers::ReturnReg,
                                      Registers::ReturnReg);

    stubcc.rejoin(Changes(1));
    frame.freeReg(tempreg);

    return jumpAndRun(jFast, target, &j);
}

void
mjit::Compiler::iterEnd()
{
    FrameEntry *fe= frame.peek(-1);
    RegisterID reg = frame.tempRegForData(fe);

    frame.pinReg(reg);
    RegisterID T1 = frame.allocReg();
    frame.unpinReg(reg);

    /* Test clasp */
    Jump notIterator = masm.testObjClass(Assembler::NotEqual, reg, T1, &IteratorClass);
    stubcc.linkExit(notIterator, Uses(1));

    /* Get private from iter obj. */
    masm.loadObjPrivate(reg, T1, JSObject::ITER_CLASS_NFIXED_SLOTS);

    RegisterID T2 = frame.allocReg();

    /* Load flags. */
    Address flagAddr(T1, offsetof(NativeIterator, flags));
    masm.loadPtr(flagAddr, T2);

    /* Test for a normal enumerate iterator. */
    Jump notEnumerate = masm.branchTest32(Assembler::Zero, T2, Imm32(JSITER_ENUMERATE));
    stubcc.linkExit(notEnumerate, Uses(1));

    /* Clear active bit. */
    masm.and32(Imm32(~JSITER_ACTIVE), T2);
    masm.storePtr(T2, flagAddr);

    /* Reset property cursor. */
    masm.loadPtr(Address(T1, offsetof(NativeIterator, props_array)), T2);
    masm.storePtr(T2, Address(T1, offsetof(NativeIterator, props_cursor)));

    /* Advance enumerators list. */
    masm.loadPtr(FrameAddress(offsetof(VMFrame, cx)), T2);
    masm.loadPtr(Address(T1, offsetof(NativeIterator, next)), T1);
    masm.storePtr(T1, Address(T2, offsetof(JSContext, enumerators)));

    frame.freeReg(T1);
    frame.freeReg(T2);

    stubcc.leave();
    OOL_STUBCALL(stubs::EndIter, REJOIN_FALLTHROUGH);

    frame.pop();

    stubcc.rejoin(Changes(1));
}

void
mjit::Compiler::jsop_getgname_slow(uint32_t index)
{
    prepareStubCall(Uses(0));
    INLINE_STUBCALL(stubs::GetGlobalName, REJOIN_GETTER);
    testPushedType(REJOIN_GETTER, 0, /* ool = */ false);
    frame.pushSynced(JSVAL_TYPE_UNKNOWN);
}

void
mjit::Compiler::jsop_bindgname()
{
    if (globalObj) {
        frame.push(ObjectValue(*globalObj));
        return;
    }

    /* :TODO: this is slower than it needs to be. */
    prepareStubCall(Uses(0));
    INLINE_STUBCALL(stubs::BindGlobalName, REJOIN_NONE);
    frame.takeReg(Registers::ReturnReg);
    frame.pushTypedPayload(JSVAL_TYPE_OBJECT, Registers::ReturnReg);
}

void
mjit::Compiler::jsop_getgname(uint32_t index)
{
    /* Optimize undefined, NaN and Infinity. */
    JSAtom *atom = script->getAtom(index);
    if (atom == cx->runtime->atomState.typeAtoms[JSTYPE_VOID]) {
        frame.push(UndefinedValue());
        return;
    }
    if (atom == cx->runtime->atomState.NaNAtom) {
        frame.push(cx->runtime->NaNValue);
        return;
    }
    if (atom == cx->runtime->atomState.InfinityAtom) {
        frame.push(cx->runtime->positiveInfinityValue);
        return;
    }

    /* Optimize singletons like Math for JSOP_CALLPROP. */
    JSObject *obj = pushedSingleton(0);
    if (obj && !hasTypeBarriers(PC) && testSingletonProperty(globalObj, ATOM_TO_JSID(atom))) {
        frame.push(ObjectValue(*obj));
        return;
    }

    jsid id = ATOM_TO_JSID(atom);
    JSValueType type = knownPushedType(0);
    if (cx->typeInferenceEnabled() && globalObj->isGlobal() && id == types::MakeTypeId(cx, id) &&
        !globalObj->getType(cx)->unknownProperties()) {
        types::TypeSet *propertyTypes = globalObj->getType(cx)->getProperty(cx, id, false);
        if (!propertyTypes)
            return;

        /*
         * If we are accessing a defined global which is a normal data property
         * then bake its address into the jitcode and guard against future
         * reallocation of the global object's slots.
         */
        const js::Shape *shape = globalObj->nativeLookup(cx, ATOM_TO_JSID(atom));
        if (shape && shape->hasDefaultGetterOrIsMethod() && shape->hasSlot()) {
            HeapValue *value = &globalObj->getSlotRef(shape->slot());
            if (!value->isUndefined() &&
                !propertyTypes->isOwnProperty(cx, globalObj->getType(cx), true)) {
                watchGlobalReallocation();
                RegisterID reg = frame.allocReg();
                masm.move(ImmPtr(value), reg);

                BarrierState barrier = pushAddressMaybeBarrier(Address(reg), type, true);
                finishBarrier(barrier, REJOIN_GETTER, 0);
                return;
            }
        }
    }

#if defined JS_MONOIC
    jsop_bindgname();

    FrameEntry *fe = frame.peek(-1);
    JS_ASSERT(fe->isTypeKnown() && fe->getKnownType() == JSVAL_TYPE_OBJECT);

    GetGlobalNameICInfo ic;
    RESERVE_IC_SPACE(masm);
    RegisterID objReg;
    Jump shapeGuard;

    ic.usePropertyCache = true;

    ic.fastPathStart = masm.label();
    if (fe->isConstant()) {
        JSObject *obj = &fe->getValue().toObject();
        frame.pop();
        JS_ASSERT(obj->isNative());

        objReg = frame.allocReg();

        masm.loadPtrFromImm(obj->addressOfShape(), objReg);
        shapeGuard = masm.branchPtrWithPatch(Assembler::NotEqual, objReg,
                                             ic.shape, ImmPtr(NULL));
        masm.move(ImmPtr(obj), objReg);
    } else {
        objReg = frame.ownRegForData(fe);
        frame.pop();
        RegisterID reg = frame.allocReg();

        masm.loadShape(objReg, reg);
        shapeGuard = masm.branchPtrWithPatch(Assembler::NotEqual, reg,
                                             ic.shape, ImmPtr(NULL));
        frame.freeReg(reg);
    }
    stubcc.linkExit(shapeGuard, Uses(0));

    stubcc.leave();
    passMICAddress(ic);
    ic.slowPathCall = OOL_STUBCALL(ic::GetGlobalName, REJOIN_GETTER);

    CHECK_IC_SPACE();

    testPushedType(REJOIN_GETTER, 0);

    /* Garbage value. */
    uint32_t slot = 1 << 24;

    masm.loadPtr(Address(objReg, JSObject::offsetOfSlots()), objReg);
    Address address(objReg, slot);

    /* Allocate any register other than objReg. */
    RegisterID treg = frame.allocReg();
    /* After dreg is loaded, it's safe to clobber objReg. */
    RegisterID dreg = objReg;

    ic.load = masm.loadValueWithAddressOffsetPatch(address, treg, dreg);

    frame.pushRegs(treg, dreg, type);

    /*
     * Note: no undefined check is needed for GNAME opcodes. These were not
     * declared with 'var', so cannot be undefined without triggering an error
     * or having been a pre-existing global whose value is undefined (which
     * type inference will know about).
     */
    BarrierState barrier = testBarrier(treg, dreg);

    stubcc.rejoin(Changes(1));

    getGlobalNames.append(ic);
    finishBarrier(barrier, REJOIN_GETTER, 0);
#else
    jsop_getgname_slow(index);
#endif

}

/*
 * Generate just the epilogue code that is specific to callgname. The rest
 * is shared with getgname.
 */
void
mjit::Compiler::jsop_callgname_epilogue()
{
    /*
     * This slow path does the same thing as the interpreter.
     */
    if (!globalObj) {
        prepareStubCall(Uses(1));
        INLINE_STUBCALL(stubs::PushImplicitThisForGlobal, REJOIN_NONE);
        frame.pushSynced(JSVAL_TYPE_UNKNOWN);
        return;
    }

    /* Fast path for known-not-an-object callee. */
    FrameEntry *fval = frame.peek(-1);
    if (fval->isNotType(JSVAL_TYPE_OBJECT)) {
        frame.push(UndefinedValue());
        return;
    }

    /* Paths for known object callee. */
    if (fval->isConstant()) {
        JSObject *obj = &fval->getValue().toObject();
        if (obj->getGlobal() == globalObj) {
            frame.push(UndefinedValue());
        } else {
            prepareStubCall(Uses(1));
            INLINE_STUBCALL(stubs::PushImplicitThisForGlobal, REJOIN_NONE);
            frame.pushSynced(JSVAL_TYPE_UNKNOWN);
        }
        return;
    }

    /*
     * Fast path for functions whose global is statically known to be the
     * current global. This is primarily for calls on inner functions within
     * nestings, whose direct parent is a call object rather than the global
     * and which will make a stub call in the path below.
     */
    if (cx->typeInferenceEnabled()) {
        types::TypeSet *types = analysis->pushedTypes(PC, 0);
        if (types->hasGlobalObject(cx, globalObj)) {
            frame.push(UndefinedValue());
            return;
        }
    }

    /*
     * Optimized version. This inlines the common case, calling a
     * (non-proxied) function that has the same global as the current
     * script. To make the code simpler, we:
     *      1. test the stronger property that the callee's parent is
     *         equal to the global of the current script, and
     *      2. bake in the global of the current script, which is why
     *         this optimized path requires compile-and-go.
     */

    /* If the callee is not an object, jump to the inline fast path. */
    MaybeRegisterID typeReg = frame.maybePinType(fval);
    RegisterID objReg = frame.copyDataIntoReg(fval);
    RegisterID tempReg = frame.allocReg();

    MaybeJump isNotObj;
    if (!fval->isType(JSVAL_TYPE_OBJECT)) {
        isNotObj = frame.testObject(Assembler::NotEqual, fval);
        frame.maybeUnpinReg(typeReg);
    }

    /*
     * If the callee is not a function, jump to OOL slow path.
     */
    Jump notFunction = masm.testFunction(Assembler::NotEqual, objReg, tempReg);
    stubcc.linkExit(notFunction, Uses(1));

    /*
     * If the callee's parent is not equal to the global, jump to
     * OOL slow path.
     */
    masm.loadPtr(Address(objReg, JSFunction::offsetOfEnvironment()), objReg);
    Jump globalMismatch = masm.branchPtr(Assembler::NotEqual, objReg, ImmPtr(globalObj));
    stubcc.linkExit(globalMismatch, Uses(1));
    frame.freeReg(objReg);
    frame.freeReg(tempReg);

    /* OOL stub call path. */
    stubcc.leave();
    OOL_STUBCALL(stubs::PushImplicitThisForGlobal, REJOIN_NONE);

    /* Fast path. */
    if (isNotObj.isSet())
        isNotObj.getJump().linkTo(masm.label(), &masm);
    frame.pushUntypedValue(UndefinedValue());

    stubcc.rejoin(Changes(1));
}

void
mjit::Compiler::jsop_setgname_slow(JSAtom *atom, bool usePropertyCache)
{
    prepareStubCall(Uses(2));
    masm.move(ImmPtr(atom), Registers::ArgReg1);
    if (usePropertyCache)
        INLINE_STUBCALL(STRICT_VARIANT(stubs::SetGlobalName), REJOIN_FALLTHROUGH);
    else
        INLINE_STUBCALL(STRICT_VARIANT(stubs::SetGlobalNameNoCache), REJOIN_FALLTHROUGH);
    frame.popn(2);
    pushSyncedEntry(0);
}

void
mjit::Compiler::jsop_setgname(JSAtom *atom, bool usePropertyCache, bool popGuaranteed)
{
    if (monitored(PC)) {
        /* Global accesses are monitored only for a few names like __proto__. */
        jsop_setgname_slow(atom, usePropertyCache);
        return;
    }

    jsid id = ATOM_TO_JSID(atom);
    if (cx->typeInferenceEnabled() && globalObj->isGlobal() && id == types::MakeTypeId(cx, id) &&
        !globalObj->getType(cx)->unknownProperties()) {
        /*
         * Note: object branding is disabled when inference is enabled. With
         * branding there is no way to ensure that a non-function property
         * can't get a function later and cause the global object to become
         * branded, requiring a shape change if it changes again.
         */
        types::TypeSet *types = globalObj->getType(cx)->getProperty(cx, id, false);
        if (!types)
            return;
        const js::Shape *shape = globalObj->nativeLookup(cx, ATOM_TO_JSID(atom));
        if (shape && !shape->isMethod() && shape->hasDefaultSetter() &&
            shape->writable() && shape->hasSlot() &&
            !types->isOwnProperty(cx, globalObj->getType(cx), true)) {
            watchGlobalReallocation();
            HeapValue *value = &globalObj->getSlotRef(shape->slot());
            RegisterID reg = frame.allocReg();
#ifdef JSGC_INCREMENTAL_MJ
            /* Write barrier. */
            if (cx->compartment->needsBarrier() && types->needsBarrier(cx)) {
                stubcc.linkExit(masm.jump(), Uses(0));
                stubcc.leave();
                stubcc.masm.move(ImmPtr(value), Registers::ArgReg1);
                OOL_STUBCALL(stubs::WriteBarrier, REJOIN_NONE);
                stubcc.rejoin(Changes(0));
            }
#endif
            masm.move(ImmPtr(value), reg);
            frame.storeTo(frame.peek(-1), Address(reg), popGuaranteed);
            frame.shimmy(1);
            frame.freeReg(reg);
            return;
        }
    }

#ifdef JSGC_INCREMENTAL_MJ
    /* Write barrier. */
    if (cx->compartment->needsBarrier()) {
        jsop_setgname_slow(atom, usePropertyCache);
        return;
    }
#endif

#if defined JS_MONOIC
    FrameEntry *objFe = frame.peek(-2);
    FrameEntry *fe = frame.peek(-1);
    JS_ASSERT_IF(objFe->isTypeKnown(), objFe->getKnownType() == JSVAL_TYPE_OBJECT);

    if (!fe->isConstant() && fe->isType(JSVAL_TYPE_DOUBLE))
        frame.forgetKnownDouble(fe);

    SetGlobalNameICInfo ic;

    frame.pinEntry(fe, ic.vr);
    Jump shapeGuard;

    RESERVE_IC_SPACE(masm);

    ic.fastPathStart = masm.label();
    if (objFe->isConstant()) {
        JSObject *obj = &objFe->getValue().toObject();
        JS_ASSERT(obj->isNative());

        ic.objReg = frame.allocReg();
        ic.shapeReg = ic.objReg;
        ic.objConst = true;

        masm.loadPtrFromImm(obj->addressOfShape(), ic.shapeReg);
        shapeGuard = masm.branchPtrWithPatch(Assembler::NotEqual, ic.shapeReg,
                                             ic.shape, ImmPtr(NULL));
        masm.move(ImmPtr(obj), ic.objReg);
    } else {
        ic.objReg = frame.copyDataIntoReg(objFe);
        ic.shapeReg = frame.allocReg();
        ic.objConst = false;

        masm.loadShape(ic.objReg, ic.shapeReg);
        shapeGuard = masm.branchPtrWithPatch(Assembler::NotEqual, ic.shapeReg,
                                             ic.shape, ImmPtr(NULL));
        frame.freeReg(ic.shapeReg);
    }
    ic.shapeGuardJump = shapeGuard;
    ic.slowPathStart = stubcc.linkExit(shapeGuard, Uses(2));

    stubcc.leave();
    passMICAddress(ic);
    ic.slowPathCall = OOL_STUBCALL(ic::SetGlobalName, REJOIN_FALLTHROUGH);

    /* Garbage value. */
    uint32_t slot = 1 << 24;

    ic.usePropertyCache = usePropertyCache;

    masm.loadPtr(Address(ic.objReg, JSObject::offsetOfSlots()), ic.objReg);
    Address address(ic.objReg, slot);

    if (ic.vr.isConstant()) {
        ic.store = masm.storeValueWithAddressOffsetPatch(ic.vr.value(), address);
    } else if (ic.vr.isTypeKnown()) {
        ic.store = masm.storeValueWithAddressOffsetPatch(ImmType(ic.vr.knownType()),
                                                          ic.vr.dataReg(), address);
    } else {
        ic.store = masm.storeValueWithAddressOffsetPatch(ic.vr.typeReg(), ic.vr.dataReg(), address);
    }

    frame.freeReg(ic.objReg);
    frame.unpinEntry(ic.vr);
    frame.shimmy(1);

    stubcc.rejoin(Changes(1));

    ic.fastPathRejoin = masm.label();
    setGlobalNames.append(ic);
#else
    jsop_setgname_slow(atom, usePropertyCache);
#endif
}

void
mjit::Compiler::jsop_setelem_slow()
{
    prepareStubCall(Uses(3));
    INLINE_STUBCALL(STRICT_VARIANT(stubs::SetElem), REJOIN_FALLTHROUGH);
    frame.popn(3);
    frame.pushSynced(JSVAL_TYPE_UNKNOWN);
}

void
mjit::Compiler::jsop_getelem_slow()
{
    prepareStubCall(Uses(2));
    INLINE_STUBCALL(stubs::GetElem, REJOIN_FALLTHROUGH);
    testPushedType(REJOIN_FALLTHROUGH, -2, /* ool = */ false);
    frame.popn(2);
    pushSyncedEntry(0);
}

bool
mjit::Compiler::jsop_instanceof()
{
    FrameEntry *lhs = frame.peek(-2);
    FrameEntry *rhs = frame.peek(-1);

    // The fast path applies only when both operands are objects.
    if (rhs->isNotType(JSVAL_TYPE_OBJECT) || lhs->isNotType(JSVAL_TYPE_OBJECT)) {
        stubcc.linkExit(masm.jump(), Uses(2));
        frame.discardFe(lhs);
        frame.discardFe(rhs);
    }

    MaybeJump firstSlow;
    if (!rhs->isTypeKnown()) {
        Jump j = frame.testObject(Assembler::NotEqual, rhs);
        stubcc.linkExit(j, Uses(2));
    }

    frame.forgetMismatchedObject(lhs);
    frame.forgetMismatchedObject(rhs);

    RegisterID tmp = frame.allocReg();
    RegisterID obj = frame.tempRegForData(rhs);

    masm.loadBaseShape(obj, tmp);
    Jump notFunction = masm.branchPtr(Assembler::NotEqual,
                                      Address(tmp, BaseShape::offsetOfClass()),
                                      ImmPtr(&FunctionClass));

    stubcc.linkExit(notFunction, Uses(2));

    /* Test for bound functions. */
    Jump isBound = masm.branchTest32(Assembler::NonZero,
                                     Address(tmp, BaseShape::offsetOfFlags()),
                                     Imm32(BaseShape::BOUND_FUNCTION));
    {
        stubcc.linkExit(isBound, Uses(2));
        stubcc.leave();
        OOL_STUBCALL(stubs::InstanceOf, REJOIN_FALLTHROUGH);
        firstSlow = stubcc.masm.jump();
    }

    frame.freeReg(tmp);

    /* This is sadly necessary because the error case needs the object. */
    frame.dup();

    if (!jsop_getprop(cx->runtime->atomState.classPrototypeAtom, JSVAL_TYPE_UNKNOWN, false))
        return false;

    /* Primitive prototypes are invalid. */
    rhs = frame.peek(-1);
    Jump j = frame.testPrimitive(Assembler::Equal, rhs);
    stubcc.linkExit(j, Uses(3));

    /* Allocate registers up front, because of branchiness. */
    obj = frame.copyDataIntoReg(lhs);
    RegisterID proto = frame.copyDataIntoReg(rhs);
    RegisterID temp = frame.allocReg();

    MaybeJump isFalse;
    if (!lhs->isTypeKnown())
        isFalse = frame.testPrimitive(Assembler::Equal, lhs);

    Label loop = masm.label();

    /* Walk prototype chain, break out on NULL or hit. */
    masm.loadPtr(Address(obj, JSObject::offsetOfType()), obj);
    masm.loadPtr(Address(obj, offsetof(types::TypeObject, proto)), obj);
    Jump isFalse2 = masm.branchTestPtr(Assembler::Zero, obj, obj);
    Jump isTrue = masm.branchPtr(Assembler::NotEqual, obj, proto);
    isTrue.linkTo(loop, &masm);
    masm.move(Imm32(1), temp);
    isTrue = masm.jump();

    if (isFalse.isSet())
        isFalse.getJump().linkTo(masm.label(), &masm);
    isFalse2.linkTo(masm.label(), &masm);
    masm.move(Imm32(0), temp);
    isTrue.linkTo(masm.label(), &masm);

    frame.freeReg(proto);
    frame.freeReg(obj);

    stubcc.leave();
    OOL_STUBCALL(stubs::FastInstanceOf, REJOIN_FALLTHROUGH);

    frame.popn(3);
    frame.pushTypedPayload(JSVAL_TYPE_BOOLEAN, temp);

    if (firstSlow.isSet())
        firstSlow.getJump().linkTo(stubcc.masm.label(), &stubcc.masm);
    stubcc.rejoin(Changes(1));
    return true;
}

void
mjit::Compiler::emitEval(uint32_t argc)
{
    /* Check for interrupts on function call */
    interruptCheckHelper();

    frame.syncAndKill(Uses(argc + 2));
    prepareStubCall(Uses(argc + 2));
    masm.move(Imm32(argc), Registers::ArgReg1);
    INLINE_STUBCALL(stubs::Eval, REJOIN_FALLTHROUGH);
    frame.popn(argc + 2);
    pushSyncedEntry(0);
}

void
mjit::Compiler::jsop_arguments(RejoinState rejoin)
{
    prepareStubCall(Uses(0));
    INLINE_STUBCALL(stubs::Arguments, rejoin);
}

bool
mjit::Compiler::jsop_newinit()
{
    bool isArray;
    unsigned count = 0;
    JSObject *baseobj = NULL;
    switch (*PC) {
      case JSOP_NEWINIT:
        isArray = (PC[1] == JSProto_Array);
        break;
      case JSOP_NEWARRAY:
        isArray = true;
        count = GET_UINT24(PC);
        break;
      case JSOP_NEWOBJECT:
        /*
         * Scripts with NEWOBJECT must be compileAndGo, but treat these like
         * NEWINIT if the script's associated global is not known (or is not
         * actually a global object). This should only happen in chrome code.
         */
        isArray = false;
        baseobj = globalObj ? script->getObject(fullAtomIndex(PC)) : NULL;
        break;
      default:
        JS_NOT_REACHED("Bad op");
        return false;
    }

    void *stub, *stubArg;
    if (isArray) {
        stub = JS_FUNC_TO_DATA_PTR(void *, stubs::NewInitArray);
        stubArg = (void *) uintptr_t(count);
    } else {
        stub = JS_FUNC_TO_DATA_PTR(void *, stubs::NewInitObject);
        stubArg = (void *) baseobj;
    }

    /* Don't bake in types for non-compileAndGo scripts. */
    types::TypeObject *type = NULL;
    if (globalObj) {
        type = types::TypeScript::InitObject(cx, script, PC,
                                             isArray ? JSProto_Array : JSProto_Object);
        if (!type)
            return false;
    }

    size_t maxArraySlots =
        gc::GetGCKindSlots(gc::FINALIZE_OBJECT_LAST) - ObjectElements::VALUES_PER_HEADER;

    if (!cx->typeInferenceEnabled() ||
        !globalObj ||
        (isArray && count > maxArraySlots) ||
        (!isArray && !baseobj) ||
        (!isArray && baseobj->hasDynamicSlots())) {
        prepareStubCall(Uses(0));
        masm.storePtr(ImmPtr(type), FrameAddress(offsetof(VMFrame, scratch)));
        masm.move(ImmPtr(stubArg), Registers::ArgReg1);
        INLINE_STUBCALL(stub, REJOIN_FALLTHROUGH);
        frame.pushSynced(JSVAL_TYPE_OBJECT);

        frame.extra(frame.peek(-1)).initArray = (*PC == JSOP_NEWARRAY);
        frame.extra(frame.peek(-1)).initObject = baseobj;

        return true;
    }

    JSObject *templateObject;
    if (isArray) {
        templateObject = NewDenseUnallocatedArray(cx, count);
        if (!templateObject)
            return false;
        templateObject->setType(type);
    } else {
        templateObject = CopyInitializerObject(cx, baseobj, type);
        if (!templateObject)
            return false;
    }

    RegisterID result = frame.allocReg();
    Jump emptyFreeList = masm.getNewObject(cx, result, templateObject);

    stubcc.linkExit(emptyFreeList, Uses(0));
    stubcc.leave();

    stubcc.masm.storePtr(ImmPtr(type), FrameAddress(offsetof(VMFrame, scratch)));
    stubcc.masm.move(ImmPtr(stubArg), Registers::ArgReg1);
    OOL_STUBCALL(stub, REJOIN_FALLTHROUGH);

    frame.pushTypedPayload(JSVAL_TYPE_OBJECT, result);

    stubcc.rejoin(Changes(1));

    frame.extra(frame.peek(-1)).initArray = (*PC == JSOP_NEWARRAY);
    frame.extra(frame.peek(-1)).initObject = baseobj;

    return true;
}

bool
mjit::Compiler::jsop_regexp()
{
    JSObject *obj = script->getRegExp(fullAtomIndex(PC));
    RegExpStatics *res = globalObj ? globalObj->getRegExpStatics() : NULL;

    if (!globalObj ||
        obj->getGlobal() != globalObj ||
        !cx->typeInferenceEnabled() ||
        analysis->localsAliasStack() ||
        types::TypeSet::HasObjectFlags(cx, globalObj->getType(cx),
                                       types::OBJECT_FLAG_REGEXP_FLAGS_SET)) {
        prepareStubCall(Uses(0));
        masm.move(ImmPtr(obj), Registers::ArgReg1);
        INLINE_STUBCALL(stubs::RegExp, REJOIN_FALLTHROUGH);
        frame.pushSynced(JSVAL_TYPE_OBJECT);
        return true;
    }

    RegExpObject *reobj = obj->asRegExp();

    DebugOnly<uint32_t> origFlags = reobj->getFlags();
    DebugOnly<uint32_t> staticsFlags = res->getFlags();
    JS_ASSERT((origFlags & staticsFlags) == staticsFlags);

    /*
     * JS semantics require regular expression literals to create different
     * objects every time they execute. We only need to do this cloning if the
     * script could actually observe the effect of such cloning, by getting
     * or setting properties on it. Particular RegExp and String natives take
     * regular expressions as 'this' or an argument, and do not let that
     * expression escape and be accessed by the script, so avoid cloning in
     * these cases.
     */
    analyze::SSAUseChain *uses =
        analysis->useChain(analyze::SSAValue::PushedValue(PC - script->code, 0));
    if (uses && uses->popped && !uses->next) {
        jsbytecode *use = script->code + uses->offset;
        uint32_t which = uses->u.which;
        if (JSOp(*use) == JSOP_CALLPROP) {
            JSObject *callee = analysis->pushedTypes(use, 0)->getSingleton(cx);
            if (callee && callee->isFunction()) {
                Native native = callee->toFunction()->maybeNative();
                if (native == js::regexp_exec || native == js::regexp_test) {
                    frame.push(ObjectValue(*obj));
                    return true;
                }
            }
        } else if (JSOp(*use) == JSOP_CALL && which == 0) {
            uint32_t argc = GET_ARGC(use);
            JSObject *callee = analysis->poppedTypes(use, argc + 1)->getSingleton(cx);
            if (callee && callee->isFunction() && argc >= 1 && which == argc - 1) {
                Native native = callee->toFunction()->maybeNative();
                if (native == js::str_match ||
                    native == js::str_search ||
                    native == js::str_replace ||
                    native == js::str_split) {
                    frame.push(ObjectValue(*obj));
                    return true;
                }
            }
        }
    }

    /*
     * Force creation of the RegExpPrivate in the script's RegExpObject
     * so that we grab it in the getNewObject template copy. Note that
     * JIT code is discarded on every GC, which permits us to burn in
     * the pointer to the RegExpPrivate refcount.
     */
    if (!reobj->makePrivateNow(cx))
        return false;

    RegisterID result = frame.allocReg();
    Jump emptyFreeList = masm.getNewObject(cx, result, obj);

    stubcc.linkExit(emptyFreeList, Uses(0));
    stubcc.leave();

    stubcc.masm.move(ImmPtr(obj), Registers::ArgReg1);
    OOL_STUBCALL(stubs::RegExp, REJOIN_FALLTHROUGH);

    /* Bump the refcount on the wrapped RegExp. */
    size_t *refcount = reobj->addressOfPrivateRefCount();
    masm.add32(Imm32(1), AbsoluteAddress(refcount));

    frame.pushTypedPayload(JSVAL_TYPE_OBJECT, result);

    stubcc.rejoin(Changes(1));
    return true;
}

bool
mjit::Compiler::startLoop(jsbytecode *head, Jump entry, jsbytecode *entryTarget)
{
    JS_ASSERT(cx->typeInferenceEnabled() && script == outerScript);

    if (loop) {
        /*
         * Convert all loop registers in the outer loop into unassigned registers.
         * We don't keep track of which registers the inner loop uses, so the only
         * registers that can be carried in the outer loop must be mentioned before
         * the inner loop starts.
         */
        loop->clearLoopRegisters();
    }

    LoopState *nloop = cx->new_<LoopState>(cx, &ssa, this, &frame);
    if (!nloop || !nloop->init(head, entry, entryTarget))
        return false;

    nloop->outer = loop;
    loop = nloop;
    frame.setLoop(loop);

    return true;
}

bool
mjit::Compiler::finishLoop(jsbytecode *head)
{
    if (!cx->typeInferenceEnabled())
        return true;

    /*
     * We're done processing the current loop. Every loop has exactly one backedge
     * at the end ('continue' statements are forward jumps to the loop test),
     * and after jumpAndRun'ing on that edge we can pop it from the frame.
     */
    JS_ASSERT(loop && loop->headOffset() == uint32_t(head - script->code));

    jsbytecode *entryTarget = script->code + loop->entryOffset();

    /*
     * Fix up the jump entering the loop. We are doing this after all code has
     * been emitted for the backedge, so that we are now in the loop's fallthrough
     * (where we will emit the entry code).
     */
    Jump fallthrough = masm.jump();

#ifdef DEBUG
    if (IsJaegerSpewChannelActive(JSpew_Regalloc)) {
        RegisterAllocation *alloc = analysis->getAllocation(head);
        JaegerSpew(JSpew_Regalloc, "loop allocation at %u:", unsigned(head - script->code));
        frame.dumpAllocation(alloc);
    }
#endif

    loop->entryJump().linkTo(masm.label(), &masm);

    jsbytecode *oldPC = PC;

    PC = entryTarget;
    {
        OOL_STUBCALL(stubs::MissedBoundsCheckEntry, REJOIN_RESUME);

        if (loop->generatingInvariants()) {
            /*
             * To do the initial load of the invariants, jump to the invariant
             * restore point after the call just emitted. :XXX: fix hackiness.
             */
            if (oomInVector)
                return false;
            Label label = callSites[callSites.length() - 1].loopJumpLabel;
            stubcc.linkExitDirect(masm.jump(), label);
        }
        stubcc.crossJump(stubcc.masm.jump(), masm.label());
    }
    PC = oldPC;

    frame.prepareForJump(entryTarget, masm, true);

    if (!jumpInScript(masm.jump(), entryTarget))
        return false;

    PC = head;
    if (!analysis->getCode(head).safePoint) {
        /*
         * Emit a stub into the OOL path which loads registers from a synced state
         * and jumps to the loop head, for rejoining from the interpreter.
         */
        LoopEntry entry;
        entry.pcOffset = head - script->code;

        OOL_STUBCALL(stubs::MissedBoundsCheckHead, REJOIN_RESUME);

        if (loop->generatingInvariants()) {
            if (oomInVector)
                return false;
            entry.label = callSites[callSites.length() - 1].loopJumpLabel;
        } else {
            entry.label = stubcc.masm.label();
        }

        /*
         * The interpreter may store integers in slots we assume are doubles,
         * make sure state is consistent before joining. Note that we don't
         * need any handling for other safe points the interpreter can enter
         * from, i.e. from switch and try blocks, as we don't assume double
         * variables are coherent in such cases.
         */
        for (uint32_t slot = ArgSlot(0); slot < TotalSlots(script); slot++) {
            if (a->varTypes[slot].type == JSVAL_TYPE_DOUBLE) {
                FrameEntry *fe = frame.getSlotEntry(slot);
                stubcc.masm.ensureInMemoryDouble(frame.addressOf(fe));
            }
        }

        frame.prepareForJump(head, stubcc.masm, true);
        if (!stubcc.jumpInScript(stubcc.masm.jump(), head))
            return false;

        loopEntries.append(entry);
    }
    PC = oldPC;

    /* Write out loads and tests of loop invariants at all calls in the loop body. */
    loop->flushLoop(stubcc);

    LoopState *nloop = loop->outer;
    cx->delete_(loop);
    loop = nloop;
    frame.setLoop(loop);

    fallthrough.linkTo(masm.label(), &masm);

    /*
     * Clear all registers used for loop temporaries. In the case of loop
     * nesting, we do not allocate temporaries for the outer loop.
     */
    frame.clearTemporaries();

    return true;
}

/*
 * The state at the fast jump must reflect the frame's current state. If specified
 * the state at the slow jump must be fully synced.
 *
 * The 'trampoline' argument indicates whether a trampoline was emitted into
 * the OOL path loading some registers for the target. If this is the case,
 * the fast path jump was redirected to the stub code's initial label, and the
 * same must happen for any other fast paths for the target (i.e. paths from
 * inline caches).
 */
bool
mjit::Compiler::jumpAndRun(Jump j, jsbytecode *target, Jump *slow, bool *trampoline)
{
    if (trampoline)
        *trampoline = false;

    /*
     * Unless we are coming from a branch which synced everything, syncForBranch
     * must have been called and ensured an allocation at the target.
     */
    RegisterAllocation *lvtarget = NULL;
    bool consistent = true;
    if (cx->typeInferenceEnabled()) {
        RegisterAllocation *&alloc = analysis->getAllocation(target);
        if (!alloc) {
            alloc = cx->typeLifoAlloc().new_<RegisterAllocation>(false);
            if (!alloc)
                return false;
        }
        lvtarget = alloc;
        consistent = frame.consistentRegisters(target);
    }

    if (!lvtarget || lvtarget->synced()) {
        JS_ASSERT(consistent);
        if (!jumpInScript(j, target))
            return false;
        if (slow && !stubcc.jumpInScript(*slow, target))
            return false;
    } else {
        if (consistent) {
            if (!jumpInScript(j, target))
                return false;
        } else {
            /*
             * Make a trampoline to issue remaining loads for the register
             * state at target.
             */
            Label start = stubcc.masm.label();
            stubcc.linkExitDirect(j, start);
            frame.prepareForJump(target, stubcc.masm, false);
            if (!stubcc.jumpInScript(stubcc.masm.jump(), target))
                return false;
            if (trampoline)
                *trampoline = true;
            if (pcLengths) {
                /*
                 * This is OOL code but will usually be executed, so track
                 * it in the CODE_LENGTH for the opcode.
                 */
                uint32_t offset = ssa.frameLength(a->inlineIndex) + PC - script->code;
                size_t length = stubcc.masm.size() - stubcc.masm.distanceOf(start);
                pcLengths[offset].codeLength += length;
            }
        }

        if (slow) {
            slow->linkTo(stubcc.masm.label(), &stubcc.masm);
            frame.prepareForJump(target, stubcc.masm, true);
            if (!stubcc.jumpInScript(stubcc.masm.jump(), target))
                return false;
        }
    }

    if (target < PC)
        return finishLoop(target);
    return true;
}

void
mjit::Compiler::enterBlock(JSObject *obj)
{
    /* For now, don't bother doing anything for this opcode. */
    frame.syncAndForgetEverything();
    masm.move(ImmPtr(obj), Registers::ArgReg1);
    uint32_t n = js_GetEnterBlockStackDefs(cx, script, PC);
    INLINE_STUBCALL(stubs::EnterBlock, REJOIN_NONE);
    frame.enterBlock(n);
}

void
mjit::Compiler::leaveBlock()
{
    /*
     * Note: After bug 535912, we can pass the block obj directly, inline
     * PutBlockObject, and do away with the muckiness in PutBlockObject.
     */
    uint32_t n = js_GetVariableStackUses(JSOP_LEAVEBLOCK, PC);
    JSObject *obj = script->getObject(fullAtomIndex(PC + UINT16_LEN));
    prepareStubCall(Uses(n));
    masm.move(ImmPtr(obj), Registers::ArgReg1);
    INLINE_STUBCALL(stubs::LeaveBlock, REJOIN_NONE);
    frame.leaveBlock(n);
}

// Creates the new object expected for constructors, and places it in |thisv|.
// It is broken down into the following operations:
//   CALLEE
//   GETPROP "prototype"
//   IFPRIMTOP:
//       NULL
//   call js_CreateThisFromFunctionWithProto(...)
//
bool
mjit::Compiler::constructThis()
{
    JS_ASSERT(isConstructing);

    JSFunction *fun = script->function();

    do {
        if (!cx->typeInferenceEnabled() ||
            !fun->hasSingletonType() ||
            fun->getType(cx)->unknownProperties())
        {
            break;
        }

        jsid id = ATOM_TO_JSID(cx->runtime->atomState.classPrototypeAtom);
        types::TypeSet *protoTypes = fun->getType(cx)->getProperty(cx, id, false);

        JSObject *proto = protoTypes->getSingleton(cx, true);
        if (!proto)
            break;

        /*
         * Generate an inline path to create a 'this' object with the given
         * prototype. Only do this if the type is actually known as a possible
         * 'this' type of the script.
         */
        types::TypeObject *type = proto->getNewType(cx, fun);
        if (!type)
            return false;
        if (!types::TypeScript::ThisTypes(script)->hasType(types::Type::ObjectType(type)))
            break;

        JSObject *templateObject = js_CreateThisForFunctionWithProto(cx, fun, proto);
        if (!templateObject)
            return false;

        /*
         * The template incorporates a shape and/or fixed slots from any
         * newScript on its type, so make sure recompilation is triggered
         * should this information change later.
         */
        if (templateObject->type()->newScript)
            types::TypeSet::WatchObjectStateChange(cx, templateObject->type());

        RegisterID result = frame.allocReg();
        Jump emptyFreeList = masm.getNewObject(cx, result, templateObject);

        stubcc.linkExit(emptyFreeList, Uses(0));
        stubcc.leave();

        stubcc.masm.move(ImmPtr(proto), Registers::ArgReg1);
        OOL_STUBCALL(stubs::CreateThis, REJOIN_RESUME);

        frame.setThis(result);

        stubcc.rejoin(Changes(1));
        return true;
    } while (false);

    // Load the callee.
    frame.pushCallee();

    // Get callee.prototype.
    if (!jsop_getprop(cx->runtime->atomState.classPrototypeAtom, JSVAL_TYPE_UNKNOWN, false, false))
        return false;

    // Reach into the proto Value and grab a register for its data.
    FrameEntry *protoFe = frame.peek(-1);
    RegisterID protoReg = frame.ownRegForData(protoFe);

    // Now, get the type. If it's not an object, set protoReg to NULL.
    JS_ASSERT_IF(protoFe->isTypeKnown(), protoFe->isType(JSVAL_TYPE_OBJECT));
    if (!protoFe->isType(JSVAL_TYPE_OBJECT)) {
        Jump isNotObject = frame.testObject(Assembler::NotEqual, protoFe);
        stubcc.linkExitDirect(isNotObject, stubcc.masm.label());
        stubcc.masm.move(ImmPtr(NULL), protoReg);
        stubcc.crossJump(stubcc.masm.jump(), masm.label());
    }

    // Done with the protoFe.
    frame.pop();

    prepareStubCall(Uses(0));
    if (protoReg != Registers::ArgReg1)
        masm.move(protoReg, Registers::ArgReg1);
    INLINE_STUBCALL(stubs::CreateThis, REJOIN_RESUME);
    frame.freeReg(protoReg);
    return true;
}

bool
mjit::Compiler::jsop_tableswitch(jsbytecode *pc)
{
#if defined JS_CPU_ARM
    JS_NOT_REACHED("Implement jump(BaseIndex) for ARM");
    return true;
#else
    jsbytecode *originalPC = pc;
    JSOp op = JSOp(*originalPC);
    JS_ASSERT(op == JSOP_TABLESWITCH || op == JSOP_TABLESWITCHX);

    uint32_t defaultTarget = GetJumpOffset(pc, pc);
    unsigned jumpLength = (op == JSOP_TABLESWITCHX) ? JUMPX_OFFSET_LEN : JUMP_OFFSET_LEN;
    pc += jumpLength;

    jsint low = GET_JUMP_OFFSET(pc);
    pc += JUMP_OFFSET_LEN;
    jsint high = GET_JUMP_OFFSET(pc);
    pc += JUMP_OFFSET_LEN;
    int numJumps = high + 1 - low;
    JS_ASSERT(numJumps >= 0);

    /*
     * If there are no cases, this is a no-op. The default case immediately
     * follows in the bytecode and is always taken.
     */
    if (numJumps == 0) {
        frame.pop();
        return true;
    }

    FrameEntry *fe = frame.peek(-1);
    if (fe->isNotType(JSVAL_TYPE_INT32) || numJumps > 256) {
        frame.syncAndForgetEverything();
        masm.move(ImmPtr(originalPC), Registers::ArgReg1);

        /* prepareStubCall() is not needed due to forgetEverything() */
        INLINE_STUBCALL(stubs::TableSwitch, REJOIN_NONE);
        frame.pop();
        masm.jump(Registers::ReturnReg);
        return true;
    }

    RegisterID dataReg;
    if (fe->isConstant()) {
        JS_ASSERT(fe->isType(JSVAL_TYPE_INT32));
        dataReg = frame.allocReg();
        masm.move(Imm32(fe->getValue().toInt32()), dataReg);
    } else {
        dataReg = frame.copyDataIntoReg(fe);
    }

    RegisterID reg = frame.allocReg();
    frame.syncAndForgetEverything();

    MaybeJump notInt;
    if (!fe->isType(JSVAL_TYPE_INT32))
        notInt = masm.testInt32(Assembler::NotEqual, frame.addressOf(fe));

    JumpTable jt;
    jt.offsetIndex = jumpTableOffsets.length();
    jt.label = masm.moveWithPatch(ImmPtr(NULL), reg);
    jumpTables.append(jt);

    for (int i = 0; i < numJumps; i++) {
        uint32_t target = GetJumpOffset(originalPC, pc);
        if (!target)
            target = defaultTarget;
        uint32_t offset = (originalPC + target) - script->code;
        jumpTableOffsets.append(offset);
        pc += jumpLength;
    }
    if (low != 0)
        masm.sub32(Imm32(low), dataReg);
    Jump defaultCase = masm.branch32(Assembler::AboveOrEqual, dataReg, Imm32(numJumps));
    BaseIndex jumpTarget(reg, dataReg, Assembler::ScalePtr);
    masm.jump(jumpTarget);

    if (notInt.isSet()) {
        stubcc.linkExitDirect(notInt.get(), stubcc.masm.label());
        stubcc.leave();
        stubcc.masm.move(ImmPtr(originalPC), Registers::ArgReg1);
        OOL_STUBCALL(stubs::TableSwitch, REJOIN_NONE);
        stubcc.masm.jump(Registers::ReturnReg);
    }
    frame.pop();
    return jumpAndRun(defaultCase, originalPC + defaultTarget);
#endif
}

void
mjit::Compiler::jsop_callelem_slow()
{
    prepareStubCall(Uses(2));
    INLINE_STUBCALL(stubs::CallElem, REJOIN_FALLTHROUGH);
    testPushedType(REJOIN_FALLTHROUGH, -2, /* ool = */ false);
    frame.popn(2);
    pushSyncedEntry(0);
    pushSyncedEntry(1);
}

void
mjit::Compiler::jsop_toid()
{
    /* Leave integers alone, stub everything else. */
    FrameEntry *top = frame.peek(-1);

    if (top->isType(JSVAL_TYPE_INT32))
        return;

    if (top->isNotType(JSVAL_TYPE_INT32)) {
        prepareStubCall(Uses(2));
        INLINE_STUBCALL(stubs::ToId, REJOIN_FALLTHROUGH);
        frame.pop();
        pushSyncedEntry(0);
        return;
    }

    frame.syncAt(-1);

    Jump j = frame.testInt32(Assembler::NotEqual, top);
    stubcc.linkExit(j, Uses(2));

    stubcc.leave();
    OOL_STUBCALL(stubs::ToId, REJOIN_FALLTHROUGH);

    frame.pop();
    pushSyncedEntry(0);

    stubcc.rejoin(Changes(1));
}

/*
 * For any locals or args which we know to be integers but are treated as
 * doubles by the type inference, convert to double. These will be assumed to be
 * doubles at control flow join points. This function must be called before
 * branching to another opcode.
 *
 * We can only carry entries as doubles when we can track all incoming edges to
 * a join point (no try blocks etc.) and when we can track all writes to the
 * local/arg (the slot does not escape) and ensure the Compiler representation
 * matches the inferred type for the variable's SSA value. These properties are
 * both ensured by analysis->trackSlot.
 */
void
mjit::Compiler::fixDoubleTypes(jsbytecode *target)
{
    if (!cx->typeInferenceEnabled())
        return;

    /*
     * Fill fixedIntToDoubleEntries with all variables that are known to be an
     * int here and a double at the branch target, and fixedDoubleToAnyEntries
     * with all variables that are known to be a double here but not at the
     * branch target.
     *
     * Per prepareInferenceTypes, the target state consists of the current
     * state plus any phi nodes or other new values introduced at the target.
     */
    JS_ASSERT(fixedIntToDoubleEntries.empty());
    JS_ASSERT(fixedDoubleToAnyEntries.empty());
    const SlotValue *newv = analysis->newValues(target);
    if (newv) {
        while (newv->slot) {
            if (newv->value.kind() != SSAValue::PHI ||
                newv->value.phiOffset() != uint32_t(target - script->code) ||
                !analysis->trackSlot(newv->slot)) {
                newv++;
                continue;
            }
            JS_ASSERT(newv->slot < TotalSlots(script));
            types::TypeSet *targetTypes = analysis->getValueTypes(newv->value);
            FrameEntry *fe = frame.getSlotEntry(newv->slot);
            VarType &vt = a->varTypes[newv->slot];
            if (targetTypes->getKnownTypeTag(cx) == JSVAL_TYPE_DOUBLE) {
                if (vt.type == JSVAL_TYPE_INT32) {
                    fixedIntToDoubleEntries.append(newv->slot);
                    frame.ensureDouble(fe);
                    frame.forgetLoopReg(fe);
                } else if (vt.type == JSVAL_TYPE_UNKNOWN) {
                    /*
                     * Unknown here but a double at the target. The type
                     * set for the existing value must be empty, so this
                     * code is doomed and we can just mark the value as
                     * a double.
                     */
                    frame.ensureDouble(fe);
                } else {
                    JS_ASSERT(vt.type == JSVAL_TYPE_DOUBLE);
                }
            } else if (vt.type == JSVAL_TYPE_DOUBLE) {
                fixedDoubleToAnyEntries.append(newv->slot);
                frame.syncAndForgetFe(fe);
                frame.forgetLoopReg(fe);
            }
            newv++;
        }
    }
}

void
mjit::Compiler::watchGlobalReallocation()
{
    JS_ASSERT(cx->typeInferenceEnabled());
    if (hasGlobalReallocation)
        return;
    types::TypeSet::WatchObjectStateChange(cx, globalObj->getType(cx));
    hasGlobalReallocation = true;
}

void
mjit::Compiler::updateVarType()
{
    if (!cx->typeInferenceEnabled())
        return;

    /*
     * For any non-escaping variable written at the current opcode, update the
     * associated type sets according to the written type, keeping the type set
     * for each variable in sync with what the SSA analysis has determined
     * (see prepareInferenceTypes).
     */

    types::TypeSet *types = pushedTypeSet(0);
    uint32_t slot = GetBytecodeSlot(script, PC);

    if (analysis->trackSlot(slot)) {
        VarType &vt = a->varTypes[slot];
        vt.types = types;
        vt.type = types->getKnownTypeTag(cx);

        /*
         * Variables whose type has been inferred as a double need to be
         * maintained by the frame as a double. We might forget the exact
         * representation used by the next call to fixDoubleTypes, fix it now.
         */
        if (vt.type == JSVAL_TYPE_DOUBLE)
            frame.ensureDouble(frame.getSlotEntry(slot));
    }
}

void
mjit::Compiler::updateJoinVarTypes()
{
    if (!cx->typeInferenceEnabled())
        return;

    /* Update variable types for all new values at this bytecode. */
    const SlotValue *newv = analysis->newValues(PC);
    if (newv) {
        while (newv->slot) {
            if (newv->slot < TotalSlots(script)) {
                VarType &vt = a->varTypes[newv->slot];
                vt.types = analysis->getValueTypes(newv->value);
                JSValueType newType = vt.types->getKnownTypeTag(cx);
                if (newType != vt.type) {
                    FrameEntry *fe = frame.getSlotEntry(newv->slot);
                    frame.forgetLoopReg(fe);
                }
                vt.type = newType;
            }
            newv++;
        }
    }
}

void
mjit::Compiler::restoreVarType()
{
    if (!cx->typeInferenceEnabled())
        return;

    uint32_t slot = GetBytecodeSlot(script, PC);

    if (slot >= analyze::TotalSlots(script))
        return;

    /*
     * Restore the known type of a live local or argument. We ensure that types
     * of tracked variables match their inferred type (as tracked in varTypes),
     * but may have forgotten it due to a branch or syncAndForgetEverything.
     */
    JSValueType type = a->varTypes[slot].type;
    if (type != JSVAL_TYPE_UNKNOWN &&
        (type != JSVAL_TYPE_DOUBLE || analysis->trackSlot(slot))) {
        FrameEntry *fe = frame.getSlotEntry(slot);
        JS_ASSERT_IF(fe->isTypeKnown(), fe->isType(type));
        if (!fe->isTypeKnown())
            frame.learnType(fe, type, false);
    }
}

JSValueType
mjit::Compiler::knownPushedType(uint32_t pushed)
{
    if (!cx->typeInferenceEnabled())
        return JSVAL_TYPE_UNKNOWN;
    types::TypeSet *types = analysis->pushedTypes(PC, pushed);
    return types->getKnownTypeTag(cx);
}

bool
mjit::Compiler::mayPushUndefined(uint32_t pushed)
{
    JS_ASSERT(cx->typeInferenceEnabled());

    /*
     * This should only be used when the compiler is checking if it is OK to push
     * undefined without going to a stub that can trigger recompilation.
     * If this returns false and undefined subsequently becomes a feasible
     * value pushed by the bytecode, recompilation will *NOT* be triggered.
     */
    types::TypeSet *types = analysis->pushedTypes(PC, pushed);
    return types->hasType(types::Type::UndefinedType());
}

types::TypeSet *
mjit::Compiler::pushedTypeSet(uint32_t pushed)
{
    if (!cx->typeInferenceEnabled())
        return NULL;
    return analysis->pushedTypes(PC, pushed);
}

bool
mjit::Compiler::monitored(jsbytecode *pc)
{
    if (!cx->typeInferenceEnabled())
        return false;
    return analysis->getCode(pc).monitoredTypes;
}

bool
mjit::Compiler::hasTypeBarriers(jsbytecode *pc)
{
    if (!cx->typeInferenceEnabled())
        return false;

    return analysis->typeBarriers(cx, pc) != NULL;
}

void
mjit::Compiler::pushSyncedEntry(uint32_t pushed)
{
    frame.pushSynced(knownPushedType(pushed));
}

JSObject *
mjit::Compiler::pushedSingleton(unsigned pushed)
{
    if (!cx->typeInferenceEnabled())
        return NULL;

    types::TypeSet *types = analysis->pushedTypes(PC, pushed);
    return types->getSingleton(cx);
}

bool
mjit::Compiler::arrayPrototypeHasIndexedProperty()
{
    if (!cx->typeInferenceEnabled() || !globalObj)
        return true;

    JSObject *proto;
    if (!js_GetClassPrototype(cx, NULL, JSProto_Array, &proto, NULL))
        return true;

    while (proto) {
        types::TypeObject *type = proto->getType(cx);
        if (type->unknownProperties())
            return true;
        types::TypeSet *indexTypes = type->getProperty(cx, JSID_VOID, false);
        if (!indexTypes || indexTypes->isOwnProperty(cx, type, true) || indexTypes->knownNonEmpty(cx))
            return true;
        proto = proto->getProto();
    }

    return false;
}

/*
 * Barriers overview.
 *
 * After a property fetch finishes, we may need to do type checks on it to make
 * sure it matches the pushed type set for this bytecode. This can be either
 * because there is a type barrier at the bytecode, or because we cannot rule
 * out an undefined result. For such accesses, we push a register pair, and
 * then use those registers to check the fetched type matches the inferred
 * types for the pushed set. The flow here is tricky:
 *
 * frame.pushRegs(type, data, knownType);
 * --- Depending on knownType, the frame's representation for the pushed entry
 *     may not be a register pair anymore. knownType is based on the observed
 *     types that have been pushed here and may not actually match type/data.
 *     pushRegs must not clobber either register, for the test below.
 *
 * testBarrier(type, data)
 * --- Use the type/data regs and generate a single jump taken if the barrier
 *     has been violated.
 *
 * --- Rearrange stack, rejoin from stub paths. No code must be emitted into
 *     the inline path between testBarrier and finishBarrier. Since a stub path
 *     may be in progress we can't call finishBarrier before stubcc.rejoin,
 *     and since typeReg/dataReg may not be intact after the stub call rejoin
 *     (if knownType != JSVAL_TYPE_UNKNOWN) we can't testBarrier after calling
 *     stubcc.rejoin.
 *
 * finishBarrier()
 * --- Link the barrier jump to a new stub code path which updates the pushed
 *     types (possibly triggering recompilation). The frame has changed since
 *     pushRegs to reflect the final state of the op, which is OK as no inline
 *     code has been emitted since the barrier jump.
 */

mjit::Compiler::BarrierState
mjit::Compiler::pushAddressMaybeBarrier(Address address, JSValueType type, bool reuseBase,
                                        bool testUndefined)
{
    if (!hasTypeBarriers(PC) && !testUndefined) {
        frame.push(address, type, reuseBase);
        return BarrierState();
    }

    RegisterID typeReg, dataReg;
    frame.loadIntoRegisters(address, reuseBase, &typeReg, &dataReg);

    frame.pushRegs(typeReg, dataReg, type);
    return testBarrier(typeReg, dataReg, testUndefined);
}

MaybeJump
mjit::Compiler::trySingleTypeTest(types::TypeSet *types, RegisterID typeReg)
{
    /*
     * If a type set we have a barrier on is monomorphic, generate a single
     * jump taken if a type register has a match. This doesn't handle type sets
     * containing objects, as these require two jumps regardless (test for
     * object, then test the type of the object).
     */
    MaybeJump res;

    switch (types->getKnownTypeTag(cx)) {
      case JSVAL_TYPE_INT32:
        res.setJump(masm.testInt32(Assembler::NotEqual, typeReg));
        return res;

      case JSVAL_TYPE_DOUBLE:
        res.setJump(masm.testNumber(Assembler::NotEqual, typeReg));
        return res;

      case JSVAL_TYPE_BOOLEAN:
        res.setJump(masm.testBoolean(Assembler::NotEqual, typeReg));
        return res;

      case JSVAL_TYPE_STRING:
        res.setJump(masm.testString(Assembler::NotEqual, typeReg));
        return res;

      default:
        return res;
    }
}

JSC::MacroAssembler::Jump
mjit::Compiler::addTypeTest(types::TypeSet *types, RegisterID typeReg, RegisterID dataReg)
{
    /*
     * :TODO: It would be good to merge this with GenerateTypeCheck, but the
     * two methods have a different format for the tested value (in registers
     * vs. in memory).
     */

    Vector<Jump> matches(CompilerAllocPolicy(cx, *this));

    if (types->hasType(types::Type::Int32Type()))
        matches.append(masm.testInt32(Assembler::Equal, typeReg));

    if (types->hasType(types::Type::DoubleType()))
        matches.append(masm.testDouble(Assembler::Equal, typeReg));

    if (types->hasType(types::Type::UndefinedType()))
        matches.append(masm.testUndefined(Assembler::Equal, typeReg));

    if (types->hasType(types::Type::BooleanType()))
        matches.append(masm.testBoolean(Assembler::Equal, typeReg));

    if (types->hasType(types::Type::StringType()))
        matches.append(masm.testString(Assembler::Equal, typeReg));

    if (types->hasType(types::Type::NullType()))
        matches.append(masm.testNull(Assembler::Equal, typeReg));

    unsigned count = 0;
    if (types->hasType(types::Type::AnyObjectType()))
        matches.append(masm.testObject(Assembler::Equal, typeReg));
    else
        count = types->getObjectCount();

    if (count != 0) {
        Jump notObject = masm.testObject(Assembler::NotEqual, typeReg);
        Address typeAddress(dataReg, JSObject::offsetOfType());

        for (unsigned i = 0; i < count; i++) {
            if (JSObject *object = types->getSingleObject(i))
                matches.append(masm.branchPtr(Assembler::Equal, dataReg, ImmPtr(object)));
        }

        for (unsigned i = 0; i < count; i++) {
            if (types::TypeObject *object = types->getTypeObject(i))
                matches.append(masm.branchPtr(Assembler::Equal, typeAddress, ImmPtr(object)));
        }

        notObject.linkTo(masm.label(), &masm);
    }

    Jump mismatch = masm.jump();

    for (unsigned i = 0; i < matches.length(); i++)
        matches[i].linkTo(masm.label(), &masm);

    return mismatch;
}

mjit::Compiler::BarrierState
mjit::Compiler::testBarrier(RegisterID typeReg, RegisterID dataReg,
                            bool testUndefined, bool testReturn, bool force)
{
    BarrierState state;
    state.typeReg = typeReg;
    state.dataReg = dataReg;

    if (!cx->typeInferenceEnabled() || !(js_CodeSpec[*PC].format & JOF_TYPESET))
        return state;

    types::TypeSet *types = analysis->bytecodeTypes(PC);
    if (types->unknown()) {
        /*
         * If the result of this opcode is already unknown, there is no way for
         * a type barrier to fail.
         */
        return state;
    }

    if (testReturn) {
        JS_ASSERT(!testUndefined);
        if (!analysis->getCode(PC).monitoredTypesReturn)
            return state;
    } else if (!hasTypeBarriers(PC) && !force) {
        if (testUndefined && !types->hasType(types::Type::UndefinedType()))
            state.jump.setJump(masm.testUndefined(Assembler::Equal, typeReg));
        return state;
    }

    types->addFreeze(cx);

    /* Cannot have type barriers when the result of the operation is already unknown. */
    JS_ASSERT(!types->unknown());

    state.jump = trySingleTypeTest(types, typeReg);
    if (!state.jump.isSet())
        state.jump.setJump(addTypeTest(types, typeReg, dataReg));

    return state;
}

void
mjit::Compiler::finishBarrier(const BarrierState &barrier, RejoinState rejoin, uint32_t which)
{
    if (!barrier.jump.isSet())
        return;

    stubcc.linkExitDirect(barrier.jump.get(), stubcc.masm.label());

    /*
     * Before syncing, store the entry to sp[0]. (scanInlineCalls accounted for
     * this when making sure there is enough froom for all frames). The known
     * type in the frame may be wrong leading to an incorrect sync, and this
     * sync may also clobber typeReg and/or dataReg.
     */
    frame.pushSynced(JSVAL_TYPE_UNKNOWN);
    stubcc.masm.storeValueFromComponents(barrier.typeReg, barrier.dataReg,
                                         frame.addressOf(frame.peek(-1)));
    frame.pop();

    stubcc.syncExit(Uses(0));
    stubcc.leave();

    stubcc.masm.move(ImmIntPtr(intptr_t(which)), Registers::ArgReg1);
    OOL_STUBCALL(stubs::TypeBarrierHelper, rejoin);
    stubcc.rejoin(Changes(0));
}

void
mjit::Compiler::testPushedType(RejoinState rejoin, int which, bool ool)
{
    if (!cx->typeInferenceEnabled() || !(js_CodeSpec[*PC].format & JOF_TYPESET))
        return;

    types::TypeSet *types = analysis->bytecodeTypes(PC);
    if (types->unknown())
        return;

    Assembler &masm = ool ? stubcc.masm : this->masm;

    JS_ASSERT(which <= 0);
    Address address = (which == 0) ? frame.addressOfTop() : frame.addressOf(frame.peek(which));

    Vector<Jump> mismatches(cx);
    if (!masm.generateTypeCheck(cx, address, types, &mismatches)) {
        oomInVector = true;
        return;
    }

    Jump j = masm.jump();

    for (unsigned i = 0; i < mismatches.length(); i++)
        mismatches[i].linkTo(masm.label(), &masm);

    masm.move(Imm32(which), Registers::ArgReg1);
    if (ool)
        OOL_STUBCALL(stubs::StubTypeHelper, rejoin);
    else
        INLINE_STUBCALL(stubs::StubTypeHelper, rejoin);

    j.linkTo(masm.label(), &masm);
}<|MERGE_RESOLUTION|>--- conflicted
+++ resolved
@@ -1682,14 +1682,10 @@
           BEGIN_CASE(JSOP_NOP)
           END_CASE(JSOP_NOP)
 
-<<<<<<< HEAD
           BEGIN_CASE(JSOP_NOTEARG)
           END_CASE(JSOP_NOTEARG)
           
-          BEGIN_CASE(JSOP_PUSH)
-=======
           BEGIN_CASE(JSOP_UNDEFINED)
->>>>>>> 1172cf87
             frame.push(UndefinedValue());
           END_CASE(JSOP_UNDEFINED)
 
