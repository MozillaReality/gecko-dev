/* ***** BEGIN LICENSE BLOCK *****
 * Version: MPL 1.1/GPL 2.0/LGPL 2.1
 *
 * The contents of this file are subject to the Mozilla Public License Version
 * 1.1 (the "License"); you may not use this file except in compliance with
 * the License. You may obtain a copy of the License at
 * http://www.mozilla.org/MPL/
 *
 * Software distributed under the License is distributed on an "AS IS" basis,
 * WITHOUT WARRANTY OF ANY KIND, either express or implied. See the License
 * for the specific language governing rights and limitations under the
 * License.
 *
 * The Original Code is Mozilla libXUL embedding.
 *
 * The Initial Developer of the Original Code is
 * Benjamin Smedberg <benjamin@smedbergs.us>
 *
 * Portions created by the Initial Developer are Copyright (C) 2005
 * the Mozilla Foundation. All Rights Reserved.
 *
 * Contributor(s):
 *
 * Alternatively, the contents of this file may be used under the terms of
 * either the GNU General Public License Version 2 or later (the "GPL"), or
 * the GNU Lesser General Public License Version 2.1 or later (the "LGPL"),
 * in which case the provisions of the GPL or the LGPL are applicable instead
 * of those above. If you wish to allow use of your version of this file only
 * under the terms of either the GPL or the LGPL, and not to allow others to
 * use your version of this file under the terms of the MPL, indicate your
 * decision by deleting the provisions above and replace them with the notice
 * and other provisions required by the GPL or the LGPL. If you do not delete
 * the provisions above, a recipient may use your version of this file under
 * the terms of any one of the MPL, the GPL or the LGPL.
 *
 * ***** END LICENSE BLOCK ***** */

#ifdef MOZ_IPC
#include "base/basictypes.h"
#endif

#include "nsXULAppAPI.h"

#include <stdlib.h>
#if defined(MOZ_WIDGET_GTK2)
#include <glib.h>
#endif

#include "prenv.h"

#include "nsIAppShell.h"
#include "nsIAppStartupNotifier.h"
#include "nsIDirectoryService.h"
#include "nsILocalFile.h"
#include "nsIToolkitChromeRegistry.h"
#include "nsIToolkitProfile.h"

#if defined(OS_LINUX)
#  define XP_LINUX
#endif

#ifdef XP_WIN
#include <process.h>
#endif

#include "nsAppDirectoryServiceDefs.h"
#include "nsAppRunner.h"
#include "nsAutoRef.h"
#include "nsDirectoryServiceDefs.h"
#include "nsExceptionHandler.h"
#include "nsStaticComponents.h"
#include "nsString.h"
#include "nsThreadUtils.h"
#include "nsWidgetsCID.h"
#include "nsXREDirProvider.h"

#ifdef MOZ_IPC
#include "nsX11ErrorHandler.h"
#include "base/at_exit.h"
#include "base/command_line.h"
#include "base/message_loop.h"
#include "base/process_util.h"
#include "chrome/common/child_process.h"
#include "chrome/common/notification_service.h"

#include "mozilla/ipc/BrowserProcessSubThread.h"
#include "mozilla/ipc/GeckoChildProcessHost.h"
#include "mozilla/ipc/IOThreadChild.h"
#include "mozilla/ipc/ProcessChild.h"
#include "ScopedXREEmbed.h"

#include "mozilla/jetpack/JetpackProcessChild.h"
#include "mozilla/plugins/PluginProcessChild.h"
#include "mozilla/dom/ContentProcessProcess.h"
#include "mozilla/dom/ContentProcessParent.h"
#include "mozilla/dom/ContentProcessChild.h"

#include "mozilla/jsipc/ContextWrapperParent.h"

#include "mozilla/ipc/TestShellParent.h"
#include "mozilla/ipc/XPCShellEnvironment.h"

#ifdef MOZ_IPDL_TESTS
#include "mozilla/_ipdltest/IPDLUnitTests.h"
#include "mozilla/_ipdltest/IPDLUnitTestProcessChild.h"

using mozilla::_ipdltest::IPDLUnitTestProcessChild;
#endif  // ifdef MOZ_IPDL_TESTS

using mozilla::ipc::BrowserProcessSubThread;
using mozilla::ipc::GeckoChildProcessHost;
using mozilla::ipc::IOThreadChild;
using mozilla::ipc::ProcessChild;
using mozilla::ipc::ScopedXREEmbed;

using mozilla::jetpack::JetpackProcessChild;
using mozilla::plugins::PluginProcessChild;
using mozilla::dom::ContentProcessProcess;
using mozilla::dom::ContentProcessParent;
using mozilla::dom::ContentProcessChild;

using mozilla::jsipc::PContextWrapperParent;
using mozilla::jsipc::ContextWrapperParent;

using mozilla::ipc::TestShellParent;
using mozilla::ipc::TestShellCommandParent;
using mozilla::ipc::XPCShellEnvironment;

using mozilla::startup::sChildProcessType;
#endif

static NS_DEFINE_CID(kAppShellCID, NS_APPSHELL_CID);

#ifdef XP_WIN
static const PRUnichar kShellLibraryName[] =  L"shell32.dll";
#endif

void
XRE_GetStaticComponents(nsStaticModuleInfo const **aStaticComponents,
                        PRUint32 *aComponentCount)
{
  *aStaticComponents = kPStaticModules;
  *aComponentCount = kStaticModuleCount;
}

nsresult
XRE_LockProfileDirectory(nsILocalFile* aDirectory,
                         nsISupports* *aLockObject)
{
  nsCOMPtr<nsIProfileLock> lock;

  nsresult rv = NS_LockProfilePath(aDirectory, nsnull, nsnull,
                                   getter_AddRefs(lock));
  if (NS_SUCCEEDED(rv))
    NS_ADDREF(*aLockObject = lock);

  return rv;
}

static nsStaticModuleInfo *sCombined;
static PRInt32 sInitCounter;

nsresult
XRE_InitEmbedding(nsILocalFile *aLibXULDirectory,
                  nsILocalFile *aAppDirectory,
                  nsIDirectoryServiceProvider *aAppDirProvider,
                  nsStaticModuleInfo const *aStaticComponents,
                  PRUint32 aStaticComponentCount)
{
  // Initialize some globals to make nsXREDirProvider happy
  static char* kNullCommandLine[] = { nsnull };
  gArgv = kNullCommandLine;
  gArgc = 0;

  NS_ENSURE_ARG(aLibXULDirectory);

  if (++sInitCounter > 1) // XXXbsmedberg is this really the right solution?
    return NS_OK;

  if (!aAppDirectory)
    aAppDirectory = aLibXULDirectory;

  nsresult rv;

  new nsXREDirProvider; // This sets gDirServiceProvider
  if (!gDirServiceProvider)
    return NS_ERROR_OUT_OF_MEMORY;

  rv = gDirServiceProvider->Initialize(aAppDirectory, aLibXULDirectory,
                                       aAppDirProvider);
  if (NS_FAILED(rv))
    return rv;

  // Combine the toolkit static components and the app components.
  PRUint32 combinedCount = kStaticModuleCount + aStaticComponentCount;

  sCombined = new nsStaticModuleInfo[combinedCount];
  if (!sCombined)
    return NS_ERROR_OUT_OF_MEMORY;

  memcpy(sCombined, kPStaticModules,
         sizeof(nsStaticModuleInfo) * kStaticModuleCount);
  memcpy(sCombined + kStaticModuleCount, aStaticComponents,
         sizeof(nsStaticModuleInfo) * aStaticComponentCount);

  rv = NS_InitXPCOM3(nsnull, aAppDirectory, gDirServiceProvider,
                     sCombined, combinedCount);
  if (NS_FAILED(rv))
    return rv;

  // We do not need to autoregister components here. The CheckCompatibility()
  // bits in nsAppRunner.cpp check for an invalidation flag in
  // compatibility.ini.
  // If the app wants to autoregister every time (for instance, if it's debug),
  // it can do so after we return from this function.

  nsCOMPtr<nsIObserver> startupNotifier
    (do_CreateInstance(NS_APPSTARTUPNOTIFIER_CONTRACTID));
  if (!startupNotifier)
    return NS_ERROR_FAILURE;

  startupNotifier->Observe(nsnull, APPSTARTUP_TOPIC, nsnull);

  return NS_OK;
}

void
XRE_NotifyProfile()
{
  NS_ASSERTION(gDirServiceProvider, "XRE_InitEmbedding was not called!");
  gDirServiceProvider->DoStartup();
}

void
XRE_TermEmbedding()
{
  if (--sInitCounter != 0)
    return;

  NS_ASSERTION(gDirServiceProvider,
               "XRE_TermEmbedding without XRE_InitEmbedding");

  gDirServiceProvider->DoShutdown();
  NS_ShutdownXPCOM(nsnull);
  delete [] sCombined;
  delete gDirServiceProvider;
}

const char*
XRE_ChildProcessTypeToString(GeckoProcessType aProcessType)
{
  return (aProcessType < GeckoProcessType_End) ?
    kGeckoProcessTypeString[aProcessType] : nsnull;
}

GeckoProcessType
XRE_StringToChildProcessType(const char* aProcessTypeString)
{
  for (int i = 0;
       i < (int) NS_ARRAY_LENGTH(kGeckoProcessTypeString);
       ++i) {
    if (!strcmp(kGeckoProcessTypeString[i], aProcessTypeString)) {
      return static_cast<GeckoProcessType>(i);
    }
  }
  return GeckoProcessType_Invalid;
}

#ifdef MOZ_IPC
namespace mozilla {
namespace startup {
GeckoProcessType sChildProcessType = GeckoProcessType_Default;
}
}

#if defined(MOZ_CRASHREPORTER)
// FIXME/bug 539522: this out-of-place function is stuck here because
// IPDL wants access to this crashreporter interface, and
// crashreporter is built in such a way to make that awkward
PRBool
XRE_TakeMinidumpForChild(PRUint32 aChildPid, nsILocalFile** aDump)
{
  return CrashReporter::TakeMinidumpForChild(aChildPid, aDump);
}

#if !defined(XP_MACOSX)
PRBool
XRE_SetRemoteExceptionHandler(const char* aPipe/*= 0*/)
{
#if defined(XP_WIN)
  return CrashReporter::SetRemoteExceptionHandler(nsDependentCString(aPipe));
#elif defined(OS_LINUX)
  return CrashReporter::SetRemoteExceptionHandler();
#else
#  error "OOP crash reporter unsupported on this platform"
#endif
}
#endif // !XP_MACOSX
#endif // if defined(MOZ_CRASHREPORTER)

#if defined(XP_WIN)
void
SetTaskbarGroupId(const nsString& aId)
{
    typedef HRESULT (WINAPI * SetCurrentProcessExplicitAppUserModelIDPtr)(PCWSTR AppID);

    SetCurrentProcessExplicitAppUserModelIDPtr funcAppUserModelID = nsnull;

    HMODULE hDLL = ::LoadLibraryW(kShellLibraryName);

    funcAppUserModelID = (SetCurrentProcessExplicitAppUserModelIDPtr)
                          GetProcAddress(hDLL, "SetCurrentProcessExplicitAppUserModelID");

    if (!funcAppUserModelID) {
        ::FreeLibrary(hDLL);
        return;
    }

    if (FAILED(funcAppUserModelID(aId.get()))) {
        NS_WARNING("SetCurrentProcessExplicitAppUserModelID failed for child process.");
    }

    if (hDLL)
        ::FreeLibrary(hDLL);
}
#endif

nsresult
XRE_InitChildProcess(int aArgc,
                     char* aArgv[],
                     GeckoProcessType aProcess)
{
  NS_ENSURE_ARG_MIN(aArgc, 2);
  NS_ENSURE_ARG_POINTER(aArgv);
  NS_ENSURE_ARG_POINTER(aArgv[0]);

  sChildProcessType = aProcess;

  gArgv = aArgv;
  gArgc = aArgc;

  SetupErrorHandling(aArgv[0]);
  
#if defined(MOZ_WIDGET_GTK2)
  g_thread_init(NULL);
#endif

  if (PR_GetEnv("MOZ_DEBUG_CHILD_PROCESS")) {
#ifdef OS_POSIX
      printf("\n\nCHILDCHILDCHILDCHILD\n  debug me @%d\n\n", getpid());
      sleep(30);
#elif defined(OS_WIN)
      printf("\n\nCHILDCHILDCHILDCHILD\n  debug me @%d\n\n", _getpid());
      Sleep(30000);
#endif
  }

  // child processes launched by GeckoChildProcessHost get this magic
  // argument appended to their command lines
  const char* const parentPIDString = aArgv[aArgc-1];
  NS_ABORT_IF_FALSE(parentPIDString, "NULL parent PID");
  --aArgc;

  char* end = 0;
  base::ProcessId parentPID = strtol(parentPIDString, &end, 10);
  NS_ABORT_IF_FALSE(!*end, "invalid parent PID");

  base::ProcessHandle parentHandle;
  bool ok = base::OpenProcessHandle(parentPID, &parentHandle);
  NS_ABORT_IF_FALSE(ok, "can't open handle to parent");

#if defined(XP_WIN)
  // On Win7+, register the application user model id passed in by
  // parent. This insures windows created by the container properly
  // group with the parent app on the Win7 taskbar.
  const char* const appModelUserId = aArgv[aArgc-1];
  --aArgc;
  if (appModelUserId) {
    // '-' implies no support
    if (*appModelUserId != '-') {
      nsString appId;
      appId.AssignWithConversion(nsDependentCString(appModelUserId));
      // The version string is encased in quotes
      appId.Trim(NS_LITERAL_CSTRING("\"").get());
      // Set the id
      SetTaskbarGroupId(appId);
    }
  }
#endif

  base::AtExitManager exitManager;
  NotificationService notificationService;

  NS_LogInit();

  int rv = XRE_InitCommandLine(aArgc, aArgv);
  if (NS_FAILED(rv)) {
    NS_LogTerm();
    return NS_ERROR_FAILURE;
  }

  MessageLoop::Type uiLoopType;
  switch (aProcess) {
  case GeckoProcessType_Content:
      // Content processes need the XPCOM/chromium frankenventloop
      uiLoopType = MessageLoop::TYPE_MOZILLA_CHILD;
      break;
  default:
      uiLoopType = MessageLoop::TYPE_UI;
      break;
  }

  // Associate this thread with a UI MessageLoop
  MessageLoop uiMessageLoop(uiLoopType);
  {
    nsAutoPtr<ProcessChild> process;

    switch (aProcess) {
    case GeckoProcessType_Default:
      NS_RUNTIMEABORT("This makes no sense");
      break;

    case GeckoProcessType_Plugin:
      process = new PluginProcessChild(parentHandle);
      break;

<<<<<<< HEAD
    case GeckoProcessType_Content:
      process = new ContentProcessProcess(parentHandle);
=======
    case GeckoProcessType_Jetpack:
      process = new JetpackProcessChild(parentHandle);
>>>>>>> 75a2c8a1
      break;

    case GeckoProcessType_IPDLUnitTest:
#ifdef MOZ_IPDL_TESTS
      process = new IPDLUnitTestProcessChild(parentHandle);
#else 
      NS_RUNTIMEABORT("rebuild with --enable-ipdl-tests");
#endif
      break;

    default:
      NS_RUNTIMEABORT("Unknown main thread class");
    }

    if (!process->Init()) {
      NS_LogTerm();
      return NS_ERROR_FAILURE;
    }

    // Run the UI event loop on the main thread.
    uiMessageLoop.MessageLoop::Run();

    // Allow ProcessChild to clean up after itself before going out of
    // scope and being deleted
    process->CleanUp();
  }

  NS_LogTerm();
  return XRE_DeinitCommandLine();
}

MessageLoop*
XRE_GetIOMessageLoop()
{
  if (sChildProcessType == GeckoProcessType_Default) {
    return BrowserProcessSubThread::GetMessageLoop(BrowserProcessSubThread::IO);
  }
  return IOThreadChild::message_loop();
}

namespace {

class MainFunctionRunnable : public nsRunnable
{
public:
  NS_DECL_NSIRUNNABLE

  MainFunctionRunnable(MainFunction aFunction,
                       void* aData)
  : mFunction(aFunction),
    mData(aData)
  { 
    NS_ASSERTION(aFunction, "Don't give me a null pointer!");
  }

private:
  MainFunction mFunction;
  void* mData;
};

} /* anonymous namespace */

NS_IMETHODIMP
MainFunctionRunnable::Run()
{
  mFunction(mData);
  return NS_OK;
}

nsresult
XRE_InitParentProcess(int aArgc,
                      char* aArgv[],
                      MainFunction aMainFunction,
                      void* aMainFunctionData)
{
  NS_ENSURE_ARG_MIN(aArgc, 1);
  NS_ENSURE_ARG_POINTER(aArgv);
  NS_ENSURE_ARG_POINTER(aArgv[0]);

  int rv = XRE_InitCommandLine(aArgc, aArgv);
  if (NS_FAILED(rv))
      return NS_ERROR_FAILURE;

  ScopedXREEmbed embed;

  {
    embed.Start();

    nsCOMPtr<nsIAppShell> appShell(do_GetService(kAppShellCID));
    NS_ENSURE_TRUE(appShell, NS_ERROR_FAILURE);

    if (aMainFunction) {
      nsCOMPtr<nsIRunnable> runnable =
        new MainFunctionRunnable(aMainFunction, aMainFunctionData);
      NS_ENSURE_TRUE(runnable, NS_ERROR_OUT_OF_MEMORY);

      nsresult rv = NS_DispatchToCurrentThread(runnable);
      NS_ENSURE_SUCCESS(rv, rv);
    }

    // Do event loop
    if (NS_FAILED(appShell->Run())) {
      NS_WARNING("Failed to run appshell");
      return NS_ERROR_FAILURE;
    }
  }

  return XRE_DeinitCommandLine();
}

#ifdef MOZ_IPDL_TESTS
//-----------------------------------------------------------------------------
// IPDL unit test

int
XRE_RunIPDLTest(int aArgc, char** aArgv)
{
    if (aArgc < 2) {
        fprintf(stderr, "TEST-UNEXPECTED-FAIL | <---> | insufficient #args, need at least 2\n");
        return 1;
    }

    void* data = reinterpret_cast<void*>(aArgv[aArgc-1]);

    nsresult rv =
        XRE_InitParentProcess(
            --aArgc, aArgv, mozilla::_ipdltest::IPDLUnitTestMain, data);
    NS_ENSURE_SUCCESS(rv, 1);

    return 0;
}
#endif  // ifdef MOZ_IPDL_TESTS

nsresult
XRE_RunAppShell()
{
    nsCOMPtr<nsIAppShell> appShell(do_GetService(kAppShellCID));
    NS_ENSURE_TRUE(appShell, NS_ERROR_FAILURE);

    return appShell->Run();
}

template<>
struct RunnableMethodTraits<ContentProcessChild>
{
    static void RetainCallee(ContentProcessChild* obj) { }
    static void ReleaseCallee(ContentProcessChild* obj) { }
};

void
XRE_ShutdownChildProcess()
{
  NS_ABORT_IF_FALSE(MessageLoopForUI::current(), "Wrong thread!");

  MessageLoop* ioLoop = XRE_GetIOMessageLoop();
  NS_ABORT_IF_FALSE(!!ioLoop, "Bad shutdown order");

  // Quit() sets off the following chain of events
  //  (1) UI loop starts quitting
  //  (2) UI loop returns from Run() in XRE_InitChildProcess()
  //  (3) ProcessChild goes out of scope and terminates the IO thread
  //  (4) ProcessChild joins the IO thread
  //  (5) exit()
  MessageLoop::current()->Quit(); 
}

namespace {
TestShellParent* gTestShellParent = nsnull;
TestShellParent* GetOrCreateTestShellParent()
{
    if (!gTestShellParent) {
        ContentProcessParent* parent = ContentProcessParent::GetSingleton();
        NS_ENSURE_TRUE(parent, nsnull);
        gTestShellParent = parent->CreateTestShell();
        NS_ENSURE_TRUE(gTestShellParent, nsnull);
    }
    return gTestShellParent;
}
}

bool
XRE_SendTestShellCommand(JSContext* aCx,
                         JSString* aCommand,
                         void* aCallback)
{
    TestShellParent* tsp = GetOrCreateTestShellParent();
    NS_ENSURE_TRUE(tsp, false);

    nsDependentString command((PRUnichar*)JS_GetStringChars(aCommand),
                              JS_GetStringLength(aCommand));
    if (!aCallback) {
        return tsp->SendExecuteCommand(command);
    }

    TestShellCommandParent* callback = static_cast<TestShellCommandParent*>(
        tsp->SendPTestShellCommandConstructor(command));
    NS_ENSURE_TRUE(callback, false);

    jsval callbackVal = *reinterpret_cast<jsval*>(aCallback);
    NS_ENSURE_TRUE(callback->SetCallback(aCx, callbackVal), false);

    return true;
}

bool
XRE_GetChildGlobalObject(JSContext* aCx, JSObject** aGlobalP)
{
    TestShellParent* tsp = GetOrCreateTestShellParent();
    return tsp && tsp->GetGlobalJSObject(aCx, aGlobalP);
}

bool
XRE_ShutdownTestShell()
{
  if (!gTestShellParent)
    return true;
  return ContentProcessParent::GetSingleton()->DestroyTestShell(gTestShellParent);
}

#ifdef MOZ_X11
void
XRE_InstallX11ErrorHandler()
{
  InstallX11ErrorHandler();
}
#endif

#endif // MOZ_IPC
<|MERGE_RESOLUTION|>--- conflicted
+++ resolved
@@ -424,13 +424,11 @@
       process = new PluginProcessChild(parentHandle);
       break;
 
-<<<<<<< HEAD
     case GeckoProcessType_Content:
       process = new ContentProcessProcess(parentHandle);
-=======
+
     case GeckoProcessType_Jetpack:
       process = new JetpackProcessChild(parentHandle);
->>>>>>> 75a2c8a1
       break;
 
     case GeckoProcessType_IPDLUnitTest:
