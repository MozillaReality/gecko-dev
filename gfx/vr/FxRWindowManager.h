--- conflicted
+++ resolved
@@ -59,11 +59,8 @@
   void HideVirtualKeyboard();
 
   void OnWebXRPresentationChange(uint64_t aOuterWindowID, bool isPresenting);
-<<<<<<< HEAD
   vr::VROverlayError OnFullScreenChange(bool aIsFullScreen);
-=======
   void ToggleMedia();
->>>>>>> b4a2570f
 
   void ProcessOverlayEvents();
 
