/* -*- Mode: C++; tab-width: 2; indent-tabs-mode: nil; c-basic-offset: 2 -*- */
/* This Source Code Form is subject to the terms of the Mozilla Public
 * License, v. 2.0. If a copy of the MPL was not distributed with this
 * file, You can obtain one at http://mozilla.org/MPL/2.0/. */

#pragma once
#include <cstdint>
#include <vector>
#include "mozilla/Atomics.h"
#include "nsAString.h"
#include "windows.h"
#include "openvr.h"

class nsPIDOMWindowOuter;
class nsWindow;
class nsIWidget;
namespace vr {
class IVRSystem;
};

typedef std::vector<vr::VREvent_t> VREventVector;

enum FxRProjectionMode {
  VIDEO_PROJECTION_2D = 0,  // 2D
  VIDEO_PROJECTION_360 =
      1,  // 360 mono (VROverlayFlags::VROverlayFlags_Panorama)
  VIDEO_PROJECTION_360S =
      2,  // 360 stereo (VROverlayFlags::VROverlayFlags_StereoPanorama)
  VIDEO_PROJECTION_180 = 3,  // 180 mono (No equivalent OpenVR VROverlayFlag)
  VIDEO_PROJECTION_180LR =
      4,  // 180 left to right (No equivalent OpenVR VROverlayFlag)
  VIDEO_PROJECTION_180TB =
      5,  // 180 top to bottom (No equivalent OpenVR VROverlayFlag)
  VIDEO_PROJECTION_3D =
      6  // 3D side by side (VROverlayFlags::VROverlayFlags_SideBySide_Parallel)
};

//
// FxRWindowManager is a singleton that is responsible for tracking all of
// the top-level windows created for Firefox Reality on Desktop. Only a
// single window is initially supported.
class FxRWindowManager final {
 // TODO: make this a class, and move methods from the manager that only
 // interact with struct members to this class (i.e., some of the static
 // functions that take an FxRWindow
 private:
  struct FxRWindow {
    // Note: mWidget takes a full reference
    nsIWidget* mWidget;
    nsPIDOMWindowOuter* mWindow;
    vr::VROverlayHandle_t mOverlayHandle;
    vr::VROverlayHandle_t mOverlayThumbnailHandle;
    HWND mHwndWidget;

    // Works with Collect/ProcessOverlayEvents to transfer OpenVR input events
    // from the background thread to the main thread. Consider using a queue?
    VREventVector mEventsVector;
    CRITICAL_SECTION mEventsCritSec;

    // OpenVR scroll event doesn't provide the position of the controller on the
    // overlay, so keep track of the last-known position to use with the scroll
    // event
    POINT mLastMousePt;
    RECT mOverlaySizeRec;
  };

 public:
  static FxRWindowManager* GetInstance();
  ~FxRWindowManager();

  bool VRinit();
<<<<<<< HEAD
  bool CreateOverlayForWindow();
  vr::VROverlayError CreateTransportControlsOverlay();
  void SetRenderPid(uint64_t aOverlayId, uint32_t aPid);
  uint64_t GetOverlayId() const;
=======
  void SetRenderPid(uint64_t aOverlayId, uint32_t aPid);
>>>>>>> 65691761

  bool AddWindow(nsPIDOMWindowOuter* aWindow);
  void RemoveWindow(uint64_t aOverlayId);
  bool IsFxRWindow(uint64_t aOuterWindowID);
  bool IsFxRWindow(const nsWindow* aWindow) const;

  void ShowVirtualKeyboard(uint64_t aOverlayId);
  void HideVirtualKeyboard();

  void OnWebXRPresentationChange(uint64_t aOuterWindowID, bool isPresenting);
<<<<<<< HEAD
  vr::VROverlayError OnFullScreenChange(bool aIsFullScreen);
  void ToggleMedia();

  void ProcessOverlayEvents();

  vr::VROverlayError ChangeProjectionMode(FxRProjectionMode projectionMode);

=======
  void SetPlayMediaState(const nsAString& aState);
  void SetProjectionMode(const nsAString& aMode);

  void ProcessOverlayEvents(nsWindow* window);

>>>>>>> 65691761
 private:
  static void InitWindow(FxRWindow& newWindow, nsPIDOMWindowOuter* aWindow);
  static void CleanupWindow(FxRWindow& fxrWindow);
  FxRWindow& GetFxrWindowFromWidget(nsIWidget* widget);  
  bool CreateOverlayForWindow(FxRWindow& newWindow, char* name, float width);

  vr::VROverlayError SetupOverlayInput(vr::VROverlayHandle_t overlayId);
  static DWORD OverlayInputPump(_In_ LPVOID lpParameter);
  void CollectOverlayEvents(FxRWindow& fxrWindow);

  void ToggleMedia();
  void EnsureTransportControls();
  void HideTransportControls();

  FxRWindowManager();

<<<<<<< HEAD
  void ToggleProjectionMode();
  int mCurrentProjectionIndex = 0;

  vr::IVRSystem* mVrApp;
=======
  // Members for OpenVR
  vr::IVRSystem * mVrApp;
>>>>>>> 65691761
  int32_t mDxgiAdapterIndex;

  // Members for Input
  mozilla::Atomic<bool> mIsOverlayPumpActive;
  HANDLE mOverlayPumpThread;

  const std::vector<FxRProjectionMode> FxRSupportedProjectionModes = {
      VIDEO_PROJECTION_2D, VIDEO_PROJECTION_360, VIDEO_PROJECTION_360S,
      VIDEO_PROJECTION_3D};

  // Only a single window is supported for tracking. Support for multiple
  // windows will require a data structure to collect windows as they are
  // created.
<<<<<<< HEAD
  struct FxRWindow {
    // Note: mWidget takes a full reference
    nsIWidget* mWidget;
    nsPIDOMWindowOuter* mWindow;
    vr::VROverlayHandle_t mOverlayHandle;
	vr::VROverlayHandle_t mTransportControlsOverlayHandle;
	vr::VROverlayHandle_t mOverlayThumbnailHandle;
    HWND mHwndWidget;

    // Works with Collect/ProcessOverlayEvents to transfer OpenVR input events
    // from the background thread to the main thread. Consider using a queue?
    VREventVector mEventsVector;
    CRITICAL_SECTION mEventsCritSec;

    // OpenVR scroll event doesn't provide the position of the controller on the
    // overlay, so keep track of the last-known position to use with the scroll
    // event
    POINT mLastMousePt;
    RECT mOverlaySizeRec;
  } mFxRWindow;
  // nsPIDOMWindowOuter* mWindow;
=======
  FxRWindow mFxRWindow;
  FxRWindow mTransportWindow;
>>>>>>> 65691761
};<|MERGE_RESOLUTION|>--- conflicted
+++ resolved
@@ -69,14 +69,7 @@
   ~FxRWindowManager();
 
   bool VRinit();
-<<<<<<< HEAD
-  bool CreateOverlayForWindow();
-  vr::VROverlayError CreateTransportControlsOverlay();
   void SetRenderPid(uint64_t aOverlayId, uint32_t aPid);
-  uint64_t GetOverlayId() const;
-=======
-  void SetRenderPid(uint64_t aOverlayId, uint32_t aPid);
->>>>>>> 65691761
 
   bool AddWindow(nsPIDOMWindowOuter* aWindow);
   void RemoveWindow(uint64_t aOverlayId);
@@ -87,21 +80,13 @@
   void HideVirtualKeyboard();
 
   void OnWebXRPresentationChange(uint64_t aOuterWindowID, bool isPresenting);
-<<<<<<< HEAD
   vr::VROverlayError OnFullScreenChange(bool aIsFullScreen);
-  void ToggleMedia();
-
-  void ProcessOverlayEvents();
-
-  vr::VROverlayError ChangeProjectionMode(FxRProjectionMode projectionMode);
-
-=======
   void SetPlayMediaState(const nsAString& aState);
   void SetProjectionMode(const nsAString& aMode);
 
   void ProcessOverlayEvents(nsWindow* window);
+ vr::VROverlayError ChangeProjectionMode(FxRProjectionMode projectionMode);
 
->>>>>>> 65691761
  private:
   static void InitWindow(FxRWindow& newWindow, nsPIDOMWindowOuter* aWindow);
   static void CleanupWindow(FxRWindow& fxrWindow);
@@ -118,15 +103,11 @@
 
   FxRWindowManager();
 
-<<<<<<< HEAD
   void ToggleProjectionMode();
   int mCurrentProjectionIndex = 0;
 
-  vr::IVRSystem* mVrApp;
-=======
   // Members for OpenVR
   vr::IVRSystem * mVrApp;
->>>>>>> 65691761
   int32_t mDxgiAdapterIndex;
 
   // Members for Input
@@ -140,30 +121,6 @@
   // Only a single window is supported for tracking. Support for multiple
   // windows will require a data structure to collect windows as they are
   // created.
-<<<<<<< HEAD
-  struct FxRWindow {
-    // Note: mWidget takes a full reference
-    nsIWidget* mWidget;
-    nsPIDOMWindowOuter* mWindow;
-    vr::VROverlayHandle_t mOverlayHandle;
-	vr::VROverlayHandle_t mTransportControlsOverlayHandle;
-	vr::VROverlayHandle_t mOverlayThumbnailHandle;
-    HWND mHwndWidget;
-
-    // Works with Collect/ProcessOverlayEvents to transfer OpenVR input events
-    // from the background thread to the main thread. Consider using a queue?
-    VREventVector mEventsVector;
-    CRITICAL_SECTION mEventsCritSec;
-
-    // OpenVR scroll event doesn't provide the position of the controller on the
-    // overlay, so keep track of the last-known position to use with the scroll
-    // event
-    POINT mLastMousePt;
-    RECT mOverlaySizeRec;
-  } mFxRWindow;
-  // nsPIDOMWindowOuter* mWindow;
-=======
   FxRWindow mFxRWindow;
   FxRWindow mTransportWindow;
->>>>>>> 65691761
 };