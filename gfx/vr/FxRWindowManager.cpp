--- conflicted
+++ resolved
@@ -347,12 +347,6 @@
 // Copies OpenVR events that were collected on background thread and converts
 // them to UI events to be dispatched by the widget.
 void FxRWindowManager::ProcessOverlayEvents() {
-<<<<<<< HEAD
-  MOZ_LOG(gFxrWinLog, mozilla::LogLevel::Info,
-          ("Processing Overlay Input Events"));
-
-=======
->>>>>>> b4a2570f
   VREventVector rgEvents;
   // See note above SynthesizeNativeMouseScrollEvent for reasoning
   bool hasScrolled = false;
@@ -398,23 +392,6 @@
         mFxRWindow.mLastMousePt.y =
             mFxRWindow.mOverlaySizeRec.bottom - (LONG)(data.y);
 
-<<<<<<< HEAD
-        mozilla::EventMessage eMsg;
-        if (eventType == vr::VREvent_MouseMove) {
-          eMsg = mozilla::EventMessage::eMouseMove;
-        } else if (eventType == vr::VREvent_MouseButtonDown) {
-          eMsg = mozilla::EventMessage::eMouseDown;
-        } else {
-          MOZ_ASSERT(eventType == vr::VREvent_MouseButtonUp);
-          eMsg = mozilla::EventMessage::eMouseUp;
-        }
-
-        window->DispatchMouseEvent(
-            eMsg,
-            0,                                      // wParam
-            POINTTOPOINTS(mFxRWindow.mLastMousePt)  // lParam
-        );
-=======
         if (data.button != vr::EVRMouseButton::VRMouseButton_Right) {
           mozilla::EventMessage eMsg;
           if (eventType == vr::VREvent_MouseMove) {
@@ -451,7 +428,6 @@
           "VREvent_Controller_t.button: %u",
           data.button
           ));
->>>>>>> b4a2570f
 
         break;
       }
@@ -621,13 +597,14 @@
   }
 }
 
-<<<<<<< HEAD
 vr::VROverlayError FxRWindowManager::OnFullScreenChange(bool aIsFullScreen) {
   if (aIsFullScreen) {
     return ChangeProjectionMode(VIDEO_PROJECTION_360);
   } else {
     return ChangeProjectionMode(VIDEO_PROJECTION_2D);
-=======
+  }
+}
+
 void FxRWindowManager::ToggleMedia() {
   RefPtr<mozilla::dom::MediaControlService> service = mozilla::dom::MediaControlService::GetService();
   mozilla::dom::MediaControlKeysEventSource* source = service->GetMediaControlKeysEventSource();
@@ -638,6 +615,5 @@
   }
   else {
     service->GetMediaControlKeysEventSource()->OnKeyPressed(mozilla::dom::MediaControlKeysEvent::ePlay);
->>>>>>> b4a2570f
   }
 }