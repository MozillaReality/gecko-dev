--- conflicted
+++ resolved
@@ -167,11 +167,7 @@
     // window needs to check if the manifest/page URL is matched. Only
     // *one* window should handle the system message.
     if (msg.manifest !== this._manifest || msg.uri !== this._uri) {
-<<<<<<< HEAD
-      debug("This page shouldn't handle the messages because its " + 
-=======
       debug("This page shouldn't handle the messages because its " +
->>>>>>> 3a432e05
             "manifest = " + this._manifest + " and uri = " + this._uri);
       return;
     }
