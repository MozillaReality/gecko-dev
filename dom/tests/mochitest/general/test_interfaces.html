<!DOCTYPE HTML>
<html>
<!--
https://bugzilla.mozilla.org/show_bug.cgi?id=766694
-->
<head>
  <meta charset="utf-8">
  <title>Test for Bug 766694</title>
  <script type="application/javascript" src="/tests/SimpleTest/SimpleTest.js"></script>
  <link rel="stylesheet" type="text/css" href="/tests/SimpleTest/test.css"/>
</head>
<body>
<a target="_blank" href="https://bugzilla.mozilla.org/show_bug.cgi?id=766694">Mozilla Bug 766694</a>
<p id="display"></p>
<div id="content" style="display: none">

</div>
<pre id="test">
<script type="application/javascript">

/** Test for Bug 766694 **/

// This is a list of all interfaces that are exposed to every webpage.
// Please only add things to this list with great care and proper review
// from the associated module peers.

// This file lists global interfaces we want exposed and verifies they
// are what we intend. Each entry in the arrays below can either be a
// simple string with the interface name, or an object with a 'name'
// property giving the interface name as a string, and additional
// properties which qualify the exposure of that interface. For example:
//
// [
//   "AGlobalInterface",
//   {name: "ExperimentalThing", release: false},
//   {name: "ReallyExperimentalThing", nightly: true},
//   {name: "DesktopOnlyThing", desktop: true},
//   {name: "NonB2gOnlyThing", b2g: false},
//   {name: "FancyControl", xbl: true},
//   {name: "DisabledEverywhere", disabled: true},
// ];
//
// See createInterfaceMap() below for a complete list of properties.

// IMPORTANT: Do not change this list without review from
//            a JavaScript Engine peer!
var ecmaGlobals =
  [
    "Array",
    "ArrayBuffer",
    "Boolean",
    "DataView",
    "Date",
    "Error",
    "EvalError",
    "Float32Array",
    "Float64Array",
    "Function",
    // NB: We haven't bothered to resolve constants like Infinity and NaN on
    // Xrayed windows (which are seen from the XBL scope). We could support
    // this if needed with some refactoring.
    {name: "Infinity", xbl: false},
    "Int16Array",
    "Int32Array",
    "Int8Array",
    "InternalError",
    {name: "Intl", android: false},
    "Iterator",
    "JSON",
    "Map",
    "Math",
    {name: "NaN", xbl: false},
    "Number",
    "Object",
    "Proxy",
    "RangeError",
    "ReferenceError",
    "RegExp",
    "Set",
    {name: "SharedArrayBuffer", nightly: true},
    {name: "SharedInt8Array", nightly: true},
    {name: "SharedUint8Array", nightly: true},
    {name: "SharedUint8ClampedArray", nightly: true},
    {name: "SharedInt16Array", nightly: true},
    {name: "SharedUint16Array", nightly: true},
    {name: "SharedInt32Array", nightly: true},
    {name: "SharedUint32Array", nightly: true},
    {name: "SharedFloat32Array", nightly: true},
    {name: "SharedFloat64Array", nightly: true},
    {name: "SIMD", nightly: true},
    {name: "Atomics", nightly: true},
    "StopIteration",
    "String",
    "Symbol",
    "SyntaxError",
    {name: "TypedObject", nightly: true},
    "TypeError",
    "Uint16Array",
    "Uint32Array",
    "Uint8Array",
    "Uint8ClampedArray",
    "URIError",
    "WeakMap",
    "WeakSet",
  ];
// IMPORTANT: Do not change the list above without review from
//            a JavaScript Engine peer!

// IMPORTANT: Do not change the list below without review from a DOM peer,
//            except to remove items from it!
//
// This is a list of interfaces that were prefixed with 'moz' instead of 'Moz'.
// We should never to that again, interfaces in the DOM start with an uppercase
// letter. If you think you need to add an interface here, DON'T. Rename your
// interface.
var legacyMozPrefixedInterfaces =
  [
    "mozContact",
    "mozRTCIceCandidate",
    "mozRTCPeerConnection",
    "mozRTCSessionDescription",
  ];
// IMPORTANT: Do not change the list above without review from a DOM peer,
//            except to remove items from it!

// IMPORTANT: Do not change the list below without review from a DOM peer!
var interfaceNamesInGlobalScope =
  [
// IMPORTANT: Do not change this list without review from a DOM peer!
    {name: "MozAbortablePromise", disabled: true},
// IMPORTANT: Do not change this list without review from a DOM peer!
    {name: "AlarmsManager", b2g: true},
// IMPORTANT: Do not change this list without review from a DOM peer!
    "AnalyserNode",
// IMPORTANT: Do not change this list without review from a DOM peer!
    {name: "Animation", release: false},
// IMPORTANT: Do not change this list without review from a DOM peer!
    {name: "AnimationEffectReadOnly", release: false},
// IMPORTANT: Do not change this list without review from a DOM peer!
    "AnimationEvent",
// IMPORTANT: Do not change this list without review from a DOM peer!
    {name: "AnimationTimeline", release: false},
// IMPORTANT: Do not change this list without review from a DOM peer!
    "Attr",
// IMPORTANT: Do not change this list without review from a DOM peer!
    "Audio",
// IMPORTANT: Do not change this list without review from a DOM peer!
    "AudioBuffer",
// IMPORTANT: Do not change this list without review from a DOM peer!
    {name: "AudioChannelManager", b2g: true},
// IMPORTANT: Do not change this list without review from a DOM peer!
    "AudioContext",
// IMPORTANT: Do not change this list without review from a DOM peer!
    "AudioBufferSourceNode",
// IMPORTANT: Do not change this list without review from a DOM peer!
    "AudioDestinationNode",
// IMPORTANT: Do not change this list without review from a DOM peer!
    "AudioListener",
// IMPORTANT: Do not change this list without review from a DOM peer!
    "AudioNode",
// IMPORTANT: Do not change this list without review from a DOM peer!
    "AudioParam",
// IMPORTANT: Do not change this list without review from a DOM peer!
    "AudioProcessingEvent",
// IMPORTANT: Do not change this list without review from a DOM peer!
    "AudioStreamTrack",
// IMPORTANT: Do not change this list without review from a DOM peer!
    {name: "AVInputPort", b2g: true, permission: ["inputport"]},
// IMPORTANT: Do not change this list without review from a DOM peer!
    "BarProp",
// IMPORTANT: Do not change this list without review from a DOM peer!
    "BatteryManager",
// IMPORTANT: Do not change this list without review from a DOM peer!
    {name: "BeforeAfterKeyboardEvent", b2g: true,
     permission: ["embed-apps", "before-after-keyboard-event"]},
// IMPORTANT: Do not change this list without review from a DOM peer!
    "BeforeUnloadEvent",
// IMPORTANT: Do not change this list without review from a DOM peer!
    "BiquadFilterNode",
// IMPORTANT: Do not change this list without review from a DOM peer!
    "Blob",
// IMPORTANT: Do not change this list without review from a DOM peer!
    "BlobEvent",
// IMPORTANT: Do not change this list without review from a DOM peer!
    {name: "BluetoothAdapter", b2g: true, permission: ["bluetooth"]},
// IMPORTANT: Do not change this list without review from a DOM peer!
    {name: "BluetoothDevice", b2g: true, permission: ["bluetooth"]},
// IMPORTANT: Do not change this list without review from a DOM peer!
    {name: "BluetoothDeviceEvent", b2g: true, permission: ["bluetooth"]},
// IMPORTANT: Do not change this list without review from a DOM peer!
    {name: "BluetoothDiscoveryStateChangedEvent", b2g: true,
     permission: ["bluetooth"]},
// IMPORTANT: Do not change this list without review from a DOM peer!
    {name: "BluetoothManager", b2g: true, permission: ["bluetooth"]},
// IMPORTANT: Do not change this list without review from a DOM peer!
    {name: "BluetoothStatusChangedEvent", b2g: true, permission: ["bluetooth"]},
// IMPORTANT: Do not change this list without review from a DOM peer!
    {name: "BoxObject", xbl: true},
// IMPORTANT: Do not change this list without review from a DOM peer!
    "BroadcastChannel",
// IMPORTANT: Do not change this list without review from a DOM peer!
    {name: "Cache", release: false},
// IMPORTANT: Do not change this list without review from a DOM peer!
    {name: "CacheStorage", release: false},
// IMPORTANT: Do not change this list without review from a DOM peer!
    {name: "CallEvent", b2g: true},
// IMPORTANT: Do not change this list without review from a DOM peer!
    {name: "CallGroupErrorEvent", b2g: true},
// IMPORTANT: Do not change this list without review from a DOM peer!
    {name: "CameraCapabilities", b2g: true},
// IMPORTANT: Do not change this list without review from a DOM peer!
    {name: "CameraClosedEvent", b2g: true},
// IMPORTANT: Do not change this list without review from a DOM peer!
    {name: "CameraConfigurationEvent", b2g: true},
// IMPORTANT: Do not change this list without review from a DOM peer!
    {name: "CameraControl", b2g: true},
// IMPORTANT: Do not change this list without review from a DOM peer!
    {name: "CameraDetectedFace", b2g: true, permission: ["camera"]},
// IMPORTANT: Do not change this list without review from a DOM peer!
    {name: "CameraFacesDetectedEvent", b2g: true, permission: ["camera"]},
// IMPORTANT: Do not change this list without review from a DOM peer!
    {name: "CameraManager", b2g: true},
// IMPORTANT: Do not change this list without review from a DOM peer!
    {name: "CameraRecorderAudioProfile", b2g: true},
// IMPORTANT: Do not change this list without review from a DOM peer!
    {name: "CameraRecorderProfile", b2g: true},
// IMPORTANT: Do not change this list without review from a DOM peer!
    {name: "CameraRecorderProfiles", b2g: true},
// IMPORTANT: Do not change this list without review from a DOM peer!
    {name: "CameraRecorderVideoProfile", b2g: true},
// IMPORTANT: Do not change this list without review from a DOM peer!
    {name: "CameraStateChangeEvent", b2g: true},
// IMPORTANT: Do not change this list without review from a DOM peer!
    "CanvasGradient",
// IMPORTANT: Do not change this list without review from a DOM peer!
    "CanvasPattern",
// IMPORTANT: Do not change this list without review from a DOM peer!
    "CanvasRenderingContext2D",
// IMPORTANT: Do not change this list without review from a DOM peer!
    "CaretPosition",
// IMPORTANT: Do not change this list without review from a DOM peer!
    "CDATASection",
// IMPORTANT: Do not change this list without review from a DOM peer!
    {name: "CFStateChangeEvent", b2g: true},
// IMPORTANT: Do not change this list without review from a DOM peer!
    "ChannelMergerNode",
// IMPORTANT: Do not change this list without review from a DOM peer!
    "ChannelSplitterNode",
// IMPORTANT: Do not change this list without review from a DOM peer!
    "CharacterData",
// IMPORTANT: Do not change this list without review from a DOM peer!
    {name: "ChromeWindow", xbl: true},
// IMPORTANT: Do not change this list without review from a DOM peer!
    "ClipboardEvent",
// IMPORTANT: Do not change this list without review from a DOM peer!
    "CloseEvent",
// IMPORTANT: Do not change this list without review from a DOM peer!
    "CommandEvent",
// IMPORTANT: Do not change this list without review from a DOM peer!
    "Comment",
// IMPORTANT: Do not change this list without review from a DOM peer!
    "CompositionEvent",
// IMPORTANT: Do not change this list without review from a DOM peer!
    "Controllers",
// IMPORTANT: Do not change this list without review from a DOM peer!
    "ConvolverNode",
// IMPORTANT: Do not change this list without review from a DOM peer!
    "Crypto",
// IMPORTANT: Do not change this list without review from a DOM peer!
    "CryptoKey",
// IMPORTANT: Do not change this list without review from a DOM peer!
    "CSS",
// IMPORTANT: Do not change this list without review from a DOM peer!
    "CSS2Properties",
// IMPORTANT: Do not change this list without review from a DOM peer!
    "CSSConditionRule",
// IMPORTANT: Do not change this list without review from a DOM peer!
    "CSSCounterStyleRule",
// IMPORTANT: Do not change this list without review from a DOM peer!
    {name: "CSSFontFaceLoadEvent", release: false},
// IMPORTANT: Do not change this list without review from a DOM peer!
    "CSSFontFaceRule",
// IMPORTANT: Do not change this list without review from a DOM peer!
    "CSSFontFeatureValuesRule",
// IMPORTANT: Do not change this list without review from a DOM peer!
    "CSSGroupingRule",
// IMPORTANT: Do not change this list without review from a DOM peer!
    "CSSImportRule",
// IMPORTANT: Do not change this list without review from a DOM peer!
    "CSSMediaRule",
// IMPORTANT: Do not change this list without review from a DOM peer!
    "CSSMozDocumentRule",
// IMPORTANT: Do not change this list without review from a DOM peer!
    "CSSNameSpaceRule",
// IMPORTANT: Do not change this list without review from a DOM peer!
    "CSSPageRule",
// IMPORTANT: Do not change this list without review from a DOM peer!
    "CSSPrimitiveValue",
// IMPORTANT: Do not change this list without review from a DOM peer!
    "CSSRule",
// IMPORTANT: Do not change this list without review from a DOM peer!
    "CSSRuleList",
// IMPORTANT: Do not change this list without review from a DOM peer!
    "CSSStyleDeclaration",
// IMPORTANT: Do not change this list without review from a DOM peer!
    "CSSStyleRule",
// IMPORTANT: Do not change this list without review from a DOM peer!
    "CSSStyleSheet",
// IMPORTANT: Do not change this list without review from a DOM peer!
    "CSSSupportsRule",
// IMPORTANT: Do not change this list without review from a DOM peer!
    "CSSValue",
// IMPORTANT: Do not change this list without review from a DOM peer!
    "CSSValueList",
// IMPORTANT: Do not change this list without review from a DOM peer!
    "CustomEvent",
// IMPORTANT: Do not change this list without review from a DOM peer!
    "DataChannel",
// IMPORTANT: Do not change this list without review from a DOM peer!
    {name: "DataErrorEvent", b2g: true},
// IMPORTANT: Do not change this list without review from a DOM peer!
    {name: "DataStore", b2g: true},
// IMPORTANT: Do not change this list without review from a DOM peer!
    {name: "DataStoreChangeEvent", b2g: true},
// IMPORTANT: Do not change this list without review from a DOM peer!
    {name: "DataStoreCursor", b2g: true},
// IMPORTANT: Do not change this list without review from a DOM peer!
    "DataTransfer",
// IMPORTANT: Do not change this list without review from a DOM peer!
    "DelayNode",
// IMPORTANT: Do not change this list without review from a DOM peer!
    "DesktopNotification",
// IMPORTANT: Do not change this list without review from a DOM peer!
    "DesktopNotificationCenter",
// IMPORTANT: Do not change this list without review from a DOM peer!
    "DeviceLightEvent",
// IMPORTANT: Do not change this list without review from a DOM peer!
    "DeviceMotionEvent",
// IMPORTANT: Do not change this list without review from a DOM peer!
    "DeviceOrientationEvent",
// IMPORTANT: Do not change this list without review from a DOM peer!
    "DeviceProximityEvent",
// IMPORTANT: Do not change this list without review from a DOM peer!
    { name: "DeviceStorageAreaChangedEvent", desktop: false},
// IMPORTANT: Do not change this list without review from a DOM peer!
    { name: "DeviceStorageAreaListener", desktop: false},
// IMPORTANT: Do not change this list without review from a DOM peer!
    { name: "DeviceStorage", desktop: false},
// IMPORTANT: Do not change this list without review from a DOM peer!
    { name: "DeviceStorageChangeEvent", desktop: false},
// IMPORTANT: Do not change this list without review from a DOM peer!
    {name: "DisplayPortInputPort", b2g: true, permission: ["inputport"]},
// IMPORTANT: Do not change this list without review from a DOM peer!
    "Document",
// IMPORTANT: Do not change this list without review from a DOM peer!
    "DocumentFragment",
// IMPORTANT: Do not change this list without review from a DOM peer!
    {name: "DocumentTimeline", release: false},
// IMPORTANT: Do not change this list without review from a DOM peer!
    "DocumentType",
// IMPORTANT: Do not change this list without review from a DOM peer!
    {name: "DOMConstructor", xbl: true},
// IMPORTANT: Do not change this list without review from a DOM peer!
    "DOMCursor",
// IMPORTANT: Do not change this list without review from a DOM peer!
    "DOMError",
// IMPORTANT: Do not change this list without review from a DOM peer!
    "DOMException",
// IMPORTANT: Do not change this list without review from a DOM peer!
    "DOMImplementation",
// IMPORTANT: Do not change this list without review from a DOM peer!
    "DOMMatrix",
// IMPORTANT: Do not change this list without review from a DOM peer!
    "DOMMatrixReadOnly",
// IMPORTANT: Do not change this list without review from a DOM peer!
    "DOMParser",
// IMPORTANT: Do not change this list without review from a DOM peer!
    "DOMPoint",
// IMPORTANT: Do not change this list without review from a DOM peer!
    "DOMPointReadOnly",
// IMPORTANT: Do not change this list without review from a DOM peer!
    "DOMQuad",
// IMPORTANT: Do not change this list without review from a DOM peer!
    "DOMRect",
// IMPORTANT: Do not change this list without review from a DOM peer!
    "DOMRectList",
// IMPORTANT: Do not change this list without review from a DOM peer!
    "DOMRectReadOnly",
// IMPORTANT: Do not change this list without review from a DOM peer!
    "DOMRequest",
// IMPORTANT: Do not change this list without review from a DOM peer!
    "DOMSettableTokenList",
// IMPORTANT: Do not change this list without review from a DOM peer!
    "DOMStringList",
// IMPORTANT: Do not change this list without review from a DOM peer!
    "DOMStringMap",
// IMPORTANT: Do not change this list without review from a DOM peer!
    "DOMTokenList",
// IMPORTANT: Do not change this list without review from a DOM peer!
    "DOMTransactionEvent",
// IMPORTANT: Do not change this list without review from a DOM peer!
    "DragEvent",
// IMPORTANT: Do not change this list without review from a DOM peer!
    "DynamicsCompressorNode",
// IMPORTANT: Do not change this list without review from a DOM peer!
    "Element",
// IMPORTANT: Do not change this list without review from a DOM peer!
    "ErrorEvent",
// IMPORTANT: Do not change this list without review from a DOM peer!
    "Event",
// IMPORTANT: Do not change this list without review from a DOM peer!
    "EventSource",
// IMPORTANT: Do not change this list without review from a DOM peer!
    "EventTarget",
// IMPORTANT: Do not change this list without review from a DOM peer!
    {name: "External", b2g: false},
// IMPORTANT: Do not change this list without review from a DOM peer!
    "File",
// IMPORTANT: Do not change this list without review from a DOM peer!
    "FileList",
// IMPORTANT: Do not change this list without review from a DOM peer!
    "FileReader",
// IMPORTANT: Do not change this list without review from a DOM peer!
    {name: "FMRadio", b2g: true},
// IMPORTANT: Do not change this list without review from a DOM peer!
    "FocusEvent",
// IMPORTANT: Do not change this list without review from a DOM peer!
    "FormData",
// IMPORTANT: Do not change this list without review from a DOM peer!
    {name: "FontFace", release: false},
// IMPORTANT: Do not change this list without review from a DOM peer!
    {name: "FontFaceSet", release: false},
// IMPORTANT: Do not change this list without review from a DOM peer!
    "GainNode",
// IMPORTANT: Do not change this list without review from a DOM peer!
    {name: "Gamepad", b2g: false},
// IMPORTANT: Do not change this list without review from a DOM peer!
    {name: "GamepadAxisMoveEvent", b2g: false},
// IMPORTANT: Do not change this list without review from a DOM peer!
    {name: "GamepadButtonEvent", b2g: false},
// IMPORTANT: Do not change this list without review from a DOM peer!
    {name: "GamepadButton", b2g: false},
// IMPORTANT: Do not change this list without review from a DOM peer!
    {name: "GamepadEvent", b2g: false},
// IMPORTANT: Do not change this list without review from a DOM peer!
    "HashChangeEvent",
// IMPORTANT: Do not change this list without review from a DOM peer!
    "Headers",
// IMPORTANT: Do not change this list without review from a DOM peer!
    "History",
// IMPORTANT: Do not change this list without review from a DOM peer!
    {name: "HDMIInputPort", b2g: true, permission: ["inputport"]},
// IMPORTANT: Do not change this list without review from a DOM peer!
    {name: "HMDVRDevice", disabled: true},
// IMPORTANT: Do not change this list without review from a DOM peer!
    "HTMLAllCollection",
// IMPORTANT: Do not change this list without review from a DOM peer!
    "HTMLAnchorElement",
// IMPORTANT: Do not change this list without review from a DOM peer!
    "HTMLAppletElement",
// IMPORTANT: Do not change this list without review from a DOM peer!
    "HTMLAreaElement",
// IMPORTANT: Do not change this list without review from a DOM peer!
    "HTMLAudioElement",
// IMPORTANT: Do not change this list without review from a DOM peer!
    "HTMLBaseElement",
// IMPORTANT: Do not change this list without review from a DOM peer!
    "HTMLBodyElement",
// IMPORTANT: Do not change this list without review from a DOM peer!
    "HTMLBRElement",
// IMPORTANT: Do not change this list without review from a DOM peer!
    "HTMLButtonElement",
// IMPORTANT: Do not change this list without review from a DOM peer!
    "HTMLCanvasElement",
// IMPORTANT: Do not change this list without review from a DOM peer!
    "HTMLCollection",
// IMPORTANT: Do not change this list without review from a DOM peer!
    "HTMLContentElement",
// IMPORTANT: Do not change this list without review from a DOM peer!
    "HTMLDataElement",
// IMPORTANT: Do not change this list without review from a DOM peer!
    "HTMLDataListElement",
// IMPORTANT: Do not change this list without review from a DOM peer!
    "HTMLDirectoryElement",
// IMPORTANT: Do not change this list without review from a DOM peer!
    "HTMLDivElement",
// IMPORTANT: Do not change this list without review from a DOM peer!
    "HTMLDListElement",
// IMPORTANT: Do not change this list without review from a DOM peer!
    "HTMLDocument",
// IMPORTANT: Do not change this list without review from a DOM peer!
    "HTMLElement",
// IMPORTANT: Do not change this list without review from a DOM peer!
    "HTMLEmbedElement",
// IMPORTANT: Do not change this list without review from a DOM peer!
    "HTMLFieldSetElement",
// IMPORTANT: Do not change this list without review from a DOM peer!
    "HTMLFontElement",
// IMPORTANT: Do not change this list without review from a DOM peer!
    "HTMLFormControlsCollection",
// IMPORTANT: Do not change this list without review from a DOM peer!
    "HTMLFormElement",
// IMPORTANT: Do not change this list without review from a DOM peer!
    "HTMLFrameElement",
// IMPORTANT: Do not change this list without review from a DOM peer!
    "HTMLFrameSetElement",
// IMPORTANT: Do not change this list without review from a DOM peer!
    "HTMLHeadElement",
// IMPORTANT: Do not change this list without review from a DOM peer!
    "HTMLHeadingElement",
// IMPORTANT: Do not change this list without review from a DOM peer!
    "HTMLHRElement",
// IMPORTANT: Do not change this list without review from a DOM peer!
    "HTMLHtmlElement",
// IMPORTANT: Do not change this list without review from a DOM peer!
    "HTMLIFrameElement",
// IMPORTANT: Do not change this list without review from a DOM peer!
    "HTMLImageElement",
// IMPORTANT: Do not change this list without review from a DOM peer!
    "HTMLInputElement",
// IMPORTANT: Do not change this list without review from a DOM peer!
    "HTMLLabelElement",
// IMPORTANT: Do not change this list without review from a DOM peer!
    "HTMLLegendElement",
// IMPORTANT: Do not change this list without review from a DOM peer!
    "HTMLLIElement",
// IMPORTANT: Do not change this list without review from a DOM peer!
    "HTMLLinkElement",
// IMPORTANT: Do not change this list without review from a DOM peer!
    "HTMLMapElement",
// IMPORTANT: Do not change this list without review from a DOM peer!
    "HTMLMediaElement",
// IMPORTANT: Do not change this list without review from a DOM peer!
    "HTMLMenuElement",
// IMPORTANT: Do not change this list without review from a DOM peer!
    "HTMLMenuItemElement",
// IMPORTANT: Do not change this list without review from a DOM peer!
    "HTMLMetaElement",
// IMPORTANT: Do not change this list without review from a DOM peer!
    "HTMLMeterElement",
// IMPORTANT: Do not change this list without review from a DOM peer!
    "HTMLModElement",
// IMPORTANT: Do not change this list without review from a DOM peer!
    "HTMLObjectElement",
// IMPORTANT: Do not change this list without review from a DOM peer!
    "HTMLOListElement",
// IMPORTANT: Do not change this list without review from a DOM peer!
    "HTMLOptGroupElement",
// IMPORTANT: Do not change this list without review from a DOM peer!
    "HTMLOptionElement",
// IMPORTANT: Do not change this list without review from a DOM peer!
    "HTMLOptionsCollection",
// IMPORTANT: Do not change this list without review from a DOM peer!
    "HTMLOutputElement",
// IMPORTANT: Do not change this list without review from a DOM peer!
    "HTMLParagraphElement",
// IMPORTANT: Do not change this list without review from a DOM peer!
    "HTMLParamElement",
// IMPORTANT: Do not change this list without review from a DOM peer!
    "HTMLPreElement",
// IMPORTANT: Do not change this list without review from a DOM peer!
    "HTMLPictureElement",
// IMPORTANT: Do not change this list without review from a DOM peer!
    "HTMLProgressElement",
// IMPORTANT: Do not change this list without review from a DOM peer!
    "HTMLPropertiesCollection",
// IMPORTANT: Do not change this list without review from a DOM peer!
    "HTMLQuoteElement",
// IMPORTANT: Do not change this list without review from a DOM peer!
    "HTMLScriptElement",
// IMPORTANT: Do not change this list without review from a DOM peer!
    "HTMLSelectElement",
// IMPORTANT: Do not change this list without review from a DOM peer!
    "HTMLShadowElement",
// IMPORTANT: Do not change this list without review from a DOM peer!
    "HTMLSourceElement",
// IMPORTANT: Do not change this list without review from a DOM peer!
    "HTMLSpanElement",
// IMPORTANT: Do not change this list without review from a DOM peer!
    "HTMLStyleElement",
// IMPORTANT: Do not change this list without review from a DOM peer!
    "HTMLTableCaptionElement",
// IMPORTANT: Do not change this list without review from a DOM peer!
    "HTMLTableCellElement",
// IMPORTANT: Do not change this list without review from a DOM peer!
    "HTMLTableColElement",
// IMPORTANT: Do not change this list without review from a DOM peer!
    "HTMLTableElement",
// IMPORTANT: Do not change this list without review from a DOM peer!
    "HTMLTableRowElement",
// IMPORTANT: Do not change this list without review from a DOM peer!
    "HTMLTableSectionElement",
// IMPORTANT: Do not change this list without review from a DOM peer!
    "HTMLTemplateElement",
// IMPORTANT: Do not change this list without review from a DOM peer!
    "HTMLTextAreaElement",
// IMPORTANT: Do not change this list without review from a DOM peer!
    "HTMLTimeElement",
// IMPORTANT: Do not change this list without review from a DOM peer!
    "HTMLTitleElement",
// IMPORTANT: Do not change this list without review from a DOM peer!
    "HTMLTrackElement",
// IMPORTANT: Do not change this list without review from a DOM peer!
    "HTMLUListElement",
// IMPORTANT: Do not change this list without review from a DOM peer!
    "HTMLUnknownElement",
// IMPORTANT: Do not change this list without review from a DOM peer!
    "HTMLVideoElement",
// IMPORTANT: Do not change this list without review from a DOM peer!
    "IDBCursor",
// IMPORTANT: Do not change this list without review from a DOM peer!
    "IDBCursorWithValue",
// IMPORTANT: Do not change this list without review from a DOM peer!
    "IDBDatabase",
// IMPORTANT: Do not change this list without review from a DOM peer!
    "IDBFactory",
// IMPORTANT: Do not change this list without review from a DOM peer!
    "IDBFileHandle",
// IMPORTANT: Do not change this list without review from a DOM peer!
    "IDBFileRequest",
// IMPORTANT: Do not change this list without review from a DOM peer!
    "IDBIndex",
// IMPORTANT: Do not change this list without review from a DOM peer!
    "IDBKeyRange",
// IMPORTANT: Do not change this list without review from a DOM peer!
    "IDBMutableFile",
// IMPORTANT: Do not change this list without review from a DOM peer!
    "IDBObjectStore",
// IMPORTANT: Do not change this list without review from a DOM peer!
    "IDBOpenDBRequest",
// IMPORTANT: Do not change this list without review from a DOM peer!
    "IDBRequest",
// IMPORTANT: Do not change this list without review from a DOM peer!
    "IDBTransaction",
// IMPORTANT: Do not change this list without review from a DOM peer!
    "IDBVersionChangeEvent",
// IMPORTANT: Do not change this list without review from a DOM peer!
    "Image",
// IMPORTANT: Do not change this list without review from a DOM peer!
    {name: "ImageCapture", disabled: true},
// IMPORTANT: Do not change this list without review from a DOM peer!
    {name: "ImageCaptureErrorEvent", disabled: true},
// IMPORTANT: Do not change this list without review from a DOM peer!
    "ImageData",
// IMPORTANT: Do not change this list without review from a DOM peer!
    "InputEvent",
// IMPORTANT: Do not change this list without review from a DOM peer!
    {name: "InputPort", b2g: true, permission: ["inputport"]},
// IMPORTANT: Do not change this list without review from a DOM peer!
    {name: "InputPortManager", b2g: true, permission: ["inputport"]},
// IMPORTANT: Do not change this list without review from a DOM peer!
    {name: "InstallTrigger", b2g: false},
// IMPORTANT: Do not change this list without review from a DOM peer!
    "KeyEvent",
// IMPORTANT: Do not change this list without review from a DOM peer!
    "KeyboardEvent",
// IMPORTANT: Do not change this list without review from a DOM peer!
    {name: "KeyframeEffectReadOnly", release: false},
// IMPORTANT: Do not change this list without review from a DOM peer!
    "LocalMediaStream",
// IMPORTANT: Do not change this list without review from a DOM peer!
    "Location",
// IMPORTANT: Do not change this list without review from a DOM peer!
    "MediaDeviceInfo",
// IMPORTANT: Do not change this list without review from a DOM peer!
    "MediaDevices",
// IMPORTANT: Do not change this list without review from a DOM peer!
    "MediaElementAudioSourceNode",
// IMPORTANT: Do not change this list without review from a DOM peer!
    "MediaError",
// IMPORTANT: Do not change this list without review from a DOM peer!
    {name: "MediaKeyError", android: false},
// IMPORTANT: Do not change this list without review from a DOM peer!
    {name: "MediaEncryptedEvent", android: false},
// IMPORTANT: Do not change this list without review from a DOM peer!
    {name: "MediaKeys", android: false},
// IMPORTANT: Do not change this list without review from a DOM peer!
    {name: "MediaKeySession", android: false},
// IMPORTANT: Do not change this list without review from a DOM peer!
    {name: "MediaKeySystemAccess", android: false},
// IMPORTANT: Do not change this list without review from a DOM peer!
    {name: "MediaKeyMessageEvent", android: false},
// IMPORTANT: Do not change this list without review from a DOM peer!
    {name: "MediaKeyStatusMap", android: false},
// IMPORTANT: Do not change this list without review from a DOM peer!
    "MediaList",
// IMPORTANT: Do not change this list without review from a DOM peer!
    "MediaQueryList",
// IMPORTANT: Do not change this list without review from a DOM peer!
    "MediaRecorder",
// IMPORTANT: Do not change this list without review from a DOM peer!
    {name: "MediaSource", android: false, linux: false, release: false},
// IMPORTANT: Do not change this list without review from a DOM peer!
    "MediaStream",
// IMPORTANT: Do not change this list without review from a DOM peer!
    "MediaStreamAudioDestinationNode",
// IMPORTANT: Do not change this list without review from a DOM peer!
    "MediaStreamAudioSourceNode",
// IMPORTANT: Do not change this list without review from a DOM peer!
    "MediaStreamEvent",
// IMPORTANT: Do not change this list without review from a DOM peer!
    "MediaStreamTrackEvent",
// IMPORTANT: Do not change this list without review from a DOM peer!
    "MediaStreamTrack",
// IMPORTANT: Do not change this list without review from a DOM peer!
    {name: "MenuBoxObject", xbl: true},
// IMPORTANT: Do not change this list without review from a DOM peer!
    "MessageEvent",
// IMPORTANT: Do not change this list without review from a DOM peer!
    "MessagePort",
// IMPORTANT: Do not change this list without review from a DOM peer!
    "MimeType",
// IMPORTANT: Do not change this list without review from a DOM peer!
    "MimeTypeArray",
// IMPORTANT: Do not change this list without review from a DOM peer!
    "MouseEvent",
// IMPORTANT: Do not change this list without review from a DOM peer!
    "MouseScrollEvent",
// IMPORTANT: Do not change this list without review from a DOM peer!
    {name: "MozActivity", b2g: true},
// IMPORTANT: Do not change this list without review from a DOM peer!
    {name: "MozClirModeEvent", b2g: true},
// IMPORTANT: Do not change this list without review from a DOM peer!
    "mozContact",
// IMPORTANT: Do not change this list without review from a DOM peer!
    "MozContactChangeEvent",
// IMPORTANT: Do not change this list without review from a DOM peer!
    "MozCSSKeyframeRule",
// IMPORTANT: Do not change this list without review from a DOM peer!
    "MozCSSKeyframesRule",
// IMPORTANT: Do not change this list without review from a DOM peer!
    {name: "MozEmergencyCbModeEvent", b2g: true},
// IMPORTANT: Do not change this list without review from a DOM peer!
    {name: "MozInputContext", b2g: true},
// IMPORTANT: Do not change this list without review from a DOM peer!
    {name: "MozInputMethodManager", b2g: true},
// IMPORTANT: Do not change this list without review from a DOM peer!
    "MozMmsMessage",
// IMPORTANT: Do not change this list without review from a DOM peer!
    {name: "MozMobileCellInfo", b2g: true},
// IMPORTANT: Do not change this list without review from a DOM peer!
    {name: "MozMobileConnection", b2g: true},
// IMPORTANT: Do not change this list without review from a DOM peer!
    {name: "MozMobileConnectionArray", b2g: true},
// IMPORTANT: Do not change this list without review from a DOM peer!
    {name: "MozMobileConnectionInfo", b2g: true},
// IMPORTANT: Do not change this list without review from a DOM peer!
    {name: "MozMobileNetworkInfo", b2g: true},
// IMPORTANT: Do not change this list without review from a DOM peer!
    "MozMobileMessageThread",
// IMPORTANT: Do not change this list without review from a DOM peer!
    {name: "MozNDEFRecord", b2g: true},
// IMPORTANT: Do not change this list without review from a DOM peer!
    {name: "MozOtaStatusEvent", b2g: true},
// IMPORTANT: Do not change this list without review from a DOM peer!
    "MozPowerManager",
// IMPORTANT: Do not change this list without review from a DOM peer!
    "mozRTCIceCandidate",
// IMPORTANT: Do not change this list without review from a DOM peer!
    "mozRTCPeerConnection",
// IMPORTANT: Do not change this list without review from a DOM peer!
    "mozRTCSessionDescription",
// IMPORTANT: Do not change this list without review from a DOM peer!
    "MozSettingsEvent",
// IMPORTANT: Do not change this list without review from a DOM peer!
    {name: "MozSettingsTransactionEvent", permission: ["settings-api-read"]},
// IMPORTANT: Do not change this list without review from a DOM peer!
    "MozSmsMessage",
// IMPORTANT: Do not change this list without review from a DOM peer!
    {name: "MozSpeakerManager", b2g: true},
// IMPORTANT: Do not change this list without review from a DOM peer!
    {name: "MozTimeManager", b2g: true},
// IMPORTANT: Do not change this list without review from a DOM peer!
    {name: "MozWakeLock", b2g: true},
// IMPORTANT: Do not change this list without review from a DOM peer!
    {name: "MozWifiCapabilities", b2g: true, permission: ["wifi-manage"]},
// IMPORTANT: Do not change this list without review from a DOM peer!
    {name: "MozWifiConnectionInfoEvent", b2g: true},
// IMPORTANT: Do not change this list without review from a DOM peer!
    {name: "MozWifiStationInfoEvent", b2g: true},
// IMPORTANT: Do not change this list without review from a DOM peer!
   {name: "MozWifiManager", b2g: true, permission: ["wifi-manage"]},
// IMPORTANT: Do not change this list without review from a DOM peer!
    {name: "MozWifiNetwork", b2g: true, permission: ["wifi-manage"]},
// IMPORTANT: Do not change this list without review from a DOM peer!
    {name: "MozWifiStatusChangeEvent", b2g: true},
// IMPORTANT: Do not change this list without review from a DOM peer!
    {name: "MozWifiP2pGroupOwner", b2g: true, permission: ["wifi-manage"]},
// IMPORTANT: Do not change this list without review from a DOM peer!
    {name: "MozWifiP2pManager", b2g: true, permission: ["wifi-manage"]},
// IMPORTANT: Do not change this list without review from a DOM peer!
    {name: "MozWifiP2pStatusChangeEvent", b2g: true, permission: ["wifi-manage"]},
// IMPORTANT: Do not change this list without review from a DOM peer!
    "MutationEvent",
// IMPORTANT: Do not change this list without review from a DOM peer!
    "MutationObserver",
// IMPORTANT: Do not change this list without review from a DOM peer!
    "MutationRecord",
// IMPORTANT: Do not change this list without review from a DOM peer!
    "NamedNodeMap",
// IMPORTANT: Do not change this list without review from a DOM peer!
    "Navigator",
// IMPORTANT: Do not change this list without review from a DOM peer!
    {name: "NetworkInformation", desktop: false},
// IMPORTANT: Do not change this list without review from a DOM peer!
    "Node",
// IMPORTANT: Do not change this list without review from a DOM peer!
    "NodeFilter",
// IMPORTANT: Do not change this list without review from a DOM peer!
    "NodeIterator",
// IMPORTANT: Do not change this list without review from a DOM peer!
    "NodeList",
// IMPORTANT: Do not change this list without review from a DOM peer!
    "Notification",
// IMPORTANT: Do not change this list without review from a DOM peer!
    "NotifyPaintEvent",
// IMPORTANT: Do not change this list without review from a DOM peer!
    "OfflineAudioCompletionEvent",
// IMPORTANT: Do not change this list without review from a DOM peer!
    "OfflineAudioContext",
// IMPORTANT: Do not change this list without review from a DOM peer!
    "OfflineResourceList",
// IMPORTANT: Do not change this list without review from a DOM peer!
    "Option",
// IMPORTANT: Do not change this list without review from a DOM peer!
    "OscillatorNode",
// IMPORTANT: Do not change this list without review from a DOM peer!
    "PageTransitionEvent",
// IMPORTANT: Do not change this list without review from a DOM peer!
    "PaintRequest",
// IMPORTANT: Do not change this list without review from a DOM peer!
    "PaintRequestList",
// IMPORTANT: Do not change this list without review from a DOM peer!
    "PannerNode",
// IMPORTANT: Do not change this list without review from a DOM peer!
    "Path2D",
// IMPORTANT: Do not change this list without review from a DOM peer!
    "Performance",
// IMPORTANT: Do not change this list without review from a DOM peer!
    "PerformanceEntry",
// IMPORTANT: Do not change this list without review from a DOM peer!
    "PerformanceMark",
// IMPORTANT: Do not change this list without review from a DOM peer!
    "PerformanceMeasure",
// IMPORTANT: Do not change this list without review from a DOM peer!
    "PerformanceNavigation",
// IMPORTANT: Do not change this list without review from a DOM peer!
    "PerformanceResourceTiming",
// IMPORTANT: Do not change this list without review from a DOM peer!
    "PerformanceTiming",
// IMPORTANT: Do not change this list without review from a DOM peer!
    "PeriodicWave",
// IMPORTANT: Do not change this list without review from a DOM peer!
    {name: "PermissionSettings", b2g: true, permission: ["permissions"]},
// IMPORTANT: Do not change this list without review from a DOM peer!
    {name: "PhoneNumberService", permission: ["phonenumberservice"]},
// IMPORTANT: Do not change this list without review from a DOM peer!
    "Plugin",
// IMPORTANT: Do not change this list without review from a DOM peer!
    "PluginArray",
// IMPORTANT: Do not change this list without review from a DOM peer!
    {name: "PointerEvent", disabled: true},
// IMPORTANT: Do not change this list without review from a DOM peer!
    "PopStateEvent",
// IMPORTANT: Do not change this list without review from a DOM peer!
    "PopupBlockedEvent",
// IMPORTANT: Do not change this list without review from a DOM peer!
    {name: "PopupBoxObject", xbl: true},
// IMPORTANT: Do not change this list without review from a DOM peer!
    {name: "PositionSensorVRDevice", disabled: true},
// IMPORTANT: Do not change this list without review from a DOM peer!
    {name: "PresentationDeviceInfoManager",
     disabled: true,
     permission: ["presentation-device-manage"]},
// IMPORTANT: Do not change this list without review from a DOM peer!
    "ProcessingInstruction",
// IMPORTANT: Do not change this list without review from a DOM peer!
    "ProgressEvent",
// IMPORTANT: Do not change this list without review from a DOM peer!
    "Promise",
// IMPORTANT: Do not change this list without review from a DOM peer!
    "PropertyNodeList",
// IMPORTANT: Do not change this list without review from a DOM peer!
    {name: "PushManager", b2g: false, android: false, release: false},
// IMPORTANT: Do not change this list without review from a DOM peer!
    "RadioNodeList",
// IMPORTANT: Do not change this list without review from a DOM peer!
    "Range",
// IMPORTANT: Do not change this list without review from a DOM peer!
    "RecordErrorEvent",
// IMPORTANT: Do not change this list without review from a DOM peer!
    "Rect",
// IMPORTANT: Do not change this list without review from a DOM peer!
    "Request",
// IMPORTANT: Do not change this list without review from a DOM peer!
    "Response",
// IMPORTANT: Do not change this list without review from a DOM peer!
    "RGBColor",
// IMPORTANT: Do not change this list without review from a DOM peer!
    "RTCDataChannelEvent",
// IMPORTANT: Do not change this list without review from a DOM peer!
    "RTCPeerConnectionIceEvent",
// IMPORTANT: Do not change this list without review from a DOM peer!
    "RTCRtpReceiver",
// IMPORTANT: Do not change this list without review from a DOM peer!
    "RTCRtpSender",
// IMPORTANT: Do not change this list without review from a DOM peer!
    "RTCStatsReport",
// IMPORTANT: Do not change this list without review from a DOM peer!
    "Screen",
// IMPORTANT: Do not change this list without review from a DOM peer!
    "ScriptProcessorNode",
// IMPORTANT: Do not change this list without review from a DOM peer!
    "ScrollAreaEvent",
// IMPORTANT: Do not change this list without review from a DOM peer!
    "Selection",
// IMPORTANT: Do not change this list without review from a DOM peer!
<<<<<<< HEAD
    {name: "ServiceWorker", release: false, b2g: false},
// IMPORTANT: Do not change this list without review from a DOM peer!
    {name: "ServiceWorkerContainer", release: false, b2g: false},
// IMPORTANT: Do not change this list without review from a DOM peer!
    {name: "ServiceWorkerRegistration", release: false, b2g: false},
=======
    {name: "ServiceWorker", disabled: true, b2g: false},
// IMPORTANT: Do not change this list without review from a DOM peer!
    {name: "ServiceWorkerContainer", disabled: true, b2g: false},
// IMPORTANT: Do not change this list without review from a DOM peer!
    {name: "ServiceWorkerRegistration", disabled: true, b2g: false},
>>>>>>> 3a263e77
// IMPORTANT: Do not change this list without review from a DOM peer!
    "SettingsLock",
// IMPORTANT: Do not change this list without review from a DOM peer!
    "SettingsManager",
// IMPORTANT: Do not change this list without review from a DOM peer!
    "ShadowRoot", // Bogus, but the test harness forces it on.  See bug 1159768.
// IMPORTANT: Do not change this list without review from a DOM peer!
    "SharedWorker",
// IMPORTANT: Do not change this list without review from a DOM peer!
    "SimpleGestureEvent",
// IMPORTANT: Do not change this list without review from a DOM peer!
    {name: "SimpleTest", xbl: false},
// IMPORTANT: Do not change this list without review from a DOM peer!
    {name: "SourceBuffer", android: false, linux: false, release: false},
// IMPORTANT: Do not change this list without review from a DOM peer!
    {name: "SourceBufferList", android: false, linux: false, release: false},
// IMPORTANT: Do not change this list without review from a DOM peer!
    {name: "SpeechSynthesisEvent", b2g: true},
// IMPORTANT: Do not change this list without review from a DOM peer!
    {name: "SpeechSynthesis", b2g: true},
// IMPORTANT: Do not change this list without review from a DOM peer!
    {name: "SpeechSynthesisUtterance", b2g: true},
// IMPORTANT: Do not change this list without review from a DOM peer!
    {name: "SpeechSynthesisVoice", b2g: true},
// IMPORTANT: Do not change this list without review from a DOM peer!
    {name: "SpecialPowers", xbl: false},
// IMPORTANT: Do not change this list without review from a DOM peer!
    "StereoPannerNode",
// IMPORTANT: Do not change this list without review from a DOM peer!
    "Storage",
// IMPORTANT: Do not change this list without review from a DOM peer!
    "StorageEvent",
// IMPORTANT: Do not change this list without review from a DOM peer!
    "StyleSheet",
// IMPORTANT: Do not change this list without review from a DOM peer!
    "StyleSheetList",
// IMPORTANT: Do not change this list without review from a DOM peer!
    "SubtleCrypto",
// IMPORTANT: Do not change this list without review from a DOM peer!
    "SVGAElement",
// IMPORTANT: Do not change this list without review from a DOM peer!
    "SVGAltGlyphElement",
// IMPORTANT: Do not change this list without review from a DOM peer!
    "SVGAngle",
// IMPORTANT: Do not change this list without review from a DOM peer!
    "SVGAnimatedAngle",
// IMPORTANT: Do not change this list without review from a DOM peer!
    "SVGAnimatedBoolean",
// IMPORTANT: Do not change this list without review from a DOM peer!
    "SVGAnimatedEnumeration",
// IMPORTANT: Do not change this list without review from a DOM peer!
    "SVGAnimatedInteger",
// IMPORTANT: Do not change this list without review from a DOM peer!
    "SVGAnimatedLength",
// IMPORTANT: Do not change this list without review from a DOM peer!
    "SVGAnimatedLengthList",
// IMPORTANT: Do not change this list without review from a DOM peer!
    "SVGAnimatedNumber",
// IMPORTANT: Do not change this list without review from a DOM peer!
    "SVGAnimatedNumberList",
// IMPORTANT: Do not change this list without review from a DOM peer!
    "SVGAnimatedPreserveAspectRatio",
// IMPORTANT: Do not change this list without review from a DOM peer!
    "SVGAnimatedRect",
// IMPORTANT: Do not change this list without review from a DOM peer!
    "SVGAnimatedString",
// IMPORTANT: Do not change this list without review from a DOM peer!
    "SVGAnimatedTransformList",
// IMPORTANT: Do not change this list without review from a DOM peer!
    "SVGAnimateElement",
// IMPORTANT: Do not change this list without review from a DOM peer!
    "SVGAnimateMotionElement",
// IMPORTANT: Do not change this list without review from a DOM peer!
    "SVGAnimateTransformElement",
// IMPORTANT: Do not change this list without review from a DOM peer!
    "SVGAnimationElement",
// IMPORTANT: Do not change this list without review from a DOM peer!
    "SVGCircleElement",
// IMPORTANT: Do not change this list without review from a DOM peer!
    "SVGClipPathElement",
// IMPORTANT: Do not change this list without review from a DOM peer!
    "SVGComponentTransferFunctionElement",
// IMPORTANT: Do not change this list without review from a DOM peer!
    "SVGDefsElement",
// IMPORTANT: Do not change this list without review from a DOM peer!
    "SVGDescElement",
// IMPORTANT: Do not change this list without review from a DOM peer!
    "SVGDocument",
// IMPORTANT: Do not change this list without review from a DOM peer!
    "SVGElement",
// IMPORTANT: Do not change this list without review from a DOM peer!
    "SVGEllipseElement",
// IMPORTANT: Do not change this list without review from a DOM peer!
    "SVGFEBlendElement",
// IMPORTANT: Do not change this list without review from a DOM peer!
    "SVGFEColorMatrixElement",
// IMPORTANT: Do not change this list without review from a DOM peer!
    "SVGFEComponentTransferElement",
// IMPORTANT: Do not change this list without review from a DOM peer!
    "SVGFECompositeElement",
// IMPORTANT: Do not change this list without review from a DOM peer!
    "SVGFEConvolveMatrixElement",
// IMPORTANT: Do not change this list without review from a DOM peer!
    "SVGFEDiffuseLightingElement",
// IMPORTANT: Do not change this list without review from a DOM peer!
    "SVGFEDisplacementMapElement",
// IMPORTANT: Do not change this list without review from a DOM peer!
    "SVGFEDistantLightElement",
// IMPORTANT: Do not change this list without review from a DOM peer!
    "SVGFEDropShadowElement",
// IMPORTANT: Do not change this list without review from a DOM peer!
    "SVGFEFloodElement",
// IMPORTANT: Do not change this list without review from a DOM peer!
    "SVGFEFuncAElement",
// IMPORTANT: Do not change this list without review from a DOM peer!
    "SVGFEFuncBElement",
// IMPORTANT: Do not change this list without review from a DOM peer!
    "SVGFEFuncGElement",
// IMPORTANT: Do not change this list without review from a DOM peer!
    "SVGFEFuncRElement",
// IMPORTANT: Do not change this list without review from a DOM peer!
    "SVGFEGaussianBlurElement",
// IMPORTANT: Do not change this list without review from a DOM peer!
    "SVGFEImageElement",
// IMPORTANT: Do not change this list without review from a DOM peer!
    "SVGFEMergeElement",
// IMPORTANT: Do not change this list without review from a DOM peer!
    "SVGFEMergeNodeElement",
// IMPORTANT: Do not change this list without review from a DOM peer!
    "SVGFEMorphologyElement",
// IMPORTANT: Do not change this list without review from a DOM peer!
    "SVGFEOffsetElement",
// IMPORTANT: Do not change this list without review from a DOM peer!
    "SVGFEPointLightElement",
// IMPORTANT: Do not change this list without review from a DOM peer!
    "SVGFESpecularLightingElement",
// IMPORTANT: Do not change this list without review from a DOM peer!
    "SVGFESpotLightElement",
// IMPORTANT: Do not change this list without review from a DOM peer!
    "SVGFETileElement",
// IMPORTANT: Do not change this list without review from a DOM peer!
    "SVGFETurbulenceElement",
// IMPORTANT: Do not change this list without review from a DOM peer!
    "SVGFilterElement",
// IMPORTANT: Do not change this list without review from a DOM peer!
    "SVGForeignObjectElement",
// IMPORTANT: Do not change this list without review from a DOM peer!
    "SVGGElement",
// IMPORTANT: Do not change this list without review from a DOM peer!
    "SVGGradientElement",
// IMPORTANT: Do not change this list without review from a DOM peer!
    "SVGGraphicsElement",
// IMPORTANT: Do not change this list without review from a DOM peer!
    "SVGImageElement",
// IMPORTANT: Do not change this list without review from a DOM peer!
    "SVGLength",
// IMPORTANT: Do not change this list without review from a DOM peer!
    "SVGLengthList",
// IMPORTANT: Do not change this list without review from a DOM peer!
    "SVGLinearGradientElement",
// IMPORTANT: Do not change this list without review from a DOM peer!
    "SVGLineElement",
// IMPORTANT: Do not change this list without review from a DOM peer!
    "SVGMarkerElement",
// IMPORTANT: Do not change this list without review from a DOM peer!
    "SVGMaskElement",
// IMPORTANT: Do not change this list without review from a DOM peer!
    "SVGMatrix",
// IMPORTANT: Do not change this list without review from a DOM peer!
    "SVGMetadataElement",
// IMPORTANT: Do not change this list without review from a DOM peer!
    "SVGMPathElement",
// IMPORTANT: Do not change this list without review from a DOM peer!
    "SVGNumber",
// IMPORTANT: Do not change this list without review from a DOM peer!
    "SVGNumberList",
// IMPORTANT: Do not change this list without review from a DOM peer!
    "SVGPathElement",
// IMPORTANT: Do not change this list without review from a DOM peer!
    "SVGPathSeg",
// IMPORTANT: Do not change this list without review from a DOM peer!
    "SVGPathSegArcAbs",
// IMPORTANT: Do not change this list without review from a DOM peer!
    "SVGPathSegArcRel",
// IMPORTANT: Do not change this list without review from a DOM peer!
    "SVGPathSegClosePath",
// IMPORTANT: Do not change this list without review from a DOM peer!
    "SVGPathSegCurvetoCubicAbs",
// IMPORTANT: Do not change this list without review from a DOM peer!
    "SVGPathSegCurvetoCubicRel",
// IMPORTANT: Do not change this list without review from a DOM peer!
    "SVGPathSegCurvetoCubicSmoothAbs",
// IMPORTANT: Do not change this list without review from a DOM peer!
    "SVGPathSegCurvetoCubicSmoothRel",
// IMPORTANT: Do not change this list without review from a DOM peer!
    "SVGPathSegCurvetoQuadraticAbs",
// IMPORTANT: Do not change this list without review from a DOM peer!
    "SVGPathSegCurvetoQuadraticRel",
// IMPORTANT: Do not change this list without review from a DOM peer!
    "SVGPathSegCurvetoQuadraticSmoothAbs",
// IMPORTANT: Do not change this list without review from a DOM peer!
    "SVGPathSegCurvetoQuadraticSmoothRel",
// IMPORTANT: Do not change this list without review from a DOM peer!
    "SVGPathSegLinetoAbs",
// IMPORTANT: Do not change this list without review from a DOM peer!
    "SVGPathSegLinetoHorizontalAbs",
// IMPORTANT: Do not change this list without review from a DOM peer!
    "SVGPathSegLinetoHorizontalRel",
// IMPORTANT: Do not change this list without review from a DOM peer!
    "SVGPathSegLinetoRel",
// IMPORTANT: Do not change this list without review from a DOM peer!
    "SVGPathSegLinetoVerticalAbs",
// IMPORTANT: Do not change this list without review from a DOM peer!
    "SVGPathSegLinetoVerticalRel",
// IMPORTANT: Do not change this list without review from a DOM peer!
    "SVGPathSegList",
// IMPORTANT: Do not change this list without review from a DOM peer!
    "SVGPathSegMovetoAbs",
// IMPORTANT: Do not change this list without review from a DOM peer!
    "SVGPathSegMovetoRel",
// IMPORTANT: Do not change this list without review from a DOM peer!
    "SVGPatternElement",
// IMPORTANT: Do not change this list without review from a DOM peer!
    "SVGPoint",
// IMPORTANT: Do not change this list without review from a DOM peer!
    "SVGPointList",
// IMPORTANT: Do not change this list without review from a DOM peer!
    "SVGPolygonElement",
// IMPORTANT: Do not change this list without review from a DOM peer!
    "SVGPolylineElement",
// IMPORTANT: Do not change this list without review from a DOM peer!
    "SVGPreserveAspectRatio",
// IMPORTANT: Do not change this list without review from a DOM peer!
    "SVGRadialGradientElement",
// IMPORTANT: Do not change this list without review from a DOM peer!
    "SVGRect",
// IMPORTANT: Do not change this list without review from a DOM peer!
    "SVGRectElement",
// IMPORTANT: Do not change this list without review from a DOM peer!
    "SVGScriptElement",
// IMPORTANT: Do not change this list without review from a DOM peer!
    "SVGSetElement",
// IMPORTANT: Do not change this list without review from a DOM peer!
    "SVGStopElement",
// IMPORTANT: Do not change this list without review from a DOM peer!
    "SVGStringList",
// IMPORTANT: Do not change this list without review from a DOM peer!
    "SVGStyleElement",
// IMPORTANT: Do not change this list without review from a DOM peer!
    "SVGSVGElement",
// IMPORTANT: Do not change this list without review from a DOM peer!
    "SVGSwitchElement",
// IMPORTANT: Do not change this list without review from a DOM peer!
    "SVGSymbolElement",
// IMPORTANT: Do not change this list without review from a DOM peer!
    "SVGTextContentElement",
// IMPORTANT: Do not change this list without review from a DOM peer!
    "SVGTextElement",
// IMPORTANT: Do not change this list without review from a DOM peer!
    "SVGTextPathElement",
// IMPORTANT: Do not change this list without review from a DOM peer!
    "SVGTextPositioningElement",
// IMPORTANT: Do not change this list without review from a DOM peer!
    "SVGTitleElement",
// IMPORTANT: Do not change this list without review from a DOM peer!
    "SVGTransform",
// IMPORTANT: Do not change this list without review from a DOM peer!
    "SVGTransformList",
// IMPORTANT: Do not change this list without review from a DOM peer!
    "SVGTSpanElement",
// IMPORTANT: Do not change this list without review from a DOM peer!
    "SVGUnitTypes",
// IMPORTANT: Do not change this list without review from a DOM peer!
    "SVGUseElement",
// IMPORTANT: Do not change this list without review from a DOM peer!
    "SVGViewElement",
// IMPORTANT: Do not change this list without review from a DOM peer!
    "SVGZoomAndPan",
// IMPORTANT: Do not change this list without review from a DOM peer!
    "SVGZoomEvent",
// IMPORTANT: Do not change this list without review from a DOM peer!
    {name: "RequestSyncManager", b2g: true, permission: ["requestsync-manager"] },
// IMPORTANT: Do not change this list without review from a DOM peer!
    {name: "RequestSyncApp", b2g: true, permission: ["requestsync-manager"] },
// IMPORTANT: Do not change this list without review from a DOM peer!
    {name: "RequestSyncTask", b2g: true, permission: ["requestsync-manager"] },
// IMPORTANT: Do not change this list without review from a DOM peer!
    {name: "Telephony", b2g: true},
// IMPORTANT: Do not change this list without review from a DOM peer!
    {name: "TelephonyCall", b2g: true},
// IMPORTANT: Do not change this list without review from a DOM peer!
    {name: "TelephonyCallGroup", b2g: true},
// IMPORTANT: Do not change this list without review from a DOM peer!
    {name: "TelephonyCallId", b2g: true},
// IMPORTANT: Do not change this list without review from a DOM peer!
    "Text",
// IMPORTANT: Do not change this list without review from a DOM peer!
    "TextDecoder",
// IMPORTANT: Do not change this list without review from a DOM peer!
    "TextEncoder",
// IMPORTANT: Do not change this list without review from a DOM peer!
    "TextMetrics",
// IMPORTANT: Do not change this list without review from a DOM peer!
    "TextTrack",
// IMPORTANT: Do not change this list without review from a DOM peer!
    "TextTrackCueList",
// IMPORTANT: Do not change this list without review from a DOM peer!
    "TextTrackList",
// IMPORTANT: Do not change this list without review from a DOM peer!
    "TimeEvent",
// IMPORTANT: Do not change this list without review from a DOM peer!
    "TimeRanges",
// IMPORTANT: Do not change this list without review from a DOM peer!
    "Touch",
// IMPORTANT: Do not change this list without review from a DOM peer!
    "TouchEvent",
// IMPORTANT: Do not change this list without review from a DOM peer!
    "TouchList",
// IMPORTANT: Do not change this list without review from a DOM peer!
    "TrackEvent",
// IMPORTANT: Do not change this list without review from a DOM peer!
    "TransitionEvent",
// IMPORTANT: Do not change this list without review from a DOM peer!
    {name: "TreeColumn", xbl: true},
// IMPORTANT: Do not change this list without review from a DOM peer!
    {name: "TreeColumns", xbl: true},
// IMPORTANT: Do not change this list without review from a DOM peer!
    {name: "TreeContentView", xbl: true},
// IMPORTANT: Do not change this list without review from a DOM peer!
    {name: "TreeSelection", xbl: true},
// IMPORTANT: Do not change this list without review from a DOM peer!
    "TreeWalker",
// IMPORTANT: Do not change this list without review from a DOM peer!
    {name: "TVChannel", b2g: true, permission: "tv"},
// IMPORTANT: Do not change this list without review from a DOM peer!
    {name: "TVCurrentChannelChangedEvent", b2g: true, permission: "tv"},
// IMPORTANT: Do not change this list without review from a DOM peer!
    {name: "TVCurrentSourceChangedEvent", b2g: true, permission: "tv"},
// IMPORTANT: Do not change this list without review from a DOM peer!
    {name: "TVEITBroadcastedEvent", b2g: true, permission: ["tv"]},
// IMPORTANT: Do not change this list without review from a DOM peer!
    {name: "TVManager", b2g: true, permission: ["tv"]},
// IMPORTANT: Do not change this list without review from a DOM peer!
    {name: "TVProgram", b2g: true, permission: ["tv"]},
// IMPORTANT: Do not change this list without review from a DOM peer!
    {name: "TVScanningStateChangedEvent", b2g: true, permission: ["tv"]},
// IMPORTANT: Do not change this list without review from a DOM peer!
    {name: "TVSource", b2g: true, permission: ["tv"]},
// IMPORTANT: Do not change this list without review from a DOM peer!
    {name: "TVTuner", b2g: true, permission: ["tv"]},
// IMPORTANT: Do not change this list without review from a DOM peer!
    {name: "UDPMessageEvent", b2g: true, permission: ["udp-socket"]},
// IMPORTANT: Do not change this list without review from a DOM peer!
    {name: "UDPSocket", b2g: true, permission: ["udp-socket"]},
// IMPORTANT: Do not change this list without review from a DOM peer!
    "UIEvent",
// IMPORTANT: Do not change this list without review from a DOM peer!
    "UndoManager",
// IMPORTANT: Do not change this list without review from a DOM peer!
    "URL",
// IMPORTANT: Do not change this list without review from a DOM peer!
    "URLSearchParams",
// IMPORTANT: Do not change this list without review from a DOM peer!
    "UserProximityEvent",
// IMPORTANT: Do not change this list without review from a DOM peer!
    "ValidityState",
// IMPORTANT: Do not change this list without review from a DOM peer!
    {name: "VideoPlaybackQuality", android: false, linux: false, release: false},
// IMPORTANT: Do not change this list without review from a DOM peer!
    "VideoStreamTrack",
// IMPORTANT: Do not change this list without review from a DOM peer!
    {name: "VRDevice", disabled: true},
// IMPORTANT: Do not change this list without review from a DOM peer!
    {name: "VRPositionState", disabled: true},
// IMPORTANT: Do not change this list without review from a DOM peer!
    {name: "VRFieldOfView", disabled: true},
// IMPORTANT: Do not change this list without review from a DOM peer!
    {name: "VRFieldOfViewReadOnly", disabled: true},
// IMPORTANT: Do not change this list without review from a DOM peer!
    "VTTCue",
// IMPORTANT: Do not change this list without review from a DOM peer!
    {name: "VTTRegion", disabled: true},
// IMPORTANT: Do not change this list without review from a DOM peer!
    "WaveShaperNode",
// IMPORTANT: Do not change this list without review from a DOM peer!
    "WebGLActiveInfo",
// IMPORTANT: Do not change this list without review from a DOM peer!
    "WebGLBuffer",
// IMPORTANT: Do not change this list without review from a DOM peer!
    "WebGLFramebuffer",
// IMPORTANT: Do not change this list without review from a DOM peer!
    "WebGLProgram",
// IMPORTANT: Do not change this list without review from a DOM peer!
    "WebGLRenderbuffer",
// IMPORTANT: Do not change this list without review from a DOM peer!
    "WebGLRenderingContext",
// IMPORTANT: Do not change this list without review from a DOM peer!
    "WebGLShader",
// IMPORTANT: Do not change this list without review from a DOM peer!
    "WebGLShaderPrecisionFormat",
// IMPORTANT: Do not change this list without review from a DOM peer!
    "WebGLTexture",
// IMPORTANT: Do not change this list without review from a DOM peer!
    "WebGLUniformLocation",
// IMPORTANT: Do not change this list without review from a DOM peer!
    "WebGLVertexArray",
// IMPORTANT: Do not change this list without review from a DOM peer!
    "WebSocket",
// IMPORTANT: Do not change this list without review from a DOM peer!
    "WheelEvent",
// IMPORTANT: Do not change this list without review from a DOM peer!
    "Window",
// IMPORTANT: Do not change this list without review from a DOM peer!
    "Worker",
// IMPORTANT: Do not change this list without review from a DOM peer!
    "XMLDocument",
// IMPORTANT: Do not change this list without review from a DOM peer!
    "XMLHttpRequest",
// IMPORTANT: Do not change this list without review from a DOM peer!
    "XMLHttpRequestEventTarget",
// IMPORTANT: Do not change this list without review from a DOM peer!
    "XMLHttpRequestUpload",
// IMPORTANT: Do not change this list without review from a DOM peer!
    "XMLSerializer",
// IMPORTANT: Do not change this list without review from a DOM peer!
    "XMLStylesheetProcessingInstruction",
// IMPORTANT: Do not change this list without review from a DOM peer!
    "XPathEvaluator",
// IMPORTANT: Do not change this list without review from a DOM peer!
    "XPathExpression",
// IMPORTANT: Do not change this list without review from a DOM peer!
    "XPathResult",
// IMPORTANT: Do not change this list without review from a DOM peer!
    "XSLTProcessor",
// IMPORTANT: Do not change this list without review from a DOM peer!
    {name: "XULButtonElement", xbl: true},
// IMPORTANT: Do not change this list without review from a DOM peer!
    {name: "XULCheckboxElement", xbl: true},
// IMPORTANT: Do not change this list without review from a DOM peer!
    {name: "XULCommandDispatcher", xbl: true},
// IMPORTANT: Do not change this list without review from a DOM peer!
    {name: "XULCommandEvent", xbl: true},
// IMPORTANT: Do not change this list without review from a DOM peer!
    {name: "XULControlElement", xbl: true},
// IMPORTANT: Do not change this list without review from a DOM peer!
    {name: "XULControllers", xbl: true},
// IMPORTANT: Do not change this list without review from a DOM peer!
    {name: "XULDocument", xbl: true},
// IMPORTANT: Do not change this list without review from a DOM peer!
    {name: "XULElement", xbl: true},
// IMPORTANT: Do not change this list without review from a DOM peer!
    {name: "XULLabeledControlElement", xbl: true},
// IMPORTANT: Do not change this list without review from a DOM peer!
    {name: "XULPopupElement", xbl: true},
// IMPORTANT: Do not change this list without review from a DOM peer!
    {name: "XULTemplateBuilder", xbl: true},
// IMPORTANT: Do not change this list without review from a DOM peer!
    {name: "XULTreeBuilder", xbl: true},
// IMPORTANT: Do not change this list without review from a DOM peer!
  ];
// IMPORTANT: Do not change the list above without review from a DOM peer!

function createInterfaceMap(isXBLScope) {
  var version = SpecialPowers.Cc["@mozilla.org/xre/app-info;1"].getService(SpecialPowers.Ci.nsIXULAppInfo).version;
  var isNightly = version.endsWith("a1");
  var isRelease = !version.includes("a");
  var isDesktop = !/Mobile|Tablet/.test(navigator.userAgent);
  var isB2G = !isDesktop && !navigator.userAgent.includes("Android");
  var isMac = /Mac OS/.test(navigator.oscpu);
  var isWindows = /Windows/.test(navigator.oscpu);
  var isLinux = /Linux/.test(navigator.oscpu);
  var isAndroid = navigator.userAgent.includes("Android");
  var hasPermission = function (aPermissions) {
    var result = false;
    for (var p of aPermissions) {
      result = result || SpecialPowers.hasPermission(p, window.document);
    }
    return result;
  };

  var interfaceMap = {};

  function addInterfaces(interfaces)
  {
    for (var entry of interfaces) {
      if (typeof(entry) === "string") {
        interfaceMap[entry] = true;
      } else {
	ok(!("pref" in entry), "Bogus pref annotation for " + entry.name);
	if ((entry.nightly === !isNightly) ||
            (entry.xbl === !isXBLScope) ||
            (entry.desktop === !isDesktop) ||
            (entry.b2g === !isB2G) ||
            (entry.windows === !isWindows) ||
            (entry.mac === !isMac) ||
            (entry.linux === !isLinux) ||
            (entry.android === !isAndroid) ||
            (entry.release === !isRelease) ||
            (entry.permission && !hasPermission(entry.permission)) ||
            entry.disabled) {
          interfaceMap[entry.name] = false;
	} else {
          interfaceMap[entry.name] = true;
	}
      }
    }
  }

  addInterfaces(ecmaGlobals);
  addInterfaces(interfaceNamesInGlobalScope);
  if (isXBLScope) {
    // We expose QueryInterface to XBL scopes. It's not an interface but we
    // need to handle it because it's an own property of the global and the
    // property name starts with an uppercase letter.
    interfaceMap["QueryInterface"] = true;
  }

  return interfaceMap;
}

function runTest(isXBLScope) {
  var interfaceMap = createInterfaceMap(isXBLScope);
  for (var name of Object.getOwnPropertyNames(window)) {
    // An interface name should start with an upper case character.
    // However, we have a couple of legacy interfaces that start with 'moz', so
    // we want to allow those until we can remove them.
    if (!/^[A-Z]/.test(name) && legacyMozPrefixedInterfaces.indexOf(name) < 0) {
      continue;
    }
    ok(interfaceMap[name],
       "If this is failing: DANGER, are you sure you want to expose the new interface " + name +
       " to all webpages as a property on the window (XBL: " + isXBLScope + ")? Do not make a change to this file without a " +
       " review from a DOM peer for that specific change!!! (or a JS peer for changes to ecmaGlobals)");
    delete interfaceMap[name];
  }
  for (var name of Object.keys(interfaceMap)) {
    ok(name in window === interfaceMap[name],
       name + " should " + (interfaceMap[name] ? "" : " NOT") + " be defined on the " + (isXBLScope ? "XBL" : "global") +" scope");
    if (!interfaceMap[name]) {
      delete interfaceMap[name];
    }
  }
  if (isXBLScope) {
    todo_is(Object.keys(interfaceMap).length, 0,
            "The following interface(s) are not enumerated: " + Object.keys(interfaceMap).join(", "));
  } else {
    is(Object.keys(interfaceMap).length, 0,
       "The following interface(s) are not enumerated: " + Object.keys(interfaceMap).join(", "));
  }
}

runTest(false);
SimpleTest.waitForExplicitFinish();

</script>
<span id="span" style="-moz-binding: url(file_interfaces.xml)"></span>
</pre>
</body>
</html><|MERGE_RESOLUTION|>--- conflicted
+++ resolved
@@ -915,19 +915,11 @@
 // IMPORTANT: Do not change this list without review from a DOM peer!
     "Selection",
 // IMPORTANT: Do not change this list without review from a DOM peer!
-<<<<<<< HEAD
-    {name: "ServiceWorker", release: false, b2g: false},
-// IMPORTANT: Do not change this list without review from a DOM peer!
-    {name: "ServiceWorkerContainer", release: false, b2g: false},
-// IMPORTANT: Do not change this list without review from a DOM peer!
-    {name: "ServiceWorkerRegistration", release: false, b2g: false},
-=======
     {name: "ServiceWorker", disabled: true, b2g: false},
 // IMPORTANT: Do not change this list without review from a DOM peer!
     {name: "ServiceWorkerContainer", disabled: true, b2g: false},
 // IMPORTANT: Do not change this list without review from a DOM peer!
     {name: "ServiceWorkerRegistration", disabled: true, b2g: false},
->>>>>>> 3a263e77
 // IMPORTANT: Do not change this list without review from a DOM peer!
     "SettingsLock",
 // IMPORTANT: Do not change this list without review from a DOM peer!
