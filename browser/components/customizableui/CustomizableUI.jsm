/* This Source Code Form is subject to the terms of the Mozilla Public
 * License, v. 2.0. If a copy of the MPL was not distributed with this
 * file, You can obtain one at http://mozilla.org/MPL/2.0/. */

"use strict";

this.EXPORTED_SYMBOLS = ["CustomizableUI"];

const {classes: Cc, interfaces: Ci, utils: Cu, results: Cr} = Components;

Cu.import("resource://gre/modules/Services.jsm");
Cu.import("resource://gre/modules/XPCOMUtils.jsm");
Cu.import("resource://gre/modules/AppConstants.jsm");

XPCOMUtils.defineLazyModuleGetters(this, {
  PanelWideWidgetTracker: "resource:///modules/PanelWideWidgetTracker.jsm",
  SearchWidgetTracker: "resource:///modules/SearchWidgetTracker.jsm",
  CustomizableWidgets: "resource:///modules/CustomizableWidgets.jsm",
  DeferredTask: "resource://gre/modules/DeferredTask.jsm",
  PrivateBrowsingUtils: "resource://gre/modules/PrivateBrowsingUtils.jsm",
  ShortcutUtils: "resource://gre/modules/ShortcutUtils.jsm",
  LightweightThemeManager: "resource://gre/modules/LightweightThemeManager.jsm",
});

XPCOMUtils.defineLazyGetter(this, "gWidgetsBundle", function() {
  const kUrl = "chrome://browser/locale/customizableui/customizableWidgets.properties";
  return Services.strings.createBundle(kUrl);
});

XPCOMUtils.defineLazyServiceGetter(this, "gELS",
  "@mozilla.org/eventlistenerservice;1", "nsIEventListenerService");

const kNSXUL = "http://www.mozilla.org/keymaster/gatekeeper/there.is.only.xul";

const kSpecialWidgetPfx = "customizableui-special-";

const kPrefCustomizationState        = "browser.uiCustomization.state";
const kPrefCustomizationAutoAdd      = "browser.uiCustomization.autoAdd";
const kPrefCustomizationDebug        = "browser.uiCustomization.debug";
const kPrefDrawInTitlebar            = "browser.tabs.drawInTitlebar";
const kPrefExtraDragSpace            = "browser.tabs.extraDragSpace";
const kPrefUIDensity                 = "browser.uidensity";
const kPrefAutoTouchMode             = "browser.touchmode.auto";
const kPrefAutoHideDownloadsButton   = "browser.download.autohideButton";

const kExpectedWindowURL = "chrome://browser/content/browser.xul";

/**
 * The keys are the handlers that are fired when the event type (the value)
 * is fired on the subview. A widget that provides a subview has the option
 * of providing onViewShowing and onViewHiding event handlers.
 */
const kSubviewEvents = [
  "ViewShowing",
  "ViewHiding"
];

/**
 * The current version. We can use this to auto-add new default widgets as necessary.
 * (would be const but isn't because of testing purposes)
 */
var kVersion = 11;

/**
 * Buttons removed from built-ins by version they were removed. kVersion must be
 * bumped any time a new id is added to this. Use the button id as key, and
 * version the button is removed in as the value.  e.g. "pocket-button": 5
 */
var ObsoleteBuiltinButtons = {
};

/**
 * gPalette is a map of every widget that CustomizableUI.jsm knows about, keyed
 * on their IDs.
 */
var gPalette = new Map();

/**
 * gAreas maps area IDs to Sets of properties about those areas. An area is a
 * place where a widget can be put.
 */
var gAreas = new Map();

/**
 * gPlacements maps area IDs to Arrays of widget IDs, indicating that the widgets
 * are placed within that area (either directly in the area node, or in the
 * customizationTarget of the node).
 */
var gPlacements = new Map();

/**
 * gFuturePlacements represent placements that will happen for areas that have
 * not yet loaded (due to lazy-loading). This can occur when add-ons register
 * widgets.
 */
var gFuturePlacements = new Map();

// XXXunf Temporary. Need a nice way to abstract functions to build widgets
//       of these types.
var gSupportedWidgetTypes = new Set(["button", "view", "custom"]);

/**
 * gPanelsForWindow is a list of known panels in a window which we may need to close
 * should command events fire which target them.
 */
var gPanelsForWindow = new WeakMap();

/**
 * gSeenWidgets remembers which widgets the user has seen for the first time
 * before. This way, if a new widget is created, and the user has not seen it
 * before, it can be put in its default location. Otherwise, it remains in the
 * palette.
 */
var gSeenWidgets = new Set();

/**
 * gDirtyAreaCache is a set of area IDs for areas where items have been added,
 * moved or removed at least once. This set is persisted, and is used to
 * optimize building of toolbars in the default case where no toolbars should
 * be "dirty".
 */
var gDirtyAreaCache = new Set();

/**
 * gPendingBuildAreas is a map from area IDs to map from build nodes to their
 * existing children at the time of node registration, that are waiting
 * for the area to be registered
 */
var gPendingBuildAreas = new Map();

var gSavedState = null;
var gRestoring = false;
var gDirty = false;
var gInBatchStack = 0;
var gResetting = false;
var gUndoResetting = false;

/**
 * gBuildAreas maps area IDs to actual area nodes within browser windows.
 */
var gBuildAreas = new Map();

/**
 * gBuildWindows is a map of windows that have registered build areas, mapped
 * to a Set of known toolboxes in that window.
 */
var gBuildWindows = new Map();

var gNewElementCount = 0;
var gGroupWrapperCache = new Map();
var gSingleWrapperCache = new WeakMap();
var gListeners = new Set();

var gUIStateBeforeReset = {
  uiCustomizationState: null,
  drawInTitlebar: null,
  extraDragSpace: null,
  currentTheme: null,
  uiDensity: null,
  autoTouchMode: null,
};

var gDefaultPanelPlacements = null;

XPCOMUtils.defineLazyGetter(this, "log", () => {
  let scope = {};
  Cu.import("resource://gre/modules/Console.jsm", scope);
  let debug = Services.prefs.getBoolPref(kPrefCustomizationDebug, false);
  let consoleOptions = {
    maxLogLevel: debug ? "all" : "log",
    prefix: "CustomizableUI",
  };
  return new scope.ConsoleAPI(consoleOptions);
});

var CustomizableUIInternal = {
  initialize() {
    log.debug("Initializing");

    this.addListener(this);
    this._defineBuiltInWidgets();
    this.loadSavedState();
    this._updateForNewVersion();
    this._markObsoleteBuiltinButtonsSeen();

    this.registerArea(CustomizableUI.AREA_FIXED_OVERFLOW_PANEL, {
      type: CustomizableUI.TYPE_MENU_PANEL,
      defaultPlacements: [],
      anchor: "nav-bar-overflow-button",
    }, true);

    let navbarPlacements = [
      "back-button",
      "forward-button",
      "stop-reload-button",
      "home-button",
      "spring",
      "urlbar-container",
      "spring",
      "downloads-button",
      "library-button",
      "sidebar-button",
    ];

    if (AppConstants.MOZ_DEV_EDITION) {
      navbarPlacements.splice(2, 0, "developer-button");
    }

    this.registerArea(CustomizableUI.AREA_NAVBAR, {
      legacy: true,
      type: CustomizableUI.TYPE_TOOLBAR,
      overflowable: true,
      defaultPlacements: navbarPlacements,
      defaultCollapsed: false,
    }, true);

    if (AppConstants.MENUBAR_CAN_AUTOHIDE) {
      this.registerArea(CustomizableUI.AREA_MENUBAR, {
        legacy: true,
        type: CustomizableUI.TYPE_TOOLBAR,
        defaultPlacements: [
          "menubar-items",
        ],
        defaultCollapsed: true,
      }, true);
    }

    this.registerArea(CustomizableUI.AREA_TABSTRIP, {
      legacy: true,
      type: CustomizableUI.TYPE_TOOLBAR,
      defaultPlacements: [
        "tabbrowser-tabs",
        "new-tab-button",
        "alltabs-button",
      ],
      defaultCollapsed: null,
    }, true);
    this.registerArea(CustomizableUI.AREA_BOOKMARKS, {
      legacy: true,
      type: CustomizableUI.TYPE_TOOLBAR,
      defaultPlacements: [
        "personal-bookmarks",
      ],
      defaultCollapsed: true,
    }, true);

    SearchWidgetTracker.init();
  },

  get _builtinToolbars() {
    let toolbars = new Set([
      CustomizableUI.AREA_NAVBAR,
      CustomizableUI.AREA_BOOKMARKS,
      CustomizableUI.AREA_TABSTRIP,
    ]);
    if (AppConstants.platform != "macosx") {
      toolbars.add(CustomizableUI.AREA_MENUBAR);
    }
    return toolbars;
  },

  _defineBuiltInWidgets() {
    for (let widgetDefinition of CustomizableWidgets) {
      this.createBuiltinWidget(widgetDefinition);
    }
  },

  _updateForNewVersion() {
    // We should still enter even if gSavedState.currentVersion >= kVersion
    // because the per-widget pref facility is independent of versioning.
    if (!gSavedState) {
      // Flip all the prefs so we don't try to re-introduce later:
      for (let [, widget] of gPalette) {
        if (widget.defaultArea && widget._introducedInVersion === "pref") {
          let prefId = "browser.toolbarbuttons.introduced." + widget.id;
          Services.prefs.setBoolPref(prefId, true);
        }
      }
      return;
    }

    let currentVersion = gSavedState.currentVersion;
    for (let [id, widget] of gPalette) {
      if (widget.defaultArea) {
        let shouldAdd = false;
        let shouldSetPref = false;
        let prefId = "browser.toolbarbuttons.introduced." + widget.id;
        if (widget._introducedInVersion === "pref") {
          try {
            shouldAdd = !Services.prefs.getBoolPref(prefId);
          } catch (ex) {
            // Pref doesn't exist:
            shouldAdd = true;
          }
          shouldSetPref = shouldAdd;
        } else if (widget._introducedInVersion > currentVersion) {
          shouldAdd = true;
        }

        if (shouldAdd) {
          let futurePlacements = gFuturePlacements.get(widget.defaultArea);
          if (futurePlacements) {
            futurePlacements.add(id);
          } else {
            gFuturePlacements.set(widget.defaultArea, new Set([id]));
          }
          if (shouldSetPref) {
            Services.prefs.setBoolPref(prefId, true);
          }
        }
      }
    }

    if (currentVersion < 2) {
      // Nuke the old 'loop-call-button' out of orbit.
      CustomizableUI.removeWidgetFromArea("loop-call-button");
    }

    if (currentVersion < 4) {
      CustomizableUI.removeWidgetFromArea("loop-button-throttled");
    }

    if (currentVersion < 7 && gSavedState.placements &&
        gSavedState.placements[CustomizableUI.AREA_NAVBAR]) {
      let placements = gSavedState.placements[CustomizableUI.AREA_NAVBAR];
      let newPlacements = ["back-button", "forward-button", "stop-reload-button", "home-button"];
      for (let button of placements) {
        if (!newPlacements.includes(button)) {
          newPlacements.push(button);
        }
      }

      if (!newPlacements.includes("sidebar-button")) {
        newPlacements.push("sidebar-button");
      }

      gSavedState.placements[CustomizableUI.AREA_NAVBAR] = newPlacements;
    }

    if (currentVersion < 8 && gSavedState.placements &&
        gSavedState.placements["PanelUI-contents"]) {
      let savedPanelPlacements = gSavedState.placements["PanelUI-contents"];
      delete gSavedState.placements["PanelUI-contents"];
      let defaultPlacements = [
        "edit-controls",
        "zoom-controls",
        "new-window-button",
        "privatebrowsing-button",
        "save-page-button",
        "print-button",
        "history-panelmenu",
        "fullscreen-button",
        "find-button",
        "preferences-button",
        "add-ons-button",
        "sync-button",
        "e10s-button",
      ];

      if (!AppConstants.MOZ_DEV_EDITION) {
        defaultPlacements.splice(-1, 0, "developer-button");
      }

      let showCharacterEncoding = Services.prefs.getComplexValue(
        "browser.menu.showCharacterEncoding",
        Ci.nsIPrefLocalizedString
      ).data;
      if (showCharacterEncoding == "true") {
        defaultPlacements.push("characterencoding-button");
      }

      savedPanelPlacements = savedPanelPlacements.filter(id => !defaultPlacements.includes(id));

      if (savedPanelPlacements.length) {
        gSavedState.placements[CustomizableUI.AREA_FIXED_OVERFLOW_PANEL] = savedPanelPlacements;
      }
    }

    if (currentVersion < 9 && gSavedState.placements && gSavedState.placements["nav-bar"]) {
      let placements = gSavedState.placements["nav-bar"];
      if (placements.includes("urlbar-container")) {
        let urlbarIndex = placements.indexOf("urlbar-container");
        let secondSpringIndex = urlbarIndex + 1;
        // Insert if there isn't already a spring before the urlbar
        if (urlbarIndex == 0 || !placements[urlbarIndex - 1].startsWith(kSpecialWidgetPfx + "spring")) {
          placements.splice(urlbarIndex, 0, "spring");
          // The url bar is now 1 index later, so increment the insertion point for
          // the second spring.
          secondSpringIndex++;
        }
        // If the search container is present, insert after the search container
        // instead of after the url bar
        let searchContainerIndex = placements.indexOf("search-container");
        if (searchContainerIndex != -1) {
          secondSpringIndex = searchContainerIndex + 1;
        }
        if (secondSpringIndex == placements.length ||
            !placements[secondSpringIndex].startsWith(kSpecialWidgetPfx + "spring")) {
          placements.splice(secondSpringIndex, 0, "spring");
        }
      }

      // Finally, replace the bookmarks menu button with the library one if present
      if (placements.includes("bookmarks-menu-button")) {
        let bmbIndex = placements.indexOf("bookmarks-menu-button");
        placements.splice(bmbIndex, 1);
        let downloadButtonIndex = placements.indexOf("downloads-button");
        let libraryIndex = downloadButtonIndex == -1 ? bmbIndex : (downloadButtonIndex + 1);
        placements.splice(libraryIndex, 0, "library-button");
      }
    }

    if (currentVersion < 10 && gSavedState.placements) {
      for (let placements of Object.values(gSavedState.placements)) {
        if (placements.includes("webcompat-reporter-button")) {
          placements.splice(placements.indexOf("webcompat-reporter-button"), 1);
          break;
        }
      }
    }

    // Move the downloads button to the default position in the navbar if it's
    // not there already.
    if (currentVersion < 11 && gSavedState.placements) {
      let navbarPlacements = gSavedState.placements[CustomizableUI.AREA_NAVBAR];
      // First remove from wherever it currently lives, if anywhere:
      for (let placements of Object.values(gSavedState.placements)) {
        let existingIndex = placements.indexOf("downloads-button");
        if (existingIndex != -1) {
          placements.splice(existingIndex, 1);
          break; // It can only be in 1 place, so no point looking elsewhere.
        }
      }

      // Now put the button in the navbar in the correct spot:
      if (navbarPlacements) {
        let insertionPoint = navbarPlacements.indexOf("urlbar-container");
        // Deliberately iterate to 1 past the end of the array to insert at the
        // end if need be.
        while (++insertionPoint < navbarPlacements.length) {
          let widget = navbarPlacements[insertionPoint];
          // If we find a non-searchbar, non-spacer node, break out of the loop:
          if (widget != "search-container" && !this.matchingSpecials(widget, "spring")) {
            break;
          }
        }
        // We either found the right spot, or reached the end of the
        // placements, so insert here:
        navbarPlacements.splice(insertionPoint, 0, "downloads-button");
      }
    }
  },

  /**
   * _markObsoleteBuiltinButtonsSeen
   * when upgrading, ensure obsoleted buttons are in seen state.
   */
  _markObsoleteBuiltinButtonsSeen() {
    if (!gSavedState)
      return;
    let currentVersion = gSavedState.currentVersion;
    if (currentVersion >= kVersion)
      return;
    // we're upgrading, update state if necessary
    for (let id in ObsoleteBuiltinButtons) {
      let version = ObsoleteBuiltinButtons[id]
      if (version == kVersion) {
        gSeenWidgets.add(id);
        gDirty = true;
      }
    }
  },

  _placeNewDefaultWidgetsInArea(aArea) {
    let futurePlacedWidgets = gFuturePlacements.get(aArea);
    let savedPlacements = gSavedState && gSavedState.placements && gSavedState.placements[aArea];
    let defaultPlacements = gAreas.get(aArea).get("defaultPlacements");
    if (!savedPlacements || !savedPlacements.length || !futurePlacedWidgets || !defaultPlacements ||
        !defaultPlacements.length) {
      return;
    }
    let defaultWidgetIndex = -1;

    for (let widgetId of futurePlacedWidgets) {
      let widget = gPalette.get(widgetId);
      if (!widget || widget.source !== CustomizableUI.SOURCE_BUILTIN ||
          !widget.defaultArea || !widget._introducedInVersion ||
          savedPlacements.indexOf(widget.id) !== -1) {
        continue;
      }
      defaultWidgetIndex = defaultPlacements.indexOf(widget.id);
      if (defaultWidgetIndex === -1) {
        continue;
      }
      // Now we know that this widget should be here by default, was newly introduced,
      // and we have a saved state to insert into, and a default state to work off of.
      // Try introducing after widgets that come before it in the default placements:
      for (let i = defaultWidgetIndex; i >= 0; i--) {
        // Special case: if the defaults list this widget as coming first, insert at the beginning:
        if (i === 0 && i === defaultWidgetIndex) {
          savedPlacements.splice(0, 0, widget.id);
          // Before you ask, yes, deleting things inside a let x of y loop where y is a Set is
          // safe, and we won't skip any items.
          futurePlacedWidgets.delete(widget.id);
          gDirty = true;
          break;
        }
        // Otherwise, if we're somewhere other than the beginning, check if the previous
        // widget is in the saved placements.
        if (i) {
          let previousWidget = defaultPlacements[i - 1];
          let previousWidgetIndex = savedPlacements.indexOf(previousWidget);
          if (previousWidgetIndex != -1) {
            savedPlacements.splice(previousWidgetIndex + 1, 0, widget.id);
            futurePlacedWidgets.delete(widget.id);
            gDirty = true;
            break;
          }
        }
      }
      // The loop above either inserts the item or doesn't - either way, we can get away
      // with doing nothing else now; if the item remains in gFuturePlacements, we'll
      // add it at the end in restoreStateForArea.
    }
    this.saveState();
  },

  wrapWidget(aWidgetId) {
    if (gGroupWrapperCache.has(aWidgetId)) {
      return gGroupWrapperCache.get(aWidgetId);
    }

    let provider = this.getWidgetProvider(aWidgetId);
    if (!provider) {
      return null;
    }

    if (provider == CustomizableUI.PROVIDER_API) {
      let widget = gPalette.get(aWidgetId);
      if (!widget.wrapper) {
        widget.wrapper = new WidgetGroupWrapper(widget);
        gGroupWrapperCache.set(aWidgetId, widget.wrapper);
      }
      return widget.wrapper;
    }

    // PROVIDER_SPECIAL gets treated the same as PROVIDER_XUL.
    // XXXgijs: this causes bugs in code that depends on widgetWrapper.provider
    // giving an accurate answer... filed as bug 1379821
    let wrapper = new XULWidgetGroupWrapper(aWidgetId);
    gGroupWrapperCache.set(aWidgetId, wrapper);
    return wrapper;
  },

  registerArea(aName, aProperties, aInternalCaller) {
    if (typeof aName != "string" || !/^[a-z0-9-_]{1,}$/i.test(aName)) {
      throw new Error("Invalid area name");
    }

    let areaIsKnown = gAreas.has(aName);
    let props = areaIsKnown ? gAreas.get(aName) : new Map();
    const kImmutableProperties = new Set(["type", "legacy", "overflowable"]);
    for (let key in aProperties) {
      if (areaIsKnown && kImmutableProperties.has(key) &&
          props.get(key) != aProperties[key]) {
        throw new Error("An area cannot change the property for '" + key + "'");
      }
      props.set(key, aProperties[key]);
    }
    // Default to a toolbar:
    if (!props.has("type")) {
      props.set("type", CustomizableUI.TYPE_TOOLBAR);
    }
    if (props.get("type") == CustomizableUI.TYPE_TOOLBAR) {
      // Check aProperties instead of props because this check is only interested
      // in the passed arguments, not the state of a potentially pre-existing area.
      if (!aInternalCaller && aProperties.defaultCollapsed) {
        throw new Error("defaultCollapsed is only allowed for default toolbars.")
      }
      if (!props.has("defaultCollapsed")) {
        props.set("defaultCollapsed", true);
      }
    } else if (props.has("defaultCollapsed")) {
      throw new Error("defaultCollapsed only applies for TYPE_TOOLBAR areas.");
    }
    // Sanity check type:
    let allTypes = [CustomizableUI.TYPE_TOOLBAR, CustomizableUI.TYPE_MENU_PANEL];
    if (allTypes.indexOf(props.get("type")) == -1) {
      throw new Error("Invalid area type " + props.get("type"));
    }

    // And to no placements:
    if (!props.has("defaultPlacements")) {
      props.set("defaultPlacements", []);
    }
    // Sanity check default placements array:
    if (!Array.isArray(props.get("defaultPlacements"))) {
      throw new Error("Should provide an array of default placements");
    }

    if (!areaIsKnown) {
      gAreas.set(aName, props);

      // Reconcile new default widgets. Have to do this before we start restoring things.
      this._placeNewDefaultWidgetsInArea(aName);

      if (props.get("legacy") && !gPlacements.has(aName)) {
        // Guarantee this area exists in gFuturePlacements, to avoid checking it in
        // various places elsewhere.
        if (!gFuturePlacements.has(aName)) {
          gFuturePlacements.set(aName, new Set());
        }
      } else {
        this.restoreStateForArea(aName);
      }

      // If we have pending build area nodes, register all of them
      if (gPendingBuildAreas.has(aName)) {
        let pendingNodes = gPendingBuildAreas.get(aName);
        for (let [pendingNode, existingChildren] of pendingNodes) {
          this.registerToolbarNode(pendingNode, existingChildren);
        }
        gPendingBuildAreas.delete(aName);
      }
    }
  },

  unregisterArea(aName, aDestroyPlacements) {
    if (typeof aName != "string" || !/^[a-z0-9-_]{1,}$/i.test(aName)) {
      throw new Error("Invalid area name");
    }
    if (!gAreas.has(aName) && !gPlacements.has(aName)) {
      throw new Error("Area not registered");
    }

    // Move all the widgets out
    this.beginBatchUpdate();
    try {
      let placements = gPlacements.get(aName);
      if (placements) {
        // Need to clone this array so removeWidgetFromArea doesn't modify it
        placements = [...placements];
        placements.forEach(this.removeWidgetFromArea, this);
      }

      // Delete all remaining traces.
      gAreas.delete(aName);
      // Only destroy placements when necessary:
      if (aDestroyPlacements) {
        gPlacements.delete(aName);
      } else {
        // Otherwise we need to re-set them, as removeFromArea will have emptied
        // them out:
        gPlacements.set(aName, placements);
      }
      gFuturePlacements.delete(aName);
      let existingAreaNodes = gBuildAreas.get(aName);
      if (existingAreaNodes) {
        for (let areaNode of existingAreaNodes) {
          this.notifyListeners("onAreaNodeUnregistered", aName, areaNode.customizationTarget,
                               CustomizableUI.REASON_AREA_UNREGISTERED);
        }
      }
      gBuildAreas.delete(aName);
    } finally {
      this.endBatchUpdate(true);
    }
  },

  registerToolbarNode(aToolbar, aExistingChildren) {
    let area = aToolbar.id;
    if (gBuildAreas.has(area) && gBuildAreas.get(area).has(aToolbar)) {
      return;
    }
    let areaProperties = gAreas.get(area);

    // If this area is not registered, try to do it automatically:
    if (!areaProperties) {
      // If there's no defaultset attribute and this isn't a legacy extra toolbar,
      // we assume that we should wait for registerArea to be called:
      if (!aToolbar.hasAttribute("defaultset") &&
          !aToolbar.hasAttribute("customindex")) {
        if (!gPendingBuildAreas.has(area)) {
          gPendingBuildAreas.set(area, new Map());
        }
        let pendingNodes = gPendingBuildAreas.get(area);
        pendingNodes.set(aToolbar, aExistingChildren);
        return;
      }
      let props = {type: CustomizableUI.TYPE_TOOLBAR, legacy: true};
      let defaultsetAttribute = aToolbar.getAttribute("defaultset") || "";
      props.defaultPlacements = defaultsetAttribute.split(",").filter(s => s);
      this.registerArea(area, props);
      areaProperties = gAreas.get(area);
    }

    this.beginBatchUpdate();
    try {
      let placements = gPlacements.get(area);
      if (!placements && areaProperties.has("legacy")) {
        let legacyState = aToolbar.getAttribute("currentset");
        if (legacyState) {
          legacyState = legacyState.split(",").filter(s => s);
        }

        // Manually restore the state here, so the legacy state can be converted.
        this.restoreStateForArea(area, legacyState);
        placements = gPlacements.get(area);
      }

      // Check that the current children and the current placements match. If
      // not, mark it as dirty:
      if (aExistingChildren.length != placements.length ||
          aExistingChildren.every((id, i) => id == placements[i])) {
        gDirtyAreaCache.add(area);
      }

      if (areaProperties.has("overflowable")) {
        aToolbar.overflowable = new OverflowableToolbar(aToolbar);
      }

      this.registerBuildArea(area, aToolbar);

      // We only build the toolbar if it's been marked as "dirty". Dirty means
      // one of the following things:
      // 1) Items have been added, moved or removed from this toolbar before.
      // 2) The number of children of the toolbar does not match the length of
      //    the placements array for that area.
      //
      // This notion of being "dirty" is stored in a cache which is persisted
      // in the saved state.
      if (gDirtyAreaCache.has(area)) {
        this.buildArea(area, placements, aToolbar);
      }
      this.notifyListeners("onAreaNodeRegistered", area, aToolbar.customizationTarget);
      aToolbar.setAttribute("currentset", placements.join(","));
    } finally {
      this.endBatchUpdate();
    }
  },

  buildArea(aArea, aPlacements, aAreaNode) {
    let document = aAreaNode.ownerDocument;
    let window = document.defaultView;
    let inPrivateWindow = PrivateBrowsingUtils.isWindowPrivate(window);
    let container = aAreaNode.customizationTarget;
    let areaIsPanel = gAreas.get(aArea).get("type") == CustomizableUI.TYPE_MENU_PANEL;

    if (!container) {
      throw new Error("Expected area " + aArea
                      + " to have a customizationTarget attribute.");
    }

    // Restore nav-bar visibility since it may have been hidden
    // through a migration path (bug 938980) or an add-on.
    if (aArea == CustomizableUI.AREA_NAVBAR) {
      aAreaNode.collapsed = false;
    }

    this.beginBatchUpdate();

    try {
      let currentNode = container.firstChild;
      let placementsToRemove = new Set();
      for (let id of aPlacements) {
        while (currentNode && currentNode.getAttribute("skipintoolbarset") == "true") {
          currentNode = currentNode.nextSibling;
        }

        // Fix ids for specials and continue, for correctly placed specials.
        if (currentNode && (!currentNode.id || CustomizableUI.isSpecialWidget(currentNode)) &&
            this.matchingSpecials(id, currentNode)) {
          currentNode.id = id;
        }
        if (currentNode && currentNode.id == id) {
          currentNode = currentNode.nextSibling;
          continue;
        }

        if (this.isSpecialWidget(id) && areaIsPanel) {
          placementsToRemove.add(id);
          continue;
        }

        let [provider, node] = this.getWidgetNode(id, window);
        if (!node) {
          log.debug("Unknown widget: " + id);
          continue;
        }

        let widget = null;
        // If the placements have items in them which are (now) no longer removable,
        // we shouldn't be moving them:
        if (provider == CustomizableUI.PROVIDER_API) {
          widget = gPalette.get(id);
          if (!widget.removable && aArea != widget.defaultArea) {
            placementsToRemove.add(id);
            continue;
          }
        } else if (provider == CustomizableUI.PROVIDER_XUL &&
                   node.parentNode != container && !this.isWidgetRemovable(node)) {
          placementsToRemove.add(id);
          continue;
        } // Special widgets are always removable, so no need to check them

        if (inPrivateWindow && widget && !widget.showInPrivateBrowsing) {
          continue;
        }

        this.ensureButtonContextMenu(node, aAreaNode);

        // This needs updating in case we're resetting / undoing a reset.
        if (widget) {
          widget.currentArea = aArea;
        }
        this.insertWidgetBefore(node, currentNode, container, aArea);
        if (gResetting) {
          this.notifyListeners("onWidgetReset", node, container);
        } else if (gUndoResetting) {
          this.notifyListeners("onWidgetUndoMove", node, container);
        }
      }

      if (currentNode) {
        let palette = aAreaNode.toolbox ? aAreaNode.toolbox.palette : null;
        let limit = currentNode.previousSibling;
        let node = container.lastChild;
        while (node && node != limit) {
          let previousSibling = node.previousSibling;
          // Nodes opt-in to removability. If they're removable, and we haven't
          // seen them in the placements array, then we toss them into the palette
          // if one exists. If no palette exists, we just remove the node. If the
          // node is not removable, we leave it where it is. However, we can only
          // safely touch elements that have an ID - both because we depend on
          // IDs (or are specials), and because such elements are not intended to
          // be widgets (eg, titlebar-placeholder elements).
          if ((node.id || this.isSpecialWidget(node)) &&
              node.getAttribute("skipintoolbarset") != "true") {
            if (this.isWidgetRemovable(node)) {
              if (palette && !this.isSpecialWidget(node.id)) {
                palette.appendChild(node);
                this.removeLocationAttributes(node);
              } else {
                container.removeChild(node);
              }
            } else {
              node.setAttribute("removable", false);
              log.debug("Adding non-removable widget to placements of " + aArea + ": " +
                        node.id);
              gPlacements.get(aArea).push(node.id);
              gDirty = true;
            }
          }
          node = previousSibling;
        }
      }

      // If there are placements in here which aren't removable from their original area,
      // we remove them from this area's placement array. They will (have) be(en) added
      // to their original area's placements array in the block above this one.
      if (placementsToRemove.size) {
        let placementAry = gPlacements.get(aArea);
        for (let id of placementsToRemove) {
          let index = placementAry.indexOf(id);
          placementAry.splice(index, 1);
        }
      }

      if (gResetting) {
        this.notifyListeners("onAreaReset", aArea, container);
      }
    } finally {
      this.endBatchUpdate();
    }
  },

  addPanelCloseListeners(aPanel) {
    gELS.addSystemEventListener(aPanel, "click", this, false);
    gELS.addSystemEventListener(aPanel, "keypress", this, false);
    let win = aPanel.ownerGlobal;
    if (!gPanelsForWindow.has(win)) {
      gPanelsForWindow.set(win, new Set());
    }
    gPanelsForWindow.get(win).add(this._getPanelForNode(aPanel));
  },

  removePanelCloseListeners(aPanel) {
    gELS.removeSystemEventListener(aPanel, "click", this, false);
    gELS.removeSystemEventListener(aPanel, "keypress", this, false);
    let win = aPanel.ownerGlobal;
    let panels = gPanelsForWindow.get(win);
    if (panels) {
      panels.delete(this._getPanelForNode(aPanel));
    }
  },

  ensureButtonContextMenu(aNode, aAreaNode, forcePanel) {
    const kPanelItemContextMenu = "customizationPanelItemContextMenu";

    let currentContextMenu = aNode.getAttribute("context") ||
                             aNode.getAttribute("contextmenu");
    let contextMenuForPlace =
      (forcePanel || "panel" == CustomizableUI.getPlaceForItem(aAreaNode)) ?
      kPanelItemContextMenu :
      null;
    if (contextMenuForPlace && !currentContextMenu) {
      aNode.setAttribute("context", contextMenuForPlace);
    } else if (currentContextMenu == kPanelItemContextMenu &&
               contextMenuForPlace != kPanelItemContextMenu) {
      aNode.removeAttribute("context");
      aNode.removeAttribute("contextmenu");
    }
  },

  getWidgetProvider(aWidgetId) {
    if (this.isSpecialWidget(aWidgetId)) {
      return CustomizableUI.PROVIDER_SPECIAL;
    }
    if (gPalette.has(aWidgetId)) {
      return CustomizableUI.PROVIDER_API;
    }
    // If this was an API widget that was destroyed, return null:
    if (gSeenWidgets.has(aWidgetId)) {
      return null;
    }

    // We fall back to the XUL provider, but we don't know for sure (at this
    // point) whether it exists there either. So the API is technically lying.
    // Ideally, it would be able to return an error value (or throw an
    // exception) if it really didn't exist. Our code calling this function
    // handles that fine, but this is a public API.
    return CustomizableUI.PROVIDER_XUL;
  },

  getWidgetNode(aWidgetId, aWindow) {
    let document = aWindow.document;

    if (this.isSpecialWidget(aWidgetId)) {
      let widgetNode = document.getElementById(aWidgetId) ||
                       this.createSpecialWidget(aWidgetId, document);
      return [ CustomizableUI.PROVIDER_SPECIAL, widgetNode];
    }

    let widget = gPalette.get(aWidgetId);
    if (widget) {
      // If we have an instance of this widget already, just use that.
      if (widget.instances.has(document)) {
        log.debug("An instance of widget " + aWidgetId + " already exists in this "
                  + "document. Reusing.");
        return [ CustomizableUI.PROVIDER_API,
                 widget.instances.get(document) ];
      }

      return [ CustomizableUI.PROVIDER_API,
               this.buildWidget(document, widget) ];
    }

    log.debug("Searching for " + aWidgetId + " in toolbox.");
    let node = this.findWidgetInWindow(aWidgetId, aWindow);
    if (node) {
      return [ CustomizableUI.PROVIDER_XUL, node ];
    }

    log.debug("No node for " + aWidgetId + " found.");
    return [null, null];
  },

  registerMenuPanel(aPanelContents, aArea) {
    if (gBuildAreas.has(aArea) && gBuildAreas.get(aArea).has(aPanelContents)) {
      return;
    }

    let document = aPanelContents.ownerDocument;

    aPanelContents.toolbox = document.getElementById("navigator-toolbox");
    aPanelContents.customizationTarget = aPanelContents;

    this.addPanelCloseListeners(this._getPanelForNode(aPanelContents));

    let placements = gPlacements.get(aArea);
    this.buildArea(aArea, placements, aPanelContents);
    this.notifyListeners("onAreaNodeRegistered", aArea, aPanelContents);

    for (let child of aPanelContents.children) {
      if (child.localName != "toolbarbutton") {
        if (child.localName == "toolbaritem") {
          this.ensureButtonContextMenu(child, aPanelContents, true);
        }
        continue;
      }
      this.ensureButtonContextMenu(child, aPanelContents, true);
    }

    this.registerBuildArea(aArea, aPanelContents);
  },

  onWidgetAdded(aWidgetId, aArea, aPosition) {
    this.insertNode(aWidgetId, aArea, aPosition, true);

    if (!gResetting) {
      this._clearPreviousUIState();
    }
  },

  onWidgetRemoved(aWidgetId, aArea) {
    let areaNodes = gBuildAreas.get(aArea);
    if (!areaNodes) {
      return;
    }

    let area = gAreas.get(aArea);
    let isToolbar = area.get("type") == CustomizableUI.TYPE_TOOLBAR;
    let isOverflowable = isToolbar && area.get("overflowable");
    let showInPrivateBrowsing = gPalette.has(aWidgetId)
                              ? gPalette.get(aWidgetId).showInPrivateBrowsing
                              : true;

    for (let areaNode of areaNodes) {
      let window = areaNode.ownerGlobal;
      if (!showInPrivateBrowsing &&
          PrivateBrowsingUtils.isWindowPrivate(window)) {
        continue;
      }

      let container = areaNode.customizationTarget;
      let widgetNode = window.document.getElementById(aWidgetId);
      if (widgetNode && isOverflowable) {
        container = areaNode.overflowable.getContainerFor(widgetNode);
      }

      if (!widgetNode || !container.contains(widgetNode)) {
        log.info("Widget " + aWidgetId + " not found, unable to remove from " + aArea);
        continue;
      }

      this.notifyListeners("onWidgetBeforeDOMChange", widgetNode, null, container, true);

      // We remove location attributes here to make sure they're gone too when a
      // widget is removed from a toolbar to the palette. See bug 930950.
      this.removeLocationAttributes(widgetNode);
      // We also need to remove the panel context menu if it's there:
      this.ensureButtonContextMenu(widgetNode);
      if (gPalette.has(aWidgetId) || this.isSpecialWidget(aWidgetId)) {
        container.removeChild(widgetNode);
      } else {
        areaNode.toolbox.palette.appendChild(widgetNode);
      }
      this.notifyListeners("onWidgetAfterDOMChange", widgetNode, null, container, true);

      if (isToolbar) {
        areaNode.setAttribute("currentset", gPlacements.get(aArea).join(","));
      }

      let windowCache = gSingleWrapperCache.get(window);
      if (windowCache) {
        windowCache.delete(aWidgetId);
      }
    }
    if (!gResetting) {
      this._clearPreviousUIState();
    }
  },

  onWidgetMoved(aWidgetId, aArea, aOldPosition, aNewPosition) {
    this.insertNode(aWidgetId, aArea, aNewPosition);
    if (!gResetting) {
      this._clearPreviousUIState();
    }
  },

  onCustomizeEnd(aWindow) {
    this._clearPreviousUIState();
  },

  registerBuildArea(aArea, aNode) {
    // We ensure that the window is registered to have its customization data
    // cleaned up when unloading.
    let window = aNode.ownerGlobal;
    if (window.closed) {
      return;
    }
    this.registerBuildWindow(window);

    // Also register this build area's toolbox.
    if (aNode.toolbox) {
      gBuildWindows.get(window).add(aNode.toolbox);
    }

    if (!gBuildAreas.has(aArea)) {
      gBuildAreas.set(aArea, new Set());
    }

    gBuildAreas.get(aArea).add(aNode);

    // Give a class to all customize targets to be used for styling in Customize Mode
    let customizableNode = this.getCustomizeTargetForArea(aArea, window);
    customizableNode.classList.add("customization-target");
  },

  registerBuildWindow(aWindow) {
    if (!gBuildWindows.has(aWindow)) {
      gBuildWindows.set(aWindow, new Set());

      aWindow.addEventListener("unload", this);
      aWindow.addEventListener("command", this, true);

      this.notifyListeners("onWindowOpened", aWindow);
    }
  },

  unregisterBuildWindow(aWindow) {
    aWindow.removeEventListener("unload", this);
    aWindow.removeEventListener("command", this, true);
    gPanelsForWindow.delete(aWindow);
    gBuildWindows.delete(aWindow);
    gSingleWrapperCache.delete(aWindow);
    let document = aWindow.document;

    for (let [areaId, areaNodes] of gBuildAreas) {
      let areaProperties = gAreas.get(areaId);
      for (let node of areaNodes) {
        if (node.ownerDocument == document) {
          this.notifyListeners("onAreaNodeUnregistered", areaId, node.customizationTarget,
                               CustomizableUI.REASON_WINDOW_CLOSED);
          if (areaProperties.has("overflowable")) {
            node.overflowable.uninit();
            node.overflowable = null;
          }
          areaNodes.delete(node);
        }
      }
    }

    for (let [, widget] of gPalette) {
      widget.instances.delete(document);
      this.notifyListeners("onWidgetInstanceRemoved", widget.id, document);
    }

    for (let [, areaMap] of gPendingBuildAreas) {
      let toDelete = [];
      for (let [areaNode, ] of areaMap) {
        if (areaNode.ownerDocument == document) {
          toDelete.push(areaNode);
        }
      }
      for (let areaNode of toDelete) {
        areaMap.delete(areaNode);
      }
    }

    this.notifyListeners("onWindowClosed", aWindow);
  },

  setLocationAttributes(aNode, aArea) {
    let props = gAreas.get(aArea);
    if (!props) {
      throw new Error("Expected area " + aArea + " to have a properties Map " +
                      "associated with it.");
    }

    aNode.setAttribute("cui-areatype", props.get("type") || "");
    let anchor = props.get("anchor");
    if (anchor) {
      aNode.setAttribute("cui-anchorid", anchor);
    } else {
      aNode.removeAttribute("cui-anchorid");
    }
  },

  removeLocationAttributes(aNode) {
    aNode.removeAttribute("cui-areatype");
    aNode.removeAttribute("cui-anchorid");
  },

  insertNode(aWidgetId, aArea, aPosition, isNew) {
    let areaNodes = gBuildAreas.get(aArea);
    if (!areaNodes) {
      return;
    }

    let placements = gPlacements.get(aArea);
    if (!placements) {
      log.error("Could not find any placements for " + aArea +
                " when moving a widget.");
      return;
    }

    // Go through each of the nodes associated with this area and move the
    // widget to the requested location.
    for (let areaNode of areaNodes) {
      this.insertNodeInWindow(aWidgetId, areaNode, isNew);
    }
  },

  insertNodeInWindow(aWidgetId, aAreaNode, isNew) {
    let window = aAreaNode.ownerGlobal;
    let showInPrivateBrowsing = gPalette.has(aWidgetId)
                              ? gPalette.get(aWidgetId).showInPrivateBrowsing
                              : true;

    if (!showInPrivateBrowsing && PrivateBrowsingUtils.isWindowPrivate(window)) {
      return;
    }

    let [, widgetNode] = this.getWidgetNode(aWidgetId, window);
    if (!widgetNode) {
      log.error("Widget '" + aWidgetId + "' not found, unable to move");
      return;
    }

    let areaId = aAreaNode.id;
    if (isNew) {
      this.ensureButtonContextMenu(widgetNode, aAreaNode);
    }

    let [insertionContainer, nextNode] = this.findInsertionPoints(widgetNode, aAreaNode);
    this.insertWidgetBefore(widgetNode, nextNode, insertionContainer, areaId);

    if (gAreas.get(areaId).get("type") == CustomizableUI.TYPE_TOOLBAR) {
      aAreaNode.setAttribute("currentset", gPlacements.get(areaId).join(","));
    }
  },

  findInsertionPoints(aNode, aAreaNode) {
    let areaId = aAreaNode.id;
    let props = gAreas.get(areaId);

    // For overflowable toolbars, rely on them (because the work is more complicated):
    if (props.get("type") == CustomizableUI.TYPE_TOOLBAR && props.get("overflowable")) {
      return aAreaNode.overflowable.findOverflowedInsertionPoints(aNode);
    }

    let container = aAreaNode.customizationTarget;
    let placements = gPlacements.get(areaId);
    let nodeIndex = placements.indexOf(aNode.id);

    while (++nodeIndex < placements.length) {
      let nextNodeId = placements[nodeIndex];
      let nextNode = container.getElementsByAttribute("id", nextNodeId).item(0);

      if (nextNode) {
        return [container, nextNode];
      }
    }

    return [container, null];
  },

  insertWidgetBefore(aNode, aNextNode, aContainer, aArea) {
    this.notifyListeners("onWidgetBeforeDOMChange", aNode, aNextNode, aContainer);
    this.setLocationAttributes(aNode, aArea);
    aContainer.insertBefore(aNode, aNextNode);
    this.notifyListeners("onWidgetAfterDOMChange", aNode, aNextNode, aContainer);
  },

  handleEvent(aEvent) {
    switch (aEvent.type) {
      case "command":
        if (!this._originalEventInPanel(aEvent)) {
          break;
        }
        aEvent = aEvent.sourceEvent;
        // Fall through
      case "click":
      case "keypress":
        this.maybeAutoHidePanel(aEvent);
        break;
      case "unload":
        this.unregisterBuildWindow(aEvent.currentTarget);
        break;
    }
  },

  _originalEventInPanel(aEvent) {
    let e = aEvent.sourceEvent;
    if (!e) {
      return false;
    }
    let node = this._getPanelForNode(e.target);
    if (!node) {
      return false;
    }
    let win = e.view;
    let panels = gPanelsForWindow.get(win);
    return !!panels && panels.has(node);
  },

  _getSpecialIdForNode(aNode) {
    if (typeof aNode == "object" && aNode.localName) {
      if (aNode.id) {
        return aNode.id
      }
      if (aNode.localName.startsWith("toolbar")) {
        return aNode.localName.substring(7);
      }
      return "";
    }
    return aNode;
  },

  isSpecialWidget(aId) {
    aId = this._getSpecialIdForNode(aId);
    return (aId.startsWith(kSpecialWidgetPfx) ||
            aId.startsWith("separator") ||
            aId.startsWith("spring") ||
            aId.startsWith("spacer"));
  },

  matchingSpecials(aId1, aId2) {
    aId1 = this._getSpecialIdForNode(aId1);
    aId2 = this._getSpecialIdForNode(aId2);

    return this.isSpecialWidget(aId1) &&
           this.isSpecialWidget(aId2) &&
           aId1.match(/spring|spacer|separator/)[0] == aId2.match(/spring|spacer|separator/)[0];
  },

  ensureSpecialWidgetId(aId) {
    let nodeType = aId.match(/spring|spacer|separator/)[0];
    // If the ID we were passed isn't a generated one, generate one now:
    if (nodeType == aId) {
      // Ids are differentiated through a unique count suffix.
      return kSpecialWidgetPfx + aId + (++gNewElementCount);
    }
    return aId;
  },

  createSpecialWidget(aId, aDocument) {
    let nodeName = "toolbar" + aId.match(/spring|spacer|separator/)[0];
    let node = aDocument.createElementNS(kNSXUL, nodeName);
    node.className = "chromeclass-toolbar-additional";
    node.id = this.ensureSpecialWidgetId(aId);
    return node;
  },

  /* Find a XUL-provided widget in a window. Don't try to use this
   * for an API-provided widget or a special widget.
   */
  findWidgetInWindow(aId, aWindow) {
    if (!gBuildWindows.has(aWindow)) {
      throw new Error("Build window not registered");
    }

    if (!aId) {
      log.error("findWidgetInWindow was passed an empty string.");
      return null;
    }

    let document = aWindow.document;

    // look for a node with the same id, as the node may be
    // in a different toolbar.
    let node = document.getElementById(aId);
    if (node) {
      let parent = node.parentNode;
      while (parent && !(parent.customizationTarget ||
                         parent == aWindow.gNavToolbox.palette)) {
        parent = parent.parentNode;
      }

      if (parent) {
        let nodeInArea = node.parentNode.localName == "toolbarpaletteitem" ?
                         node.parentNode : node;
        // Check if we're in a customization target, or in the palette:
        if ((parent.customizationTarget == nodeInArea.parentNode &&
             gBuildWindows.get(aWindow).has(parent.toolbox)) ||
            aWindow.gNavToolbox.palette == nodeInArea.parentNode) {
          // Normalize the removable attribute. For backwards compat, if
          // the widget is not located in a toolbox palette then absence
          // of the "removable" attribute means it is not removable.
          if (!node.hasAttribute("removable")) {
            // If we first see this in customization mode, it may be in the
            // customization palette instead of the toolbox palette.
            node.setAttribute("removable", !parent.customizationTarget);
          }
          return node;
        }
      }
    }

    let toolboxes = gBuildWindows.get(aWindow);
    for (let toolbox of toolboxes) {
      if (toolbox.palette) {
        // Attempt to locate an element with a matching ID within
        // the palette.
        let element = toolbox.palette.getElementsByAttribute("id", aId)[0];
        if (element) {
          // Normalize the removable attribute. For backwards compat, this
          // is optional if the widget is located in the toolbox palette,
          // and defaults to *true*, unlike if it was located elsewhere.
          if (!element.hasAttribute("removable")) {
            element.setAttribute("removable", true);
          }
          return element;
        }
      }
    }
    return null;
  },

  buildWidget(aDocument, aWidget) {
    if (aDocument.documentURI != kExpectedWindowURL) {
      throw new Error("buildWidget was called for a non-browser window!");
    }
    if (typeof aWidget == "string") {
      aWidget = gPalette.get(aWidget);
    }
    if (!aWidget) {
      throw new Error("buildWidget was passed a non-widget to build.");
    }

    log.debug("Building " + aWidget.id + " of type " + aWidget.type);

    let node;
    if (aWidget.type == "custom") {
      if (aWidget.onBuild) {
        node = aWidget.onBuild(aDocument);
      }
      if (!node || !(node instanceof aDocument.defaultView.XULElement))
        log.error("Custom widget with id " + aWidget.id + " does not return a valid node");
    } else {
      if (aWidget.onBeforeCreated) {
        aWidget.onBeforeCreated(aDocument);
      }
      node = aDocument.createElementNS(kNSXUL, "toolbarbutton");

      node.setAttribute("id", aWidget.id);
      node.setAttribute("widget-id", aWidget.id);
      node.setAttribute("widget-type", aWidget.type);
      if (aWidget.disabled) {
        node.setAttribute("disabled", true);
      }
      node.setAttribute("removable", aWidget.removable);
      node.setAttribute("overflows", aWidget.overflows);
      if (aWidget.tabSpecific) {
        node.setAttribute("tabspecific", aWidget.tabSpecific);
      }
      node.setAttribute("label", this.getLocalizedProperty(aWidget, "label"));
      let additionalTooltipArguments = [];
      if (aWidget.shortcutId) {
        let keyEl = aDocument.getElementById(aWidget.shortcutId);
        if (keyEl) {
          additionalTooltipArguments.push(ShortcutUtils.prettifyShortcut(keyEl));
        } else {
          log.error("Key element with id '" + aWidget.shortcutId + "' for widget '" + aWidget.id +
                    "' not found!");
        }
      }

      let tooltip = this.getLocalizedProperty(aWidget, "tooltiptext", additionalTooltipArguments);
      if (tooltip) {
        node.setAttribute("tooltiptext", tooltip);
      }
      node.setAttribute("class", "toolbarbutton-1 chromeclass-toolbar-additional");

      let commandHandler = this.handleWidgetCommand.bind(this, aWidget, node);
      node.addEventListener("command", commandHandler);
      let clickHandler = this.handleWidgetClick.bind(this, aWidget, node);
      node.addEventListener("click", clickHandler);

      // If the widget has a view, and has view showing / hiding listeners,
      // hook those up to this widget.
      if (aWidget.type == "view") {
        log.debug("Widget " + aWidget.id + " has a view. Auto-registering event handlers.");
        let viewNode = aDocument.getElementById(aWidget.viewId);

        if (viewNode) {
          // PanelUI relies on the .PanelUI-subView class to be able to show only
          // one sub-view at a time.
          viewNode.classList.add("PanelUI-subView");
          this.ensureSubviewListeners(viewNode);
        } else {
          log.error("Could not find the view node with id: " + aWidget.viewId +
                    ", for widget: " + aWidget.id + ".");
        }
      }

      if (aWidget.onCreated) {
        aWidget.onCreated(node);
      }
    }

    aWidget.instances.set(aDocument, node);
    return node;
  },

  ensureSubviewListeners(viewNode) {
    if (viewNode._addedEventListeners) {
      return;
    }
    let viewId = viewNode.id;
    let widget = [...gPalette.values()].find(w => w.viewId == viewId);
    if (!widget) {
      return;
    }
    for (let eventName of kSubviewEvents) {
      let handler = "on" + eventName;
      if (typeof widget[handler] == "function") {
        viewNode.addEventListener(eventName, widget[handler]);
      }
    }
    viewNode._addedEventListeners = true;
    log.debug("Widget " + widget.id + " showing and hiding event handlers set.");
  },

  getLocalizedProperty(aWidget, aProp, aFormatArgs, aDef) {
    const kReqStringProps = ["label"];

    if (typeof aWidget == "string") {
      aWidget = gPalette.get(aWidget);
    }
    if (!aWidget) {
      throw new Error("getLocalizedProperty was passed a non-widget to work with.");
    }
    let def, name;
    // Let widgets pass their own string identifiers or strings, so that
    // we can use strings which aren't the default (in case string ids change)
    // and so that non-builtin-widgets can also provide labels, tooltips, etc.
    if (aWidget[aProp] != null) {
      name = aWidget[aProp];
      // By using this as the default, if a widget provides a full string rather
      // than a string ID for localization, we will fall back to that string
      // and return that.
      def = aDef || name;
    } else {
      name = aWidget.id + "." + aProp;
      def = aDef || "";
    }
    if (aWidget.localized === false) {
      return def;
    }
    try {
      if (Array.isArray(aFormatArgs) && aFormatArgs.length) {
        return gWidgetsBundle.formatStringFromName(name, aFormatArgs,
          aFormatArgs.length) || def;
      }
      return gWidgetsBundle.GetStringFromName(name) || def;
    } catch (ex) {
      // If an empty string was explicitly passed, treat it as an actual
      // value rather than a missing property.
      if (!def && (name != "" || kReqStringProps.includes(aProp))) {
        log.error("Could not localize property '" + name + "'.");
      }
    }
    return def;
  },

  addShortcut(aShortcutNode, aTargetNode = aShortcutNode) {
    // Detect if we've already been here before.
    if (aTargetNode.hasAttribute("shortcut"))
      return;

    let document = aShortcutNode.ownerDocument;
    let shortcutId = aShortcutNode.getAttribute("key");
    let shortcut;
    if (shortcutId) {
      shortcut = document.getElementById(shortcutId);
    } else {
      let commandId = aShortcutNode.getAttribute("command");
      if (commandId)
        shortcut = ShortcutUtils.findShortcut(document.getElementById(commandId));
    }
    if (!shortcut) {
      return;
    }

    aTargetNode.setAttribute("shortcut", ShortcutUtils.prettifyShortcut(shortcut));
  },

  handleWidgetCommand(aWidget, aNode, aEvent) {
    log.debug("handleWidgetCommand");

    if (aWidget.onBeforeCommand) {
      try {
        aWidget.onBeforeCommand.call(null, aEvent);
      } catch (e) {
        log.error(e);
      }
    }

    if (aWidget.type == "button") {
      if (aWidget.onCommand) {
        try {
          aWidget.onCommand.call(null, aEvent);
        } catch (e) {
          log.error(e);
        }
      } else {
        // XXXunf Need to think this through more, and formalize.
        Services.obs.notifyObservers(aNode,
                                     "customizedui-widget-command",
                                     aWidget.id);
      }
    } else if (aWidget.type == "view") {
      let ownerWindow = aNode.ownerGlobal;
      let area = this.getPlacementOfWidget(aNode.id).area;
      let areaType = CustomizableUI.getAreaType(area);
      let anchor = aNode;
      if (areaType != CustomizableUI.TYPE_MENU_PANEL) {
        let wrapper = this.wrapWidget(aWidget.id).forWindow(ownerWindow);

        let hasMultiView = !!aNode.closest("photonpanelmultiview,panelmultiview");
        if (wrapper && !hasMultiView && wrapper.anchor) {
          this.hidePanelForNode(aNode);
          anchor = wrapper.anchor;
        }
      }

      ownerWindow.PanelUI.showSubView(aWidget.viewId, anchor, area, aEvent);
    }
  },

  handleWidgetClick(aWidget, aNode, aEvent) {
    log.debug("handleWidgetClick");
    if (aWidget.onClick) {
      try {
        aWidget.onClick.call(null, aEvent);
      } catch (e) {
        Cu.reportError(e);
      }
    } else {
      // XXXunf Need to think this through more, and formalize.
      Services.obs.notifyObservers(aNode, "customizedui-widget-click", aWidget.id);
    }
  },

  _getPanelForNode(aNode) {
    let panel = aNode;
    while (panel && panel.localName != "panel")
      panel = panel.parentNode;
    return panel;
  },

  /*
   * If people put things in the panel which need more than single-click interaction,
   * we don't want to close it. Right now we check for text inputs and menu buttons.
   * We also check for being outside of any toolbaritem/toolbarbutton, ie on a blank
   * part of the menu.
   */
  _isOnInteractiveElement(aEvent) {
    function getMenuPopupForDescendant(aNode) {
      let lastPopup = null;
      while (aNode && aNode.parentNode &&
             aNode.parentNode.localName.startsWith("menu")) {
        lastPopup = aNode.localName == "menupopup" ? aNode : lastPopup;
        aNode = aNode.parentNode;
      }
      return lastPopup;
    }

    let target = aEvent.originalTarget;
    let panel = this._getPanelForNode(aEvent.currentTarget);
    // This can happen in e.g. customize mode. If there's no panel,
    // there's clearly nothing for us to close; pretend we're interactive.
    if (!panel) {
      return true;
    }
    // We keep track of:
    // whether we're in an input container (text field)
    let inInput = false;
    // whether we're in a popup/context menu
    let inMenu = false;
    // whether we're in a toolbarbutton/toolbaritem
    let inItem = false;
    // whether the current menuitem has a valid closemenu attribute
    let menuitemCloseMenu = "auto";
    // whether the toolbarbutton/item has a valid closemenu attribute.
    let closemenu = "auto";

    // While keeping track of that, we go from the original target back up,
    // to the panel if we have to. We bail as soon as we find an input,
    // a toolbarbutton/item, or the panel:
    while (true && target) {
      // Skip out of iframes etc:
      if (target.nodeType == target.DOCUMENT_NODE) {
        if (!target.defaultView) {
          // Err, we're done.
          break;
        }
        // Cue some voodoo
        target = target.defaultView.QueryInterface(Ci.nsIInterfaceRequestor)
                                   .getInterface(Ci.nsIWebNavigation)
                                   .QueryInterface(Ci.nsIDocShell)
                                   .chromeEventHandler;
        if (!target) {
          break;
        }
      }
      let tagName = target.localName;
      inInput = tagName == "input" || tagName == "textbox";
      inItem = tagName == "toolbaritem" || tagName == "toolbarbutton";
      let isMenuItem = tagName == "menuitem";
      inMenu = inMenu || isMenuItem;
      if (inItem && target.hasAttribute("closemenu")) {
        let closemenuVal = target.getAttribute("closemenu");
        closemenu = (closemenuVal == "single" || closemenuVal == "none") ?
                    closemenuVal : "auto";
      }

      if (isMenuItem && target.hasAttribute("closemenu")) {
        let closemenuVal = target.getAttribute("closemenu");
        menuitemCloseMenu = (closemenuVal == "single" || closemenuVal == "none") ?
                            closemenuVal : "auto";
      }
      // Break out of the loop immediately for disabled items, as we need to
      // keep the menu open in that case.
      if (target.getAttribute("disabled") == "true") {
        return true;
      }

      // This isn't in the loop condition because we want to break before
      // changing |target| if any of these conditions are true
      if (inInput || inItem || target == panel) {
        break;
      }
      // We need specific code for popups: the item on which they were invoked
      // isn't necessarily in their parentNode chain:
      if (isMenuItem) {
        let topmostMenuPopup = getMenuPopupForDescendant(target);
        target = (topmostMenuPopup && topmostMenuPopup.triggerNode) ||
                 target.parentNode;
      } else {
        target = target.parentNode;
      }
    }

    // If the user clicked a menu item...
    if (inMenu) {
      // We care if we're in an input also,
      // or if the user specified closemenu!="auto":
      if (inInput || menuitemCloseMenu != "auto") {
        return true;
      }
      // Otherwise, we're probably fine to close the panel
      return false;
    }
    // If we're not in a menu, and we *are* in a type="menu" toolbarbutton,
    // we'll now interact with the menu
    if (inItem && target.getAttribute("type") == "menu") {
      return true;
    }
    // If we're not in a menu, and we *are* in a type="menu-button" toolbarbutton,
    // it depends whether we're in the dropmarker or the 'real' button:
    if (inItem && target.getAttribute("type") == "menu-button") {
      // 'real' button (which has a single action):
      if (target.getAttribute("anonid") == "button") {
        return closemenu != "none";
      }
      // otherwise, this is the outer button, and the user will now
      // interact with the menu:
      return true;
    }
    return inInput || !inItem;
  },

  hidePanelForNode(aNode) {
    let panel = this._getPanelForNode(aNode);
    if (panel) {
      panel.hidePopup();
    }
  },

  maybeAutoHidePanel(aEvent) {
    if (aEvent.type == "keypress") {
      if (aEvent.keyCode != aEvent.DOM_VK_RETURN) {
        return;
      }
      // If the user hit enter/return, we don't check preventDefault - it makes sense
      // that this was prevented, but we probably still want to close the panel.
      // If consumers don't want this to happen, they should specify the closemenu
      // attribute.

    } else if (aEvent.type != "command") { // mouse events:
      if (aEvent.defaultPrevented || aEvent.button != 0) {
        return;
      }
      let isInteractive = this._isOnInteractiveElement(aEvent);
      log.debug("maybeAutoHidePanel: interactive ? " + isInteractive);
      if (isInteractive) {
        return;
      }
    }

    // We can't use event.target because we might have passed a panelview
    // anonymous content boundary as well, and so target points to the
    // panelmultiview in that case. Unfortunately, this means we get
    // anonymous child nodes instead of the real ones, so looking for the
    // 'stoooop, don't close me' attributes is more involved.
    let target = aEvent.originalTarget;
    let closemenu = "auto";
    let widgetType = "button";
    while (target.parentNode && target.localName != "panel") {
      closemenu = target.getAttribute("closemenu");
      widgetType = target.getAttribute("widget-type");
      if (closemenu == "none" || closemenu == "single" ||
          widgetType == "view") {
        break;
      }
      target = target.parentNode;
    }
    if (closemenu == "none" || widgetType == "view") {
      return;
    }

    if (closemenu == "single") {
      let panel = this._getPanelForNode(target);
      let multiview = panel.querySelector("photonpanelmultiview,panelmultiview");
      if (multiview.showingSubView) {
        if (multiview.instance.panelViews) {
          multiview.goBack();
        } else {
          multiview.showMainView();
        }
        return;
      }
    }

    // If we get here, we can actually hide the popup:
    this.hidePanelForNode(aEvent.target);
  },

  getUnusedWidgets(aWindowPalette) {
    let window = aWindowPalette.ownerGlobal;
    let isWindowPrivate = PrivateBrowsingUtils.isWindowPrivate(window);
    // We use a Set because there can be overlap between the widgets in
    // gPalette and the items in the palette, especially after the first
    // customization, since programmatically generated widgets will remain
    // in the toolbox palette.
    let widgets = new Set();

    // It's possible that some widgets have been defined programmatically and
    // have not been overlayed into the palette. We can find those inside
    // gPalette.
    for (let [id, widget] of gPalette) {
      if (!widget.currentArea) {
        if (widget.showInPrivateBrowsing || !isWindowPrivate) {
          widgets.add(id);
        }
      }
    }

    log.debug("Iterating the actual nodes of the window palette");
    for (let node of aWindowPalette.children) {
      log.debug("In palette children: " + node.id);
      if (node.id && !this.getPlacementOfWidget(node.id)) {
        widgets.add(node.id);
      }
    }

    return [...widgets];
  },

  getPlacementOfWidget(aWidgetId, aOnlyRegistered, aDeadAreas) {
    if (aOnlyRegistered && !this.widgetExists(aWidgetId)) {
      return null;
    }

    for (let [area, placements] of gPlacements) {
      if (!gAreas.has(area) && !aDeadAreas) {
        continue;
      }
      let index = placements.indexOf(aWidgetId);
      if (index != -1) {
        return { area, position: index };
      }
    }

    return null;
  },

  widgetExists(aWidgetId) {
    if (gPalette.has(aWidgetId) || this.isSpecialWidget(aWidgetId)) {
      return true;
    }

    // Destroyed API widgets are in gSeenWidgets, but not in gPalette:
    if (gSeenWidgets.has(aWidgetId)) {
      return false;
    }

    // We're assuming XUL widgets always exist, as it's much harder to check,
    // and checking would be much more error prone.
    return true;
  },

  addWidgetToArea(aWidgetId, aArea, aPosition, aInitialAdd) {
    if (!gAreas.has(aArea)) {
      throw new Error("Unknown customization area: " + aArea);
    }

    // Hack: don't want special widgets in the panel (need to check here as well
    // as in canWidgetMoveToArea because the menu panel is lazy):
    if (gAreas.get(aArea).get("type") == CustomizableUI.TYPE_MENU_PANEL &&
        this.isSpecialWidget(aWidgetId)) {
      return;
    }

    // If this is a lazy area that hasn't been restored yet, we can't yet modify
    // it - would would at least like to add to it. So we keep track of it in
    // gFuturePlacements,  and use that to add it when restoring the area. We
    // throw away aPosition though, as that can only be bogus if the area hasn't
    // yet been restorted (caller can't possibly know where its putting the
    // widget in relation to other widgets).
    if (this.isAreaLazy(aArea)) {
      gFuturePlacements.get(aArea).add(aWidgetId);
      return;
    }

    if (this.isSpecialWidget(aWidgetId)) {
      aWidgetId = this.ensureSpecialWidgetId(aWidgetId);
    }

    let oldPlacement = this.getPlacementOfWidget(aWidgetId, false, true);
    if (oldPlacement && oldPlacement.area == aArea) {
      this.moveWidgetWithinArea(aWidgetId, aPosition);
      return;
    }

    // Do nothing if the widget is not allowed to move to the target area.
    if (!this.canWidgetMoveToArea(aWidgetId, aArea)) {
      return;
    }

    if (oldPlacement) {
      this.removeWidgetFromArea(aWidgetId);
    }

    if (!gPlacements.has(aArea)) {
      gPlacements.set(aArea, [aWidgetId]);
      aPosition = 0;
    } else {
      let placements = gPlacements.get(aArea);
      if (typeof aPosition != "number") {
        aPosition = placements.length;
      }
      if (aPosition < 0) {
        aPosition = 0;
      }
      placements.splice(aPosition, 0, aWidgetId);
    }

    let widget = gPalette.get(aWidgetId);
    if (widget) {
      widget.currentArea = aArea;
      widget.currentPosition = aPosition;
    }

    // We initially set placements with addWidgetToArea, so in that case
    // we don't consider the area "dirtied".
    if (!aInitialAdd) {
      gDirtyAreaCache.add(aArea);
    }

    gDirty = true;
    this.saveState();

    this.notifyListeners("onWidgetAdded", aWidgetId, aArea, aPosition);
  },

  removeWidgetFromArea(aWidgetId) {
    let oldPlacement = this.getPlacementOfWidget(aWidgetId, false, true);
    if (!oldPlacement) {
      return;
    }

    if (!this.isWidgetRemovable(aWidgetId)) {
      return;
    }

    let placements = gPlacements.get(oldPlacement.area);
    let position = placements.indexOf(aWidgetId);
    if (position != -1) {
      placements.splice(position, 1);
    }

    let widget = gPalette.get(aWidgetId);
    if (widget) {
      widget.currentArea = null;
      widget.currentPosition = null;
    }

    gDirty = true;
    this.saveState();
    gDirtyAreaCache.add(oldPlacement.area);

    this.notifyListeners("onWidgetRemoved", aWidgetId, oldPlacement.area);
  },

  moveWidgetWithinArea(aWidgetId, aPosition) {
    let oldPlacement = this.getPlacementOfWidget(aWidgetId);
    if (!oldPlacement) {
      return;
    }

    let placements = gPlacements.get(oldPlacement.area);
    if (typeof aPosition != "number") {
      aPosition = placements.length;
    } else if (aPosition < 0) {
      aPosition = 0;
    } else if (aPosition > placements.length) {
      aPosition = placements.length;
    }

    let widget = gPalette.get(aWidgetId);
    if (widget) {
      widget.currentPosition = aPosition;
      widget.currentArea = oldPlacement.area;
    }

    if (aPosition == oldPlacement.position) {
      return;
    }

    placements.splice(oldPlacement.position, 1);
    // If we just removed the item from *before* where it is now added,
    // we need to compensate the position offset for that:
    if (oldPlacement.position < aPosition) {
      aPosition--;
    }
    placements.splice(aPosition, 0, aWidgetId);

    gDirty = true;
    gDirtyAreaCache.add(oldPlacement.area);

    this.saveState();

    this.notifyListeners("onWidgetMoved", aWidgetId, oldPlacement.area,
                         oldPlacement.position, aPosition);
  },

  // Note that this does not populate gPlacements, which is done lazily so that
  // the legacy state can be migrated, which is only available once a browser
  // window is openned.
  // The panel area is an exception here, since it has no legacy state.
  loadSavedState() {
    let state = Services.prefs.getCharPref(kPrefCustomizationState, "");
    if (!state) {
      log.debug("No saved state found");
      // Nothing has been customized, so silently fall back to the defaults.
      return;
    }
    try {
      gSavedState = JSON.parse(state);
      if (typeof gSavedState != "object" || gSavedState === null) {
        throw "Invalid saved state";
      }
    } catch (e) {
      Services.prefs.clearUserPref(kPrefCustomizationState);
      gSavedState = {};
      log.debug("Error loading saved UI customization state, falling back to defaults.");
    }

    if (!("placements" in gSavedState)) {
      gSavedState.placements = {};
    }

    if (!("currentVersion" in gSavedState)) {
      gSavedState.currentVersion = 0;
    }

    gSeenWidgets = new Set(gSavedState.seen || []);
    gDirtyAreaCache = new Set(gSavedState.dirtyAreaCache || []);
    gNewElementCount = gSavedState.newElementCount || 0;
  },

  restoreStateForArea(aArea, aLegacyState) {
    let placementsPreexisted = gPlacements.has(aArea);

    this.beginBatchUpdate();
    try {
      gRestoring = true;

      let restored = false;
      if (placementsPreexisted) {
        log.debug("Restoring " + aArea + " from pre-existing placements");
        for (let [position, id] of gPlacements.get(aArea).entries()) {
          this.moveWidgetWithinArea(id, position);
        }
        gDirty = false;
        restored = true;
      } else {
        gPlacements.set(aArea, []);
      }

      if (!restored && gSavedState && aArea in gSavedState.placements) {
        log.debug("Restoring " + aArea + " from saved state");
        let placements = gSavedState.placements[aArea];
        for (let id of placements)
          this.addWidgetToArea(id, aArea);
        gDirty = false;
        restored = true;
      }

      if (!restored && aLegacyState) {
        log.debug("Restoring " + aArea + " from legacy state");
        for (let id of aLegacyState)
          this.addWidgetToArea(id, aArea);
        // Don't override dirty state, to ensure legacy state is saved here and
        // therefore only used once.
        restored = true;
      }

      if (!restored) {
        log.debug("Restoring " + aArea + " from default state");
        let defaults = gAreas.get(aArea).get("defaultPlacements");
        if (defaults) {
          for (let id of defaults)
            this.addWidgetToArea(id, aArea, null, true);
        }
        gDirty = false;
      }

      // Finally, add widgets to the area that were added before the it was able
      // to be restored. This can occur when add-ons register widgets for a
      // lazily-restored area before it's been restored.
      if (gFuturePlacements.has(aArea)) {
        for (let id of gFuturePlacements.get(aArea))
          this.addWidgetToArea(id, aArea);
        gFuturePlacements.delete(aArea);
      }

      log.debug("Placements for " + aArea + ":\n\t" + gPlacements.get(aArea).join("\n\t"));

      gRestoring = false;
    } finally {
      this.endBatchUpdate();
    }
  },

  saveState() {
    if (gInBatchStack || !gDirty) {
      return;
    }
    // Clone because we want to modify this map:
    let state = { placements: new Map(gPlacements),
                  seen: gSeenWidgets,
                  dirtyAreaCache: gDirtyAreaCache,
                  currentVersion: kVersion,
                  newElementCount: gNewElementCount };

    // Merge in previously saved areas if not present in gPlacements.
    // This way, state is still persisted for e.g. temporarily disabled
    // add-ons - see bug 989338.
    if (gSavedState && gSavedState.placements) {
      for (let area of Object.keys(gSavedState.placements)) {
        if (!state.placements.has(area)) {
          let placements = gSavedState.placements[area];
          state.placements.set(area, placements);
        }
      }
    }

    log.debug("Saving state.");
    let serialized = JSON.stringify(state, this.serializerHelper);
    log.debug("State saved as: " + serialized);
    Services.prefs.setCharPref(kPrefCustomizationState, serialized);
    gDirty = false;
  },

  serializerHelper(aKey, aValue) {
    if (typeof aValue == "object" && aValue.constructor.name == "Map") {
      let result = {};
      for (let [mapKey, mapValue] of aValue)
        result[mapKey] = mapValue;
      return result;
    }

    if (typeof aValue == "object" && aValue.constructor.name == "Set") {
      return [...aValue];
    }

    return aValue;
  },

  beginBatchUpdate() {
    gInBatchStack++;
  },

  endBatchUpdate(aForceDirty) {
    gInBatchStack--;
    if (aForceDirty === true) {
      gDirty = true;
    }
    if (gInBatchStack == 0) {
      this.saveState();
    } else if (gInBatchStack < 0) {
      throw new Error("The batch editing stack should never reach a negative number.");
    }
  },

  addListener(aListener) {
    gListeners.add(aListener);
  },

  removeListener(aListener) {
    if (aListener == this) {
      return;
    }

    gListeners.delete(aListener);
  },

  notifyListeners(aEvent, ...aArgs) {
    if (gRestoring) {
      return;
    }

    for (let listener of gListeners) {
      try {
        if (typeof listener[aEvent] == "function") {
          listener[aEvent].apply(listener, aArgs);
        }
      } catch (e) {
        log.error(e + " -- " + e.fileName + ":" + e.lineNumber);
      }
    }
  },

  _dispatchToolboxEventToWindow(aEventType, aDetails, aWindow) {
    let evt = new aWindow.CustomEvent(aEventType, {
      bubbles: true,
      cancelable: true,
      detail: aDetails
    });
    aWindow.gNavToolbox.dispatchEvent(evt);
  },

  dispatchToolboxEvent(aEventType, aDetails = {}, aWindow = null) {
    if (aWindow) {
      this._dispatchToolboxEventToWindow(aEventType, aDetails, aWindow);
      return;
    }
    for (let [win, ] of gBuildWindows) {
      this._dispatchToolboxEventToWindow(aEventType, aDetails, win);
    }
  },

  createWidget(aProperties) {
    let widget = this.normalizeWidget(aProperties, CustomizableUI.SOURCE_EXTERNAL);
    // XXXunf This should probably throw.
    if (!widget) {
      log.error("unable to normalize widget");
      return undefined;
    }

    gPalette.set(widget.id, widget);

    // Clear our caches:
    gGroupWrapperCache.delete(widget.id);
    for (let [win, ] of gBuildWindows) {
      let cache = gSingleWrapperCache.get(win);
      if (cache) {
        cache.delete(widget.id);
      }
    }

    this.notifyListeners("onWidgetCreated", widget.id);

    if (widget.defaultArea) {
      let addToDefaultPlacements = false;
      let area = gAreas.get(widget.defaultArea);
      if (!CustomizableUI.isBuiltinToolbar(widget.defaultArea) &&
          widget.defaultArea != CustomizableUI.AREA_FIXED_OVERFLOW_PANEL) {
        addToDefaultPlacements = true;
      }

      if (addToDefaultPlacements) {
        if (area.has("defaultPlacements")) {
          area.get("defaultPlacements").push(widget.id);
        } else {
          area.set("defaultPlacements", [widget.id]);
        }
      }
    }

    // Look through previously saved state to see if we're restoring a widget.
    let seenAreas = new Set();
    let widgetMightNeedAutoAdding = true;
    for (let [area, ] of gPlacements) {
      seenAreas.add(area);
      let areaIsRegistered = gAreas.has(area);
      let index = gPlacements.get(area).indexOf(widget.id);
      if (index != -1) {
        widgetMightNeedAutoAdding = false;
        if (areaIsRegistered) {
          widget.currentArea = area;
          widget.currentPosition = index;
        }
        break;
      }
    }

    // Also look at saved state data directly in areas that haven't yet been
    // restored. Can't rely on this for restored areas, as they may have
    // changed.
    if (widgetMightNeedAutoAdding && gSavedState) {
      for (let area of Object.keys(gSavedState.placements)) {
        if (seenAreas.has(area)) {
          continue;
        }

        let areaIsRegistered = gAreas.has(area);
        let index = gSavedState.placements[area].indexOf(widget.id);
        if (index != -1) {
          widgetMightNeedAutoAdding = false;
          if (areaIsRegistered) {
            widget.currentArea = area;
            widget.currentPosition = index;
          }
          break;
        }
      }
    }

    // If we're restoring the widget to it's old placement, fire off the
    // onWidgetAdded event - our own handler will take care of adding it to
    // any build areas.
    this.beginBatchUpdate();
    try {
      if (widget.currentArea) {
        this.notifyListeners("onWidgetAdded", widget.id, widget.currentArea,
                             widget.currentPosition);
      } else if (widgetMightNeedAutoAdding) {
        let autoAdd = Services.prefs.getBoolPref(kPrefCustomizationAutoAdd, true);

        // If the widget doesn't have an existing placement, and it hasn't been
        // seen before, then add it to its default area so it can be used.
        // If the widget is not removable, we *have* to add it to its default
        // area here.
        let canBeAutoAdded = autoAdd && !gSeenWidgets.has(widget.id);
        if (!widget.currentArea && (!widget.removable || canBeAutoAdded)) {
          if (widget.defaultArea) {
            if (this.isAreaLazy(widget.defaultArea)) {
              gFuturePlacements.get(widget.defaultArea).add(widget.id);
            } else {
              this.addWidgetToArea(widget.id, widget.defaultArea);
            }
          }
        }
      }
    } finally {
      // Ensure we always have this widget in gSeenWidgets, and save
      // state in case this needs to be done here.
      gSeenWidgets.add(widget.id);
      this.endBatchUpdate(true);
    }

    this.notifyListeners("onWidgetAfterCreation", widget.id, widget.currentArea);
    return widget.id;
  },

  createBuiltinWidget(aData) {
    // This should only ever be called on startup, before any windows are
    // opened - so we know there's no build areas to handle. Also, builtin
    // widgets are expected to be (mostly) static, so shouldn't affect the
    // current placement settings.

    // This allows a widget to be both built-in by default but also able to be
    // destroyed and removed from the area based on criteria that may not be
    // available when the widget is created -- for example, because some other
    // feature in the browser supersedes the widget.
    let conditionalDestroyPromise = aData.conditionalDestroyPromise || null;
    delete aData.conditionalDestroyPromise;

    let widget = this.normalizeWidget(aData, CustomizableUI.SOURCE_BUILTIN);
    if (!widget) {
      log.error("Error creating builtin widget: " + aData.id);
      return;
    }

    log.debug("Creating built-in widget with id: " + widget.id);
    gPalette.set(widget.id, widget);

    if (conditionalDestroyPromise) {
      conditionalDestroyPromise.then(shouldDestroy => {
        if (shouldDestroy) {
          this.destroyWidget(widget.id);
          this.removeWidgetFromArea(widget.id);
        }
      }, err => {
        Cu.reportError(err);
      });
    }
  },

  // Returns true if the area will eventually lazily restore (but hasn't yet).
  isAreaLazy(aArea) {
    if (gPlacements.has(aArea)) {
      return false;
    }
    return gAreas.get(aArea).has("legacy");
  },

  // XXXunf Log some warnings here, when the data provided isn't up to scratch.
  normalizeWidget(aData, aSource) {
    let widget = {
      implementation: aData,
      source: aSource || CustomizableUI.SOURCE_EXTERNAL,
      instances: new Map(),
      currentArea: null,
      localized: true,
      removable: true,
      overflows: true,
      defaultArea: null,
      shortcutId: null,
      tabSpecific: false,
      tooltiptext: null,
      showInPrivateBrowsing: true,
      _introducedInVersion: -1,
    };

    if (typeof aData.id != "string" || !/^[a-z0-9-_]{1,}$/i.test(aData.id)) {
      log.error("Given an illegal id in normalizeWidget: " + aData.id);
      return null;
    }

    delete widget.implementation.currentArea;
    widget.implementation.__defineGetter__("currentArea", () => widget.currentArea);

    const kReqStringProps = ["id"];
    for (let prop of kReqStringProps) {
      if (typeof aData[prop] != "string") {
        log.error("Missing required property '" + prop + "' in normalizeWidget: "
                  + aData.id);
        return null;
      }
      widget[prop] = aData[prop];
    }

    const kOptStringProps = ["label", "tooltiptext", "shortcutId"];
    for (let prop of kOptStringProps) {
      if (typeof aData[prop] == "string") {
        widget[prop] = aData[prop];
      }
    }

    const kOptBoolProps = ["removable", "showInPrivateBrowsing", "overflows", "tabSpecific",
                           "localized"];
    for (let prop of kOptBoolProps) {
      if (typeof aData[prop] == "boolean") {
        widget[prop] = aData[prop];
      }
    }

    // When we normalize builtin widgets, areas have not yet been registered:
    if (aData.defaultArea &&
        (aSource == CustomizableUI.SOURCE_BUILTIN || gAreas.has(aData.defaultArea))) {
      widget.defaultArea = aData.defaultArea;
    } else if (!widget.removable) {
      log.error("Widget '" + widget.id + "' is not removable but does not specify " +
                "a valid defaultArea. That's not possible; it must specify a " +
                "valid defaultArea as well.");
      return null;
    }

    if ("type" in aData && gSupportedWidgetTypes.has(aData.type)) {
      widget.type = aData.type;
    } else {
      widget.type = "button";
    }

    widget.disabled = aData.disabled === true;

    if (aSource == CustomizableUI.SOURCE_BUILTIN) {
      widget._introducedInVersion = aData.introducedInVersion || 0;
    }

    this.wrapWidgetEventHandler("onBeforeCreated", widget);
    this.wrapWidgetEventHandler("onClick", widget);
    this.wrapWidgetEventHandler("onCreated", widget);
    this.wrapWidgetEventHandler("onDestroyed", widget);

    if (typeof aData.onBeforeCommand == "function") {
      widget.onBeforeCommand = aData.onBeforeCommand;
    }

    if (widget.type == "button") {
      widget.onCommand = typeof aData.onCommand == "function" ?
                           aData.onCommand :
                           null;
    } else if (widget.type == "view") {
      if (typeof aData.viewId != "string") {
        log.error("Expected a string for widget " + widget.id + " viewId, but got "
                  + aData.viewId);
        return null;
      }
      widget.viewId = aData.viewId;

      this.wrapWidgetEventHandler("onViewShowing", widget);
      this.wrapWidgetEventHandler("onViewHiding", widget);
    } else if (widget.type == "custom") {
      this.wrapWidgetEventHandler("onBuild", widget);
    }

    if (gPalette.has(widget.id)) {
      return null;
    }

    return widget;
  },

  wrapWidgetEventHandler(aEventName, aWidget) {
    if (typeof aWidget.implementation[aEventName] != "function") {
      aWidget[aEventName] = null;
      return;
    }
    aWidget[aEventName] = function(...aArgs) {
      // Wrap inside a try...catch to properly log errors, until bug 862627 is
      // fixed, which in turn might help bug 503244.
      try {
        // Don't copy the function to the normalized widget object, instead
        // keep it on the original object provided to the API so that
        // additional methods can be implemented and used by the event
        // handlers.
        return aWidget.implementation[aEventName].apply(aWidget.implementation,
                                                        aArgs);
      } catch (e) {
        Cu.reportError(e);
        return undefined;
      }
    };
  },

  destroyWidget(aWidgetId) {
    let widget = gPalette.get(aWidgetId);
    if (!widget) {
      gGroupWrapperCache.delete(aWidgetId);
      for (let [window, ] of gBuildWindows) {
        let windowCache = gSingleWrapperCache.get(window);
        if (windowCache) {
          windowCache.delete(aWidgetId);
        }
      }
      return;
    }

    // Remove it from the default placements of an area if it was added there:
    if (widget.defaultArea) {
      let area = gAreas.get(widget.defaultArea);
      if (area) {
        let defaultPlacements = area.get("defaultPlacements");
        // We can assume this is present because if a widget has a defaultArea,
        // we automatically create a defaultPlacements array for that area.
        let widgetIndex = defaultPlacements.indexOf(aWidgetId);
        if (widgetIndex != -1) {
          defaultPlacements.splice(widgetIndex, 1);
        }
      }
    }

    // This will not remove the widget from gPlacements - we want to keep the
    // setting so the widget gets put back in it's old position if/when it
    // returns.
    for (let [window, ] of gBuildWindows) {
      let windowCache = gSingleWrapperCache.get(window);
      if (windowCache) {
        windowCache.delete(aWidgetId);
      }
      let widgetNode = window.document.getElementById(aWidgetId) ||
                       window.gNavToolbox.palette.getElementsByAttribute("id", aWidgetId)[0];
      if (widgetNode) {
        let container = widgetNode.parentNode
        this.notifyListeners("onWidgetBeforeDOMChange", widgetNode, null,
                             container, true);
        widgetNode.remove();
        this.notifyListeners("onWidgetAfterDOMChange", widgetNode, null,
                             container, true);
      }
      if (widget.type == "view") {
        let viewNode = window.document.getElementById(widget.viewId);
        if (viewNode) {
          for (let eventName of kSubviewEvents) {
            let handler = "on" + eventName;
            if (typeof widget[handler] == "function") {
              viewNode.removeEventListener(eventName, widget[handler]);
            }
          }
        }
      }
      if (widgetNode && widget.onDestroyed) {
        widget.onDestroyed(window.document);
      }
    }

    gPalette.delete(aWidgetId);
    gGroupWrapperCache.delete(aWidgetId);

    this.notifyListeners("onWidgetDestroyed", aWidgetId);
  },

  getCustomizeTargetForArea(aArea, aWindow) {
    let buildAreaNodes = gBuildAreas.get(aArea);
    if (!buildAreaNodes) {
      return null;
    }

    for (let node of buildAreaNodes) {
      if (node.ownerGlobal == aWindow) {
        return node.customizationTarget ? node.customizationTarget : node;
      }
    }

    return null;
  },

  reset() {
    gResetting = true;
    this._resetUIState();

    // Rebuild each registered area (across windows) to reflect the state that
    // was reset above.
    this._rebuildRegisteredAreas();

    for (let [widgetId, widget] of gPalette) {
      if (widget.source == CustomizableUI.SOURCE_EXTERNAL) {
        gSeenWidgets.add(widgetId);
      }
    }
    if (gSeenWidgets.size || gNewElementCount) {
      gDirty = true;
      this.saveState();
    }

    gResetting = false;
  },

  _resetUIState() {
    try {
      gUIStateBeforeReset.drawInTitlebar = Services.prefs.getBoolPref(kPrefDrawInTitlebar);
      gUIStateBeforeReset.extraDragSpace = Services.prefs.getBoolPref(kPrefExtraDragSpace);
      gUIStateBeforeReset.uiCustomizationState = Services.prefs.getCharPref(kPrefCustomizationState);
      gUIStateBeforeReset.uiDensity = Services.prefs.getIntPref(kPrefUIDensity);
      gUIStateBeforeReset.autoTouchMode = Services.prefs.getBoolPref(kPrefAutoTouchMode);
      gUIStateBeforeReset.currentTheme = LightweightThemeManager.currentTheme;
      gUIStateBeforeReset.autoHideDownloadsButton = Services.prefs.getBoolPref(kPrefAutoHideDownloadsButton);
      gUIStateBeforeReset.newElementCount = gNewElementCount;
    } catch (e) { }

    this._resetExtraToolbars();

    Services.prefs.clearUserPref(kPrefCustomizationState);
    Services.prefs.clearUserPref(kPrefDrawInTitlebar);
    Services.prefs.clearUserPref(kPrefExtraDragSpace);
    Services.prefs.clearUserPref(kPrefUIDensity);
    Services.prefs.clearUserPref(kPrefAutoTouchMode);
    Services.prefs.clearUserPref(kPrefAutoHideDownloadsButton);
    LightweightThemeManager.currentTheme = null;
    gNewElementCount = 0;
    log.debug("State reset");

    // Reset placements to make restoring default placements possible.
    gPlacements = new Map();
    gDirtyAreaCache = new Set();
    gSeenWidgets = new Set();
    // Clear the saved state to ensure that defaults will be used.
    gSavedState = null;
    // Restore the state for each area to its defaults
    for (let [areaId, ] of gAreas) {
      this.restoreStateForArea(areaId);
    }
  },

  _resetExtraToolbars(aFilter = null) {
    let firstWindow = true; // Only need to unregister and persist once
    for (let [win, ] of gBuildWindows) {
      let toolbox = win.gNavToolbox;
      for (let child of toolbox.children) {
        let matchesFilter = !aFilter || aFilter == child.id;
        if (child.hasAttribute("customindex") && matchesFilter) {
          let toolbarId = "toolbar" + child.getAttribute("customindex");
          toolbox.toolbarset.removeAttribute(toolbarId);
          if (firstWindow) {
            win.document.persist(toolbox.toolbarset.id, toolbarId);
            // We have to unregister it properly to ensure we don't kill
            // XUL widgets which might be in here
            this.unregisterArea(child.id, true);
          }
          child.remove();
        }
      }
      firstWindow = false;
    }
  },

  _rebuildRegisteredAreas() {
    for (let [areaId, areaNodes] of gBuildAreas) {
      let placements = gPlacements.get(areaId);
      let isFirstChangedToolbar = true;
      for (let areaNode of areaNodes) {
        this.buildArea(areaId, placements, areaNode);

        let area = gAreas.get(areaId);
        if (area.get("type") == CustomizableUI.TYPE_TOOLBAR) {
          let defaultCollapsed = area.get("defaultCollapsed");
          let win = areaNode.ownerGlobal;
          if (defaultCollapsed !== null) {
            win.setToolbarVisibility(areaNode, !defaultCollapsed, isFirstChangedToolbar);
          }
        }
        isFirstChangedToolbar = false;
      }
    }
  },

  /**
   * Undoes a previous reset, restoring the state of the UI to the state prior to the reset.
   */
  undoReset() {
    if (gUIStateBeforeReset.uiCustomizationState == null ||
        gUIStateBeforeReset.drawInTitlebar == null) {
      return;
    }
    gUndoResetting = true;

    const {
      uiCustomizationState, drawInTitlebar, currentTheme, uiDensity,
<<<<<<< HEAD
      autoTouchMode, autoHideDownloadsButton,
=======
      autoTouchMode, autoHideDownloadsButton, extraDragSpace,
>>>>>>> 0dbe3971
    } = gUIStateBeforeReset;
    gNewElementCount = gUIStateBeforeReset.newElementCount;

    // Need to clear the previous state before setting the prefs
    // because pref observers may check if there is a previous UI state.
    this._clearPreviousUIState();

    Services.prefs.setCharPref(kPrefCustomizationState, uiCustomizationState);
    Services.prefs.setBoolPref(kPrefDrawInTitlebar, drawInTitlebar);
    Services.prefs.setBoolPref(kPrefExtraDragSpace, extraDragSpace);
    Services.prefs.setIntPref(kPrefUIDensity, uiDensity);
    Services.prefs.setBoolPref(kPrefAutoTouchMode, autoTouchMode);
    Services.prefs.setBoolPref(kPrefAutoHideDownloadsButton, autoHideDownloadsButton);
    LightweightThemeManager.currentTheme = currentTheme;
    this.loadSavedState();
    // If the user just customizes toolbar/titlebar visibility, gSavedState will be null
    // and we don't need to do anything else here:
    if (gSavedState) {
      for (let areaId of Object.keys(gSavedState.placements)) {
        let placements = gSavedState.placements[areaId];
        gPlacements.set(areaId, placements);
      }
      this._rebuildRegisteredAreas();
    }

    gUndoResetting = false;
  },

  _clearPreviousUIState() {
    Object.getOwnPropertyNames(gUIStateBeforeReset).forEach((prop) => {
      gUIStateBeforeReset[prop] = null;
    });
  },

  removeExtraToolbar(aToolbarId) {
    this._resetExtraToolbars(aToolbarId);
  },

  /**
   * @param {String|Node} aWidget - widget ID or a widget node (preferred for performance).
   * @return {Boolean} whether the widget is removable
   */
  isWidgetRemovable(aWidget) {
    let widgetId;
    let widgetNode;
    if (typeof aWidget == "string") {
      widgetId = aWidget;
    } else {
      if (!aWidget.id &&
          !["toolbarspring", "toolbarspacer", "toolbarseparator"].includes(aWidget.nodeName)) {
        throw new Error("No nodes without ids that aren't special widgets should ever come into contact with CUI");
      }
      // Use "spring" / "spacer" / "separator" for special widgets without ids
      widgetId = aWidget.id || aWidget.nodeName.substring(7 /* "toolbar".length */);
      widgetNode = aWidget;
    }
    let provider = this.getWidgetProvider(widgetId);

    if (provider == CustomizableUI.PROVIDER_API) {
      return gPalette.get(widgetId).removable;
    }

    if (provider == CustomizableUI.PROVIDER_XUL) {
      if (gBuildWindows.size == 0) {
        // We don't have any build windows to look at, so just assume for now
        // that its removable.
        return true;
      }

      if (!widgetNode) {
        // Pick any of the build windows to look at.
        let [window, ] = [...gBuildWindows][0];
        [, widgetNode] = this.getWidgetNode(widgetId, window);
      }
      // If we don't have a node, we assume it's removable. This can happen because
      // getWidgetProvider returns PROVIDER_XUL by default, but this will also happen
      // for API-provided widgets which have been destroyed.
      if (!widgetNode) {
        return true;
      }
      return widgetNode.getAttribute("removable") == "true";
    }

    // Otherwise this is either a special widget, which is always removable, or
    // an API widget which has already been removed from gPalette. Returning true
    // here allows us to then remove its ID from any placements where it might
    // still occur.
    return true;
  },

  canWidgetMoveToArea(aWidgetId, aArea) {
    // Special widgets can't move to the menu panel.
    if (this.isSpecialWidget(aWidgetId) && gAreas.has(aArea) &&
        gAreas.get(aArea).get("type") == CustomizableUI.TYPE_MENU_PANEL) {
      return false;
    }
    let placement = this.getPlacementOfWidget(aWidgetId);
    // Items in the palette can move, and items can move within their area:
    if (!placement || placement.area == aArea) {
      return true;
    }
    // For everything else, just return whether the widget is removable.
    return this.isWidgetRemovable(aWidgetId);
  },

  ensureWidgetPlacedInWindow(aWidgetId, aWindow) {
    let placement = this.getPlacementOfWidget(aWidgetId);
    if (!placement) {
      return false;
    }
    let areaNodes = gBuildAreas.get(placement.area);
    if (!areaNodes) {
      return false;
    }
    let container = [...areaNodes].filter((n) => n.ownerGlobal == aWindow);
    if (!container.length) {
      return false;
    }
    let existingNode = container[0].getElementsByAttribute("id", aWidgetId)[0];
    if (existingNode) {
      return true;
    }

    this.insertNodeInWindow(aWidgetId, container[0], true);
    return true;
  },

  get inDefaultState() {
    for (let [areaId, props] of gAreas) {
      let defaultPlacements = props.get("defaultPlacements");
      // Areas without default placements (like legacy ones?) get skipped
      if (!defaultPlacements) {
        continue;
      }

      let currentPlacements = gPlacements.get(areaId);
      // We're excluding all of the placement IDs for items that do not exist,
      // and items that have removable="false",
      // because we don't want to consider them when determining if we're
      // in the default state. This way, if an add-on introduces a widget
      // and is then uninstalled, the leftover placement doesn't cause us to
      // automatically assume that the buttons are not in the default state.
      let buildAreaNodes = gBuildAreas.get(areaId);
      if (buildAreaNodes && buildAreaNodes.size) {
        let container = [...buildAreaNodes][0];
        let removableOrDefault = (itemNodeOrItem) => {
          let item = (itemNodeOrItem && itemNodeOrItem.id) || itemNodeOrItem;
          let isRemovable = this.isWidgetRemovable(itemNodeOrItem);
          let isInDefault = defaultPlacements.indexOf(item) != -1;
          return isRemovable || isInDefault;
        };
        // Toolbars have a currentSet property which also deals correctly with overflown
        // widgets (if any) - use that instead:
        if (props.get("type") == CustomizableUI.TYPE_TOOLBAR) {
          let currentSet = container.currentSet;
          currentPlacements = currentSet ? currentSet.split(",") : [];
          currentPlacements = currentPlacements.filter(removableOrDefault);
        } else {
          // Clone the array so we don't modify the actual placements...
          currentPlacements = [...currentPlacements];
          currentPlacements = currentPlacements.filter((item) => {
            let itemNode = container.getElementsByAttribute("id", item)[0];
            return itemNode && removableOrDefault(itemNode || item);
          });
        }

        if (props.get("type") == CustomizableUI.TYPE_TOOLBAR) {
          let attribute = container.getAttribute("type") == "menubar" ? "autohide" : "collapsed";
          let collapsed = container.getAttribute(attribute) == "true";
          let defaultCollapsed = props.get("defaultCollapsed");
          if (defaultCollapsed !== null && collapsed != defaultCollapsed) {
            log.debug("Found " + areaId + " had non-default toolbar visibility (expected " + defaultCollapsed + ", was " + collapsed + ")");
            return false;
          }
        }
      }
      log.debug("Checking default state for " + areaId + ":\n" + currentPlacements.join(",") +
                "\nvs.\n" + defaultPlacements.join(","));

      if (currentPlacements.length != defaultPlacements.length) {
        return false;
      }

      for (let i = 0; i < currentPlacements.length; ++i) {
        if (currentPlacements[i] != defaultPlacements[i] &&
            !this.matchingSpecials(currentPlacements[i], defaultPlacements[i])) {
          log.debug("Found " + currentPlacements[i] + " in " + areaId + " where " +
                    defaultPlacements[i] + " was expected!");
          return false;
        }
      }
    }

    if (Services.prefs.prefHasUserValue(kPrefUIDensity)) {
      log.debug(kPrefUIDensity + " pref is non-default");
      return false;
    }

    if (Services.prefs.prefHasUserValue(kPrefAutoTouchMode)) {
      log.debug(kPrefAutoTouchMode + " pref is non-default");
      return false;
    }

    if (Services.prefs.prefHasUserValue(kPrefDrawInTitlebar)) {
      log.debug(kPrefDrawInTitlebar + " pref is non-default");
      return false;
    }

    if (Services.prefs.prefHasUserValue(kPrefExtraDragSpace)) {
      log.debug(kPrefExtraDragSpace + " pref is non-default");
      return false;
    }

    if (LightweightThemeManager.currentTheme) {
      log.debug(LightweightThemeManager.currentTheme + " theme is non-default");
      return false;
    }

    return true;
  },

  setToolbarVisibility(aToolbarId, aIsVisible) {
    // We only persist the attribute the first time.
    let isFirstChangedToolbar = true;
    for (let window of CustomizableUI.windows) {
      let toolbar = window.document.getElementById(aToolbarId);
      if (toolbar) {
        window.setToolbarVisibility(toolbar, aIsVisible, isFirstChangedToolbar);
        isFirstChangedToolbar = false;
      }
    }
  },
};
Object.freeze(CustomizableUIInternal);

this.CustomizableUI = {
  /**
   * Constant reference to the ID of the menu panel.
   * DEPRECATED.
   */
  AREA_PANEL: "PanelUI-contents",
  /**
   * Constant reference to the ID of the navigation toolbar.
   */
  AREA_NAVBAR: "nav-bar",
  /**
   * Constant reference to the ID of the menubar's toolbar.
   */
  AREA_MENUBAR: "toolbar-menubar",
  /**
   * Constant reference to the ID of the tabstrip toolbar.
   */
  AREA_TABSTRIP: "TabsToolbar",
  /**
   * Constant reference to the ID of the bookmarks toolbar.
   */
  AREA_BOOKMARKS: "PersonalToolbar",
  /**
   * Constant reference to the ID of the non-dymanic (fixed) list in the overflow panel.
   */
  AREA_FIXED_OVERFLOW_PANEL: "widget-overflow-fixed-list",

  /**
   * Constant indicating the area is a menu panel.
   */
  TYPE_MENU_PANEL: "menu-panel",
  /**
   * Constant indicating the area is a toolbar.
   */
  TYPE_TOOLBAR: "toolbar",

  /**
   * Constant indicating a XUL-type provider.
   */
  PROVIDER_XUL: "xul",
  /**
   * Constant indicating an API-type provider.
   */
  PROVIDER_API: "api",
  /**
   * Constant indicating dynamic (special) widgets: spring, spacer, and separator.
   */
  PROVIDER_SPECIAL: "special",

  /**
   * Constant indicating the widget is built-in
   */
  SOURCE_BUILTIN: "builtin",
  /**
   * Constant indicating the widget is externally provided
   * (e.g. by add-ons or other items not part of the builtin widget set).
   */
  SOURCE_EXTERNAL: "external",

  /**
   * The class used to distinguish items that span the entire menu panel.
   */
  WIDE_PANEL_CLASS: "panel-wide-item",
  /**
   * The (constant) number of columns in the menu panel.
   */
  PANEL_COLUMN_COUNT: 3,

  /**
   * Constant indicating the reason the event was fired was a window closing
   */
  REASON_WINDOW_CLOSED: "window-closed",
  /**
   * Constant indicating the reason the event was fired was an area being
   * unregistered separately from window closing mechanics.
   */
  REASON_AREA_UNREGISTERED: "area-unregistered",


  /**
   * An iteratable property of windows managed by CustomizableUI.
   * Note that this can *only* be used as an iterator. ie:
   *     for (let window of CustomizableUI.windows) { ... }
   */
  windows: {
    * [Symbol.iterator]() {
      for (let [window, ] of gBuildWindows)
        yield window;
    }
  },

  /**
   * Add a listener object that will get fired for various events regarding
   * customization.
   *
   * @param aListener the listener object to add
   *
   * Not all event handler methods need to be defined.
   * CustomizableUI will catch exceptions. Events are dispatched
   * synchronously on the UI thread, so if you can delay any/some of your
   * processing, that is advisable. The following event handlers are supported:
   *   - onWidgetAdded(aWidgetId, aArea, aPosition)
   *     Fired when a widget is added to an area. aWidgetId is the widget that
   *     was added, aArea the area it was added to, and aPosition the position
   *     in which it was added.
   *   - onWidgetMoved(aWidgetId, aArea, aOldPosition, aNewPosition)
   *     Fired when a widget is moved within its area. aWidgetId is the widget
   *     that was moved, aArea the area it was moved in, aOldPosition its old
   *     position, and aNewPosition its new position.
   *   - onWidgetRemoved(aWidgetId, aArea)
   *     Fired when a widget is removed from its area. aWidgetId is the widget
   *     that was removed, aArea the area it was removed from.
   *
   *   - onWidgetBeforeDOMChange(aNode, aNextNode, aContainer, aIsRemoval)
   *     Fired *before* a widget's DOM node is acted upon by CustomizableUI
   *     (to add, move or remove it). aNode is the DOM node changed, aNextNode
   *     the DOM node (if any) before which a widget will be inserted,
   *     aContainer the *actual* DOM container (could be an overflow panel in
   *     case of an overflowable toolbar), and aWasRemoval is true iff the
   *     action about to happen is the removal of the DOM node.
   *   - onWidgetAfterDOMChange(aNode, aNextNode, aContainer, aWasRemoval)
   *     Like onWidgetBeforeDOMChange, but fired after the change to the DOM
   *     node of the widget.
   *
   *   - onWidgetReset(aNode, aContainer)
   *     Fired after a reset to default placements moves a widget's node to a
   *     different location. aNode is the widget's node, aContainer is the
   *     area it was moved into (NB: it might already have been there and been
   *     moved to a different position!)
   *   - onWidgetUndoMove(aNode, aContainer)
   *     Fired after undoing a reset to default placements moves a widget's
   *     node to a different location. aNode is the widget's node, aContainer
   *     is the area it was moved into (NB: it might already have been there
   *     and been moved to a different position!)
   *   - onAreaReset(aArea, aContainer)
   *     Fired after a reset to default placements is complete on an area's
   *     DOM node. Note that this is fired for each DOM node. aArea is the area
   *     that was reset, aContainer the DOM node that was reset.
   *
   *   - onWidgetCreated(aWidgetId)
   *     Fired when a widget with id aWidgetId has been created, but before it
   *     is added to any placements or any DOM nodes have been constructed.
   *     Only fired for API-based widgets.
   *   - onWidgetAfterCreation(aWidgetId, aArea)
   *     Fired after a widget with id aWidgetId has been created, and has been
   *     added to either its default area or the area in which it was placed
   *     previously. If the widget has no default area and/or it has never
   *     been placed anywhere, aArea may be null. Only fired for API-based
   *     widgets.
   *   - onWidgetDestroyed(aWidgetId)
   *     Fired when widgets are destroyed. aWidgetId is the widget that is
   *     being destroyed. Only fired for API-based widgets.
   *   - onWidgetInstanceRemoved(aWidgetId, aDocument)
   *     Fired when a window is unloaded and a widget's instance is destroyed
   *     because of this. Only fired for API-based widgets.
   *
   *   - onWidgetDrag(aWidgetId, aArea)
   *     Fired both when and after customize mode drag handling system tries
   *     to determine the width and height of widget aWidgetId when dragged to a
   *     different area. aArea will be the area the item is dragged to, or
   *     undefined after the measurements have been done and the node has been
   *     moved back to its 'regular' area.
   *
   *   - onCustomizeStart(aWindow)
   *     Fired when opening customize mode in aWindow.
   *   - onCustomizeEnd(aWindow)
   *     Fired when exiting customize mode in aWindow.
   *
   *   - onWidgetOverflow(aNode, aContainer)
   *     Fired when a widget's DOM node is overflowing its container, a toolbar,
   *     and will be displayed in the overflow panel.
   *   - onWidgetUnderflow(aNode, aContainer)
   *     Fired when a widget's DOM node is *not* overflowing its container, a
   *     toolbar, anymore.
   *   - onWindowOpened(aWindow)
   *     Fired when a window has been opened that is managed by CustomizableUI,
   *     once all of the prerequisite setup has been done.
   *   - onWindowClosed(aWindow)
   *     Fired when a window that has been managed by CustomizableUI has been
   *     closed.
   *   - onAreaNodeRegistered(aArea, aContainer)
   *     Fired after an area node is first built when it is registered. This
   *     is often when the window has opened, but in the case of add-ons,
   *     could fire when the node has just been registered with CustomizableUI
   *     after an add-on update or disable/enable sequence.
   *   - onAreaNodeUnregistered(aArea, aContainer, aReason)
   *     Fired when an area node is explicitly unregistered by an API caller,
   *     or by a window closing. The aReason parameter indicates which of
   *     these is the case.
   */
  addListener(aListener) {
    CustomizableUIInternal.addListener(aListener);
  },
  /**
   * Remove a listener added with addListener
   * @param aListener the listener object to remove
   */
  removeListener(aListener) {
    CustomizableUIInternal.removeListener(aListener);
  },

  /**
   * Register a customizable area with CustomizableUI.
   * @param aName   the name of the area to register. Can only contain
   *                alphanumeric characters, dashes (-) and underscores (_).
   * @param aProps  the properties of the area. The following properties are
   *                recognized:
   *                - type:   the type of area. Either TYPE_TOOLBAR (default) or
   *                          TYPE_MENU_PANEL;
   *                - anchor: for a menu panel or overflowable toolbar, the
   *                          anchoring node for the panel.
   *                - legacy: set to true if you want customizableui to
   *                          automatically migrate the currentset attribute
   *                - overflowable: set to true if your toolbar is overflowable.
   *                                This requires an anchor, and only has an
   *                                effect for toolbars.
   *                - defaultPlacements: an array of widget IDs making up the
   *                                     default contents of the area
   *                - defaultCollapsed: (INTERNAL ONLY) applies if the type is TYPE_TOOLBAR, specifies
   *                                    if toolbar is collapsed by default (default to true).
   *                                    Specify null to ensure that reset/inDefaultArea don't care
   *                                    about a toolbar's collapsed state
   */
  registerArea(aName, aProperties) {
    CustomizableUIInternal.registerArea(aName, aProperties);
  },
  /**
   * Register a concrete node for a registered area. This method is automatically
   * called from any toolbar in the main browser window that has its
   * "customizable" attribute set to true. There should normally be no need to
   * call it yourself.
   *
   * Note that ideally, you should register your toolbar using registerArea
   * before any of the toolbars have their XBL bindings constructed (which
   * will happen when they're added to the DOM and are not hidden). If you
   * don't, and your toolbar has a defaultset attribute, CustomizableUI will
   * register it automatically. If your toolbar does not have a defaultset
   * attribute, the node will be saved for processing when you call
   * registerArea. Note that CustomizableUI won't restore state in the area,
   * allow the user to customize it in customize mode, or otherwise deal
   * with it, until the area has been registered.
   */
  registerToolbarNode(aToolbar, aExistingChildren) {
    CustomizableUIInternal.registerToolbarNode(aToolbar, aExistingChildren);
  },
  /**
   * Register the menu panel node. This method should not be called by anyone
   * apart from the built-in PanelUI.
   * @param aPanelContents the panel contents DOM node being registered.
   * @param aArea the area for which to register this node.
   */
  registerMenuPanel(aPanelContents, aArea) {
    CustomizableUIInternal.registerMenuPanel(aPanelContents, aArea);
  },
  /**
   * Unregister a customizable area. The inverse of registerArea.
   *
   * Unregistering an area will remove all the (removable) widgets in the
   * area, which will return to the panel, and destroy all other traces
   * of the area within CustomizableUI. Note that this means the *contents*
   * of the area's DOM nodes will be moved to the panel or removed, but
   * the area's DOM nodes *themselves* will stay.
   *
   * Furthermore, by default the placements of the area will be kept in the
   * saved state (!) and restored if you re-register the area at a later
   * point. This is useful for e.g. add-ons that get disabled and then
   * re-enabled (e.g. when they update).
   *
   * You can override this last behaviour (and destroy the placements
   * information in the saved state) by passing true for aDestroyPlacements.
   *
   * @param aName              the name of the area to unregister
   * @param aDestroyPlacements whether to destroy the placements information
   *                           for the area, too.
   */
  unregisterArea(aName, aDestroyPlacements) {
    CustomizableUIInternal.unregisterArea(aName, aDestroyPlacements);
  },
  /**
   * Add a widget to an area.
   * If the area to which you try to add is not known to CustomizableUI,
   * this will throw.
   * If the area to which you try to add has not yet been restored from its
   * legacy state, this will postpone the addition.
   * If the area to which you try to add is the same as the area in which
   * the widget is currently placed, this will do the same as
   * moveWidgetWithinArea.
   * If the widget cannot be removed from its original location, this will
   * no-op.
   *
   * This will fire an onWidgetAdded notification,
   * and an onWidgetBeforeDOMChange and onWidgetAfterDOMChange notification
   * for each window CustomizableUI knows about.
   *
   * @param aWidgetId the ID of the widget to add
   * @param aArea     the ID of the area to add the widget to
   * @param aPosition the position at which to add the widget. If you do not
   *                  pass a position, the widget will be added to the end
   *                  of the area.
   */
  addWidgetToArea(aWidgetId, aArea, aPosition) {
    CustomizableUIInternal.addWidgetToArea(aWidgetId, aArea, aPosition);
  },
  /**
   * Remove a widget from its area. If the widget cannot be removed from its
   * area, or is not in any area, this will no-op. Otherwise, this will fire an
   * onWidgetRemoved notification, and an onWidgetBeforeDOMChange and
   * onWidgetAfterDOMChange notification for each window CustomizableUI knows
   * about.
   *
   * @param aWidgetId the ID of the widget to remove
   */
  removeWidgetFromArea(aWidgetId) {
    CustomizableUIInternal.removeWidgetFromArea(aWidgetId);
  },
  /**
   * Move a widget within an area.
   * If the widget is not in any area, this will no-op.
   * If the widget is already at the indicated position, this will no-op.
   *
   * Otherwise, this will move the widget and fire an onWidgetMoved notification,
   * and an onWidgetBeforeDOMChange and onWidgetAfterDOMChange notification for
   * each window CustomizableUI knows about.
   *
   * @param aWidgetId the ID of the widget to move
   * @param aPosition the position to move the widget to.
   *                  Negative values or values greater than the number of
   *                  widgets will be interpreted to mean moving the widget to
   *                  respectively the first or last position.
   */
  moveWidgetWithinArea(aWidgetId, aPosition) {
    CustomizableUIInternal.moveWidgetWithinArea(aWidgetId, aPosition);
  },
  /**
   * Ensure a XUL-based widget created in a window after areas were
   * initialized moves to its correct position.
   * This is roughly equivalent to manually looking up the position and using
   * insertItem in the old API, but a lot less work for consumers.
   * Always prefer this over using toolbar.insertItem (which might no-op
   * because it delegates to addWidgetToArea) or, worse, moving items in the
   * DOM yourself.
   *
   * @param aWidgetId the ID of the widget that was just created
   * @param aWindow the window in which you want to ensure it was added.
   *
   * NB: why is this API per-window, you wonder? Because if you need this,
   * presumably you yourself need to create the widget in all the windows
   * and need to loop through them anyway.
   */
  ensureWidgetPlacedInWindow(aWidgetId, aWindow) {
    return CustomizableUIInternal.ensureWidgetPlacedInWindow(aWidgetId, aWindow);
  },
  /**
   * Start a batch update of items.
   * During a batch update, the customization state is not saved to the user's
   * preferences file, in order to reduce (possibly sync) IO.
   * Calls to begin/endBatchUpdate may be nested.
   *
   * Callers should ensure that NO MATTER WHAT they call endBatchUpdate once
   * for each call to beginBatchUpdate, even if there are exceptions in the
   * code in the batch update. Otherwise, for the duration of the
   * Firefox session, customization state is never saved. Typically, you
   * would do this using a try...finally block.
   */
  beginBatchUpdate() {
    CustomizableUIInternal.beginBatchUpdate();
  },
  /**
   * End a batch update. See the documentation for beginBatchUpdate above.
   *
   * State is not saved if we believe it is identical to the last known
   * saved state. State is only ever saved when all batch updates have
   * finished (ie there has been 1 endBatchUpdate call for each
   * beginBatchUpdate call). If any of the endBatchUpdate calls pass
   * aForceDirty=true, we will flush to the prefs file.
   *
   * @param aForceDirty force CustomizableUI to flush to the prefs file when
   *                    all batch updates have finished.
   */
  endBatchUpdate(aForceDirty) {
    CustomizableUIInternal.endBatchUpdate(aForceDirty);
  },
  /**
   * Create a widget.
   *
   * To create a widget, you should pass an object with its desired
   * properties. The following properties are supported:
   *
   * - id:            the ID of the widget (required).
   * - type:          a string indicating the type of widget. Possible types
   *                  are:
   *                  'button' - for simple button widgets (the default)
   *                  'view'   - for buttons that open a panel or subview,
   *                             depending on where they are placed.
   *                  'custom' - for fine-grained control over the creation
   *                             of the widget.
   * - viewId:        Only useful for views (and required there): the id of the
   *                  <panelview> that should be shown when clicking the widget.
   * - onBuild(aDoc): Only useful for custom widgets (and required there); a
   *                  function that will be invoked with the document in which
   *                  to build a widget. Should return the DOM node that has
   *                  been constructed.
   * - onBeforeCreated(aDoc): Attached to all non-custom widgets; a function
   *                  that will be invoked before the widget gets a DOM node
   *                  constructed, passing the document in which that will happen.
   *                  This is useful especially for 'view' type widgets that need
   *                  to construct their views on the fly (e.g. from bootstrapped
   *                  add-ons)
   * - onCreated(aNode): Attached to all widgets; a function that will be invoked
   *                  whenever the widget has a DOM node constructed, passing the
   *                  constructed node as an argument.
   * - onDestroyed(aDoc): Attached to all non-custom widgets; a function that
   *                  will be invoked after the widget has a DOM node destroyed,
   *                  passing the document from which it was removed. This is
   *                  useful especially for 'view' type widgets that need to
   *                  cleanup after views that were constructed on the fly.
   * - onBeforeCommand(aEvt): A function that will be invoked when the user
   *                          activates the button but before the command
   *                          is evaluated. Useful if code needs to run to
   *                          change the button's icon in preparation to the
   *                          pending command action. Called for both type=button
   *                          and type=view.
   * - onCommand(aEvt): Only useful for button widgets; a function that will be
   *                    invoked when the user activates the button.
   * - onClick(aEvt): Attached to all widgets; a function that will be invoked
   *                  when the user clicks the widget.
   * - onViewShowing(aEvt): Only useful for views; a function that will be
   *                  invoked when a user shows your view. If any event
   *                  handler calls aEvt.preventDefault(), the view will
   *                  not be shown.
   *
   *                  The event's `detail` property is an object with an
   *                  `addBlocker` method. Handlers which need to
   *                  perform asynchronous operations before the view is
   *                  shown may pass this method a Promise, which will
   *                  prevent the view from showing until it resolves.
   *                  Additionally, if the promise resolves to the exact
   *                  value `false`, the view will not be shown.
   * - onViewHiding(aEvt): Only useful for views; a function that will be
   *                  invoked when a user hides your view.
   * - tooltiptext:   string to use for the tooltip of the widget
   * - label:         string to use for the label of the widget
   * - localized:     If true, or undefined, attempt to retrieve the
   *                  widget's string properties from the customizable
   *                  widgets string bundle.
   * - removable:     whether the widget is removable (optional, default: true)
   *                  NB: if you specify false here, you must provide a
   *                  defaultArea, too.
   * - overflows:     whether widget can overflow when in an overflowable
   *                  toolbar (optional, default: true)
   * - defaultArea:   default area to add the widget to
   *                  (optional, default: none; required if non-removable)
   * - shortcutId:    id of an element that has a shortcut for this widget
   *                  (optional, default: null). This is only used to display
   *                  the shortcut as part of the tooltip for builtin widgets
   *                  (which have strings inside
   *                  customizableWidgets.properties). If you're in an add-on,
   *                  you should not set this property.
   * - showInPrivateBrowsing: whether to show the widget in private browsing
   *                          mode (optional, default: true)
   *
   * @param aProperties the specifications for the widget.
   * @return a wrapper around the created widget (see getWidget)
   */
  createWidget(aProperties) {
    return CustomizableUIInternal.wrapWidget(
      CustomizableUIInternal.createWidget(aProperties)
    );
  },
  /**
   * Destroy a widget
   *
   * If the widget is part of the default placements in an area, this will
   * remove it from there. It will also remove any DOM instances. However,
   * it will keep the widget in the placements for whatever area it was
   * in at the time. You can remove it from there yourself by calling
   * CustomizableUI.removeWidgetFromArea(aWidgetId).
   *
   * @param aWidgetId the ID of the widget to destroy
   */
  destroyWidget(aWidgetId) {
    CustomizableUIInternal.destroyWidget(aWidgetId);
  },
  /**
   * Get a wrapper object with information about the widget.
   * The object provides the following properties
   * (all read-only unless otherwise indicated):
   *
   * - id:            the widget's ID;
   * - type:          the type of widget (button, view, custom). For
   *                  XUL-provided widgets, this is always 'custom';
   * - provider:      the provider type of the widget, id est one of
   *                  PROVIDER_API or PROVIDER_XUL;
   * - forWindow(w):  a method to obtain a single window wrapper for a widget,
   *                  in the window w passed as the only argument;
   * - instances:     an array of all instances (single window wrappers)
   *                  of the widget. This array is NOT live;
   * - areaType:      the type of the widget's current area
   * - isGroup:       true; will be false for wrappers around single widget nodes;
   * - source:        for API-provided widgets, whether they are built-in to
   *                  Firefox or add-on-provided;
   * - disabled:      for API-provided widgets, whether the widget is currently
   *                  disabled. NB: this property is writable, and will toggle
   *                  all the widgets' nodes' disabled states;
   * - label:         for API-provied widgets, the label of the widget;
   * - tooltiptext:   for API-provided widgets, the tooltip of the widget;
   * - showInPrivateBrowsing: for API-provided widgets, whether the widget is
   *                          visible in private browsing;
   *
   * Single window wrappers obtained through forWindow(someWindow) or from the
   * instances array have the following properties
   * (all read-only unless otherwise indicated):
   *
   * - id:            the widget's ID;
   * - type:          the type of widget (button, view, custom). For
   *                  XUL-provided widgets, this is always 'custom';
   * - provider:      the provider type of the widget, id est one of
   *                  PROVIDER_API or PROVIDER_XUL;
   * - node:          reference to the corresponding DOM node;
   * - anchor:        the anchor on which to anchor panels opened from this
   *                  node. This will point to the overflow chevron on
   *                  overflowable toolbars if and only if your widget node
   *                  is overflowed, to the anchor for the panel menu
   *                  if your widget is inside the panel menu, and to the
   *                  node itself in all other cases;
   * - overflowed:    boolean indicating whether the node is currently in the
   *                  overflow panel of the toolbar;
   * - isGroup:       false; will be true for the group widget;
   * - label:         for API-provided widgets, convenience getter for the
   *                  label attribute of the DOM node;
   * - tooltiptext:   for API-provided widgets, convenience getter for the
   *                  tooltiptext attribute of the DOM node;
   * - disabled:      for API-provided widgets, convenience getter *and setter*
   *                  for the disabled state of this single widget. Note that
   *                  you may prefer to use the group wrapper's getter/setter
   *                  instead.
   *
   * @param aWidgetId the ID of the widget whose information you need
   * @return a wrapper around the widget as described above, or null if the
   *         widget is known not to exist (anymore). NB: non-null return
   *         is no guarantee the widget exists because we cannot know in
   *         advance if a XUL widget exists or not.
   */
  getWidget(aWidgetId) {
    return CustomizableUIInternal.wrapWidget(aWidgetId);
  },
  /**
   * Get an array of widget wrappers (see getWidget) for all the widgets
   * which are currently not in any area (so which are in the palette).
   *
   * @param aWindowPalette the palette (and by extension, the window) in which
   *                       CustomizableUI should look. This matters because of
   *                       course XUL-provided widgets could be available in
   *                       some windows but not others, and likewise
   *                       API-provided widgets might not exist in a private
   *                       window (because of the showInPrivateBrowsing
   *                       property).
   *
   * @return an array of widget wrappers (see getWidget)
   */
  getUnusedWidgets(aWindowPalette) {
    return CustomizableUIInternal.getUnusedWidgets(aWindowPalette).map(
      CustomizableUIInternal.wrapWidget,
      CustomizableUIInternal
    );
  },
  /**
   * Get an array of all the widget IDs placed in an area. This is roughly
   * equivalent to fetching the currentset attribute and splitting by commas
   * in the legacy APIs. Modifying the array will not affect CustomizableUI.
   *
   * @param aArea the ID of the area whose placements you want to obtain.
   * @return an array containing the widget IDs that are in the area.
   *
   * NB: will throw if called too early (before placements have been fetched)
   *     or if the area is not currently known to CustomizableUI.
   */
  getWidgetIdsInArea(aArea) {
    if (!gAreas.has(aArea)) {
      throw new Error("Unknown customization area: " + aArea);
    }
    if (!gPlacements.has(aArea)) {
      throw new Error("Area not yet restored");
    }

    // We need to clone this, as we don't want to let consumers muck with placements
    return [...gPlacements.get(aArea)];
  },
  /**
   * Get an array of widget wrappers for all the widgets in an area. This is
   * the same as calling getWidgetIdsInArea and .map() ing the result through
   * CustomizableUI.getWidget. Careful: this means that if there are IDs in there
   * which don't have corresponding DOM nodes (like in the old-style currentset
   * attribute), there might be nulls in this array, or items for which
   * wrapper.forWindow(win) will return null.
   *
   * @param aArea the ID of the area whose widgets you want to obtain.
   * @return an array of widget wrappers and/or null values for the widget IDs
   *         placed in an area.
   *
   * NB: will throw if called too early (before placements have been fetched)
   *     or if the area is not currently known to CustomizableUI.
   */
  getWidgetsInArea(aArea) {
    return this.getWidgetIdsInArea(aArea).map(
      CustomizableUIInternal.wrapWidget,
      CustomizableUIInternal
    );
  },

  /**
   * Ensure the customizable widget that matches up with this view node
   * will get the right subview showing/shown/hiding/hidden events when
   * they fire.
   * @param aViewNode the view node to add listeners to if they haven't
   *                  been added already.
   */
  ensureSubviewListeners(aViewNode) {
    return CustomizableUIInternal.ensureSubviewListeners(aViewNode);
  },
  /**
   * Obtain an array of all the area IDs known to CustomizableUI.
   * This array is created for you, so is modifiable without CustomizableUI
   * being affected.
   */
  get areas() {
    return [...gAreas.keys()];
  },
  /**
   * Check what kind of area (toolbar or menu panel) an area is. This is
   * useful if you have a widget that needs to behave differently depending
   * on its location. Note that widget wrappers have a convenience getter
   * property (areaType) for this purpose.
   *
   * @param aArea the ID of the area whose type you want to know
   * @return TYPE_TOOLBAR or TYPE_MENU_PANEL depending on the area, null if
   *         the area is unknown.
   */
  getAreaType(aArea) {
    let area = gAreas.get(aArea);
    return area ? area.get("type") : null;
  },
  /**
   * Check if a toolbar is collapsed by default.
   *
   * @param aArea the ID of the area whose default-collapsed state you want to know.
   * @return `true` or `false` depending on the area, null if the area is unknown,
   *         or its collapsed state cannot normally be controlled by the user
   */
  isToolbarDefaultCollapsed(aArea) {
    let area = gAreas.get(aArea);
    return area ? area.get("defaultCollapsed") : null;
  },
  /**
   * Obtain the DOM node that is the customize target for an area in a
   * specific window.
   *
   * Areas can have a customization target that does not correspond to the
   * node itself. In particular, toolbars that have a customizationtarget
   * attribute set will have their customization target set to that node.
   * This means widgets will end up in the customization target, not in the
   * DOM node with the ID that corresponds to the area ID. This is useful
   * because it lets you have fixed content in a toolbar (e.g. the panel
   * menu item in the navbar) and have all the customizable widgets use
   * the customization target.
   *
   * Using this API yourself is discouraged; you should generally not need
   * to be asking for the DOM container node used for a particular area.
   * In particular, if you're wanting to check it in relation to a widget's
   * node, your DOM node might not be a direct child of the customize target
   * in a window if, for instance, the window is in customization mode, or if
   * this is an overflowable toolbar and the widget has been overflowed.
   *
   * @param aArea   the ID of the area whose customize target you want to have
   * @param aWindow the window where you want to fetch the DOM node.
   * @return the customize target DOM node for aArea in aWindow
   */
  getCustomizeTargetForArea(aArea, aWindow) {
    return CustomizableUIInternal.getCustomizeTargetForArea(aArea, aWindow);
  },
  /**
   * Reset the customization state back to its default.
   *
   * This is the nuclear option. You should never call this except if the user
   * explicitly requests it. Firefox does this when the user clicks the
   * "Restore Defaults" button in customize mode.
   */
  reset() {
    CustomizableUIInternal.reset();
  },

  /**
   * Undo the previous reset, can only be called immediately after a reset.
   * @return a promise that will be resolved when the operation is complete.
   */
  undoReset() {
    CustomizableUIInternal.undoReset();
  },

  /**
   * Remove a custom toolbar added in a previous version of Firefox or using
   * an add-on. NB: only works on the customizable toolbars generated by
   * the toolbox itself. Intended for use from CustomizeMode, not by
   * other consumers.
   * @param aToolbarId the ID of the toolbar to remove
   */
  removeExtraToolbar(aToolbarId) {
    CustomizableUIInternal.removeExtraToolbar(aToolbarId);
  },

  /**
   * Can the last Restore Defaults operation be undone.
   *
   * @return A boolean stating whether an undo of the
   *         Restore Defaults can be performed.
   */
  get canUndoReset() {
    return gUIStateBeforeReset.uiCustomizationState != null ||
           gUIStateBeforeReset.drawInTitlebar != null ||
           gUIStateBeforeReset.extraDragSpace != null ||
           gUIStateBeforeReset.currentTheme != null ||
           gUIStateBeforeReset.autoTouchMode != null ||
           gUIStateBeforeReset.uiDensity != null;
  },

  /**
   * Get the placement of a widget. This is by far the best way to obtain
   * information about what the state of your widget is. The internals of
   * this call are cheap (no DOM necessary) and you will know where the user
   * has put your widget.
   *
   * @param aWidgetId the ID of the widget whose placement you want to know
   * @return
   *   {
   *     area: "somearea", // The ID of the area where the widget is placed
   *     position: 42 // the index in the placements array corresponding to
   *                  // your widget.
   *   }
   *
   *   OR
   *
   *   null // if the widget is not placed anywhere (ie in the palette)
   */
  getPlacementOfWidget(aWidgetId, aOnlyRegistered = true, aDeadAreas = false) {
    return CustomizableUIInternal.getPlacementOfWidget(aWidgetId, aOnlyRegistered, aDeadAreas);
  },
  /**
   * Check if a widget can be removed from the area it's in.
   *
   * Note that if you're wanting to move the widget somewhere, you should
   * generally be checking canWidgetMoveToArea, because that will return
   * true if the widget is already in the area where you want to move it (!).
   *
   * NB: oh, also, this method might lie if the widget in question is a
   *     XUL-provided widget and there are no windows open, because it
   *     can obviously not check anything in this case. It will return
   *     true. You will be able to move the widget elsewhere. However,
   *     once the user reopens a window, the widget will move back to its
   *     'proper' area automagically.
   *
   * @param aWidgetId a widget ID or DOM node to check
   * @return true if the widget can be removed from its area,
   *          false otherwise.
   */
  isWidgetRemovable(aWidgetId) {
    return CustomizableUIInternal.isWidgetRemovable(aWidgetId);
  },
  /**
   * Check if a widget can be moved to a particular area. Like
   * isWidgetRemovable but better, because it'll return true if the widget
   * is already in the right area.
   *
   * @param aWidgetId the widget ID or DOM node you want to move somewhere
   * @param aArea     the area ID you want to move it to.
   * @return true if this is possible, false if it is not. The same caveats as
   *              for isWidgetRemovable apply, however, if no windows are open.
   */
  canWidgetMoveToArea(aWidgetId, aArea) {
    return CustomizableUIInternal.canWidgetMoveToArea(aWidgetId, aArea);
  },
  /**
   * Whether we're in a default state. Note that non-removable non-default
   * widgets and non-existing widgets are not taken into account in determining
   * whether we're in the default state.
   *
   * NB: this is a property with a getter. The getter is NOT cheap, because
   * it does smart things with non-removable non-default items, non-existent
   * items, and so forth. Please don't call unless necessary.
   */
  get inDefaultState() {
    return CustomizableUIInternal.inDefaultState;
  },

  /**
   * Set a toolbar's visibility state in all windows.
   * @param aToolbarId    the toolbar whose visibility should be adjusted
   * @param aIsVisible    whether the toolbar should be visible
   */
  setToolbarVisibility(aToolbarId, aIsVisible) {
    CustomizableUIInternal.setToolbarVisibility(aToolbarId, aIsVisible);
  },

  /**
   * Get a localized property off a (widget?) object.
   *
   * NB: this is unlikely to be useful unless you're in Firefox code, because
   *     this code uses the builtin widget stringbundle, and can't be told
   *     to use add-on-provided strings. It's mainly here as convenience for
   *     custom builtin widgets that build their own DOM but use the same
   *     stringbundle as the other builtin widgets.
   *
   * @param aWidget     the object whose property we should use to fetch a
   *                    localizable string;
   * @param aProp       the property on the object to use for the fetching;
   * @param aFormatArgs (optional) any extra arguments to use for a formatted
   *                    string;
   * @param aDef        (optional) the default to return if we don't find the
   *                    string in the stringbundle;
   *
   * @return the localized string, or aDef if the string isn't in the bundle.
   *         If no default is provided,
   *           if aProp exists on aWidget, we'll return that,
   *           otherwise we'll return the empty string
   *
   */
  getLocalizedProperty(aWidget, aProp, aFormatArgs, aDef) {
    return CustomizableUIInternal.getLocalizedProperty(aWidget, aProp,
      aFormatArgs, aDef);
  },
  /**
   * Utility function to detect, find and set a keyboard shortcut for a menuitem
   * or (toolbar)button.
   *
   * @param aShortcutNode the XUL node where the shortcut will be derived from;
   * @param aTargetNode   (optional) the XUL node on which the `shortcut`
   *                      attribute will be set. If NULL, the shortcut will be
   *                      set on aShortcutNode;
   */
  addShortcut(aShortcutNode, aTargetNode) {
    return CustomizableUIInternal.addShortcut(aShortcutNode, aTargetNode);
  },
  /**
   * Given a node, walk up to the first panel in its ancestor chain, and
   * close it.
   *
   * @param aNode a node whose panel should be closed;
   */
  hidePanelForNode(aNode) {
    CustomizableUIInternal.hidePanelForNode(aNode);
  },
  /**
   * Check if a widget is a "special" widget: a spring, spacer or separator.
   *
   * @param aWidgetId the widget ID to check.
   * @return true if the widget is 'special', false otherwise.
   */
  isSpecialWidget(aWidgetId) {
    return CustomizableUIInternal.isSpecialWidget(aWidgetId);
  },
  /**
   * Add listeners to a panel that will close it. For use from the menu panel
   * and overflowable toolbar implementations, unlikely to be useful for
   * consumers.
   *
   * @param aPanel the panel to which listeners should be attached.
   */
  addPanelCloseListeners(aPanel) {
    CustomizableUIInternal.addPanelCloseListeners(aPanel);
  },
  /**
   * Remove close listeners that have been added to a panel with
   * addPanelCloseListeners. For use from the menu panel and overflowable
   * toolbar implementations, unlikely to be useful for consumers.
   *
   * @param aPanel the panel from which listeners should be removed.
   */
  removePanelCloseListeners(aPanel) {
    CustomizableUIInternal.removePanelCloseListeners(aPanel);
  },
  /**
   * Notify listeners a widget is about to be dragged to an area. For use from
   * Customize Mode only, do not use otherwise.
   *
   * @param aWidgetId the ID of the widget that is being dragged to an area.
   * @param aArea     the ID of the area to which the widget is being dragged.
   */
  onWidgetDrag(aWidgetId, aArea) {
    CustomizableUIInternal.notifyListeners("onWidgetDrag", aWidgetId, aArea);
  },
  /**
   * Notify listeners that a window is entering customize mode. For use from
   * Customize Mode only, do not use otherwise.
   * @param aWindow the window entering customize mode
   */
  notifyStartCustomizing(aWindow) {
    CustomizableUIInternal.notifyListeners("onCustomizeStart", aWindow);
  },
  /**
   * Notify listeners that a window is exiting customize mode. For use from
   * Customize Mode only, do not use otherwise.
   * @param aWindow the window exiting customize mode
   */
  notifyEndCustomizing(aWindow) {
    CustomizableUIInternal.notifyListeners("onCustomizeEnd", aWindow);
  },

  /**
   * Notify toolbox(es) of a particular event. If you don't pass aWindow,
   * all toolboxes will be notified. For use from Customize Mode only,
   * do not use otherwise.
   * @param aEvent the name of the event to send.
   * @param aDetails optional, the details of the event.
   * @param aWindow optional, the window in which to send the event.
   */
  dispatchToolboxEvent(aEvent, aDetails = {}, aWindow = null) {
    CustomizableUIInternal.dispatchToolboxEvent(aEvent, aDetails, aWindow);
  },

  /**
   * Check whether an area is overflowable.
   *
   * @param aAreaId the ID of an area to check for overflowable-ness
   * @return true if the area is overflowable, false otherwise.
   */
  isAreaOverflowable(aAreaId) {
    let area = gAreas.get(aAreaId);
    return area ? area.get("type") == this.TYPE_TOOLBAR && area.get("overflowable")
                : false;
  },
  /**
   * Obtain a string indicating the place of an element. This is intended
   * for use from customize mode; You should generally use getPlacementOfWidget
   * instead, which is cheaper because it does not use the DOM.
   *
   * @param aElement the DOM node whose place we need to check
   * @return "toolbar" if the node is in a toolbar, "panel" if it is in the
   *         menu panel, "palette" if it is in the (visible!) customization
   *         palette, undefined otherwise.
   */
  getPlaceForItem(aElement) {
    let place;
    let node = aElement;
    while (node && !place) {
      if (node.localName == "toolbar")
        place = "toolbar";
      else if (node.id == CustomizableUI.AREA_FIXED_OVERFLOW_PANEL)
        place = "panel";
      else if (node.id == "customization-palette")
        place = "palette";

      node = node.parentNode;
    }
    return place;
  },

  /**
   * Check if a toolbar is builtin or not.
   * @param aToolbarId the ID of the toolbar you want to check
   */
  isBuiltinToolbar(aToolbarId) {
    return CustomizableUIInternal._builtinToolbars.has(aToolbarId);
  },

  /**
   * Create an instance of a spring, spacer or separator.
   * @param aId       the type of special widget (spring, spacer or separator)
   * @param aDocument the document in which to create it.
   */
  createSpecialWidget(aId, aDocument) {
    return CustomizableUIInternal.createSpecialWidget(aId, aDocument);
  },
};
Object.freeze(this.CustomizableUI);
Object.freeze(this.CustomizableUI.windows);

/**
 * All external consumers of widgets are really interacting with these wrappers
 * which provide a common interface.
 */

/**
 * WidgetGroupWrapper is the common interface for interacting with an entire
 * widget group - AKA, all instances of a widget across a series of windows.
 * This particular wrapper is only used for widgets created via the provider
 * API.
 */
function WidgetGroupWrapper(aWidget) {
  this.isGroup = true;

  const kBareProps = ["id", "source", "type", "disabled", "label", "tooltiptext",
                      "showInPrivateBrowsing", "viewId"];
  for (let prop of kBareProps) {
    let propertyName = prop;
    this.__defineGetter__(propertyName, () => aWidget[propertyName]);
  }

  this.__defineGetter__("provider", () => CustomizableUI.PROVIDER_API);

  this.__defineSetter__("disabled", function(aValue) {
    aValue = !!aValue;
    aWidget.disabled = aValue;
    for (let [, instance] of aWidget.instances) {
      instance.disabled = aValue;
    }
  });

  this.forWindow = function WidgetGroupWrapper_forWindow(aWindow) {
    let wrapperMap;
    if (!gSingleWrapperCache.has(aWindow)) {
      wrapperMap = new Map();
      gSingleWrapperCache.set(aWindow, wrapperMap);
    } else {
      wrapperMap = gSingleWrapperCache.get(aWindow);
    }
    if (wrapperMap.has(aWidget.id)) {
      return wrapperMap.get(aWidget.id);
    }

    let instance = aWidget.instances.get(aWindow.document);
    if (!instance &&
        (aWidget.showInPrivateBrowsing || !PrivateBrowsingUtils.isWindowPrivate(aWindow))) {
      instance = CustomizableUIInternal.buildWidget(aWindow.document,
                                                    aWidget);
    }

    let wrapper = new WidgetSingleWrapper(aWidget, instance);
    wrapperMap.set(aWidget.id, wrapper);
    return wrapper;
  };

  this.__defineGetter__("instances", function() {
    // Can't use gBuildWindows here because some areas load lazily:
    let placement = CustomizableUIInternal.getPlacementOfWidget(aWidget.id);
    if (!placement) {
      return [];
    }
    let area = placement.area;
    let buildAreas = gBuildAreas.get(area);
    if (!buildAreas) {
      return [];
    }
    return Array.from(buildAreas, (node) => this.forWindow(node.ownerGlobal));
  });

  this.__defineGetter__("areaType", function() {
    let areaProps = gAreas.get(aWidget.currentArea);
    return areaProps && areaProps.get("type");
  });

  Object.freeze(this);
}

/**
 * A WidgetSingleWrapper is a wrapper around a single instance of a widget in
 * a particular window.
 */
function WidgetSingleWrapper(aWidget, aNode) {
  this.isGroup = false;

  this.node = aNode;
  this.provider = CustomizableUI.PROVIDER_API;

  const kGlobalProps = ["id", "type"];
  for (let prop of kGlobalProps) {
    this[prop] = aWidget[prop];
  }

  const kNodeProps = ["label", "tooltiptext"];
  for (let prop of kNodeProps) {
    let propertyName = prop;
    // Look at the node for these, instead of the widget data, to ensure the
    // wrapper always reflects this live instance.
    this.__defineGetter__(propertyName,
                          () => aNode.getAttribute(propertyName));
  }

  this.__defineGetter__("disabled", () => aNode.disabled);
  this.__defineSetter__("disabled", function(aValue) {
    aNode.disabled = !!aValue;
  });

  this.__defineGetter__("anchor", function() {
    let anchorId;
    // First check for an anchor for the area:
    let placement = CustomizableUIInternal.getPlacementOfWidget(aWidget.id);
    if (placement) {
      anchorId = gAreas.get(placement.area).get("anchor");
    }
    if (!anchorId) {
      anchorId = aNode.getAttribute("cui-anchorid");
    }

    return anchorId ? aNode.ownerDocument.getElementById(anchorId)
                    : aNode;
  });

  this.__defineGetter__("overflowed", function() {
    return aNode.getAttribute("overflowedItem") == "true";
  });

  Object.freeze(this);
}

/**
 * XULWidgetGroupWrapper is the common interface for interacting with an entire
 * widget group - AKA, all instances of a widget across a series of windows.
 * This particular wrapper is only used for widgets created via the old-school
 * XUL method (overlays, or programmatically injecting toolbaritems, or other
 * such things).
 */
// XXXunf Going to need to hook this up to some events to keep it all live.
function XULWidgetGroupWrapper(aWidgetId) {
  this.isGroup = true;
  this.id = aWidgetId;
  this.type = "custom";
  this.provider = CustomizableUI.PROVIDER_XUL;

  this.forWindow = function XULWidgetGroupWrapper_forWindow(aWindow) {
    let wrapperMap;
    if (!gSingleWrapperCache.has(aWindow)) {
      wrapperMap = new Map();
      gSingleWrapperCache.set(aWindow, wrapperMap);
    } else {
      wrapperMap = gSingleWrapperCache.get(aWindow);
    }
    if (wrapperMap.has(aWidgetId)) {
      return wrapperMap.get(aWidgetId);
    }

    let instance = aWindow.document.getElementById(aWidgetId);
    if (!instance) {
      // Toolbar palettes aren't part of the document, so elements in there
      // won't be found via document.getElementById().
      instance = aWindow.gNavToolbox.palette.getElementsByAttribute("id", aWidgetId)[0];
    }

    let wrapper = new XULWidgetSingleWrapper(aWidgetId, instance, aWindow.document);
    wrapperMap.set(aWidgetId, wrapper);
    return wrapper;
  };

  this.__defineGetter__("areaType", function() {
    let placement = CustomizableUIInternal.getPlacementOfWidget(aWidgetId);
    if (!placement) {
      return null;
    }

    let areaProps = gAreas.get(placement.area);
    return areaProps && areaProps.get("type");
  });

  this.__defineGetter__("instances", function() {
    return Array.from(gBuildWindows, (wins) => this.forWindow(wins[0]));
  });

  Object.freeze(this);
}

/**
 * A XULWidgetSingleWrapper is a wrapper around a single instance of a XUL
 * widget in a particular window.
 */
function XULWidgetSingleWrapper(aWidgetId, aNode, aDocument) {
  this.isGroup = false;

  this.id = aWidgetId;
  this.type = "custom";
  this.provider = CustomizableUI.PROVIDER_XUL;

  let weakDoc = Cu.getWeakReference(aDocument);
  // If we keep a strong ref, the weak ref will never die, so null it out:
  aDocument = null;

  this.__defineGetter__("node", function() {
    // If we've set this to null (further down), we're sure there's nothing to
    // be gotten here, so bail out early:
    if (!weakDoc) {
      return null;
    }
    if (aNode) {
      // Return the last known node if it's still in the DOM...
      if (aNode.ownerDocument.contains(aNode)) {
        return aNode;
      }
      // ... or the toolbox
      let toolbox = aNode.ownerGlobal.gNavToolbox;
      if (toolbox && toolbox.palette && aNode.parentNode == toolbox.palette) {
        return aNode;
      }
      // If it isn't, clear the cached value and fall through to the "slow" case:
      aNode = null;
    }

    let doc = weakDoc.get();
    if (doc) {
      // Store locally so we can cache the result:
      aNode = CustomizableUIInternal.findWidgetInWindow(aWidgetId, doc.defaultView);
      return aNode;
    }
    // The weakref to the document is dead, we're done here forever more:
    weakDoc = null;
    return null;
  });

  this.__defineGetter__("anchor", function() {
    let anchorId;
    // First check for an anchor for the area:
    let placement = CustomizableUIInternal.getPlacementOfWidget(aWidgetId);
    if (placement) {
      anchorId = gAreas.get(placement.area).get("anchor");
    }

    let node = this.node;
    if (!anchorId && node) {
      anchorId = node.getAttribute("cui-anchorid");
    }

    return (anchorId && node) ? node.ownerDocument.getElementById(anchorId) : node;
  });

  this.__defineGetter__("overflowed", function() {
    let node = this.node;
    if (!node) {
      return false;
    }
    return node.getAttribute("overflowedItem") == "true";
  });

  Object.freeze(this);
}

const LAZY_RESIZE_INTERVAL_MS = 200;
const OVERFLOW_PANEL_HIDE_DELAY_MS = 500;

function OverflowableToolbar(aToolbarNode) {
  this._toolbar = aToolbarNode;
  this._collapsed = new Map();
  this._enabled = true;

  this._toolbar.setAttribute("overflowable", "true");
  let doc = this._toolbar.ownerDocument;
  this._target = this._toolbar.customizationTarget;
  this._list = doc.getElementById(this._toolbar.getAttribute("overflowtarget"));
  this._list.toolbox = this._toolbar.toolbox;
  this._list.customizationTarget = this._list;

  let window = this._toolbar.ownerGlobal;
  if (window.gBrowserInit.delayedStartupFinished) {
    this.init();
  } else {
    Services.obs.addObserver(this, "browser-delayed-startup-finished");
  }
}

OverflowableToolbar.prototype = {
  initialized: false,
  _forceOnOverflow: false,

  observe(aSubject, aTopic, aData) {
    if (aTopic == "browser-delayed-startup-finished" &&
        aSubject == this._toolbar.ownerGlobal) {
      Services.obs.removeObserver(this, "browser-delayed-startup-finished");
      this.init();
    }
  },

  init() {
    let doc = this._toolbar.ownerDocument;
    let window = doc.defaultView;
    window.addEventListener("resize", this);
    window.gNavToolbox.addEventListener("customizationstarting", this);
    window.gNavToolbox.addEventListener("aftercustomization", this);

    let chevronId = this._toolbar.getAttribute("overflowbutton");
    this._chevron = doc.getElementById(chevronId);
    this._chevron.addEventListener("mousedown", this);
    this._chevron.addEventListener("dragover", this);
    this._chevron.addEventListener("dragend", this);

    let panelId = this._toolbar.getAttribute("overflowpanel");
    this._panel = doc.getElementById(panelId);
    this._panel.addEventListener("popuphiding", this);
    CustomizableUIInternal.addPanelCloseListeners(this._panel);

    CustomizableUI.addListener(this);

    // The 'overflow' event may have been fired before init was called.
    if (this._toolbar.overflowedDuringConstruction) {
      this.onOverflow(this._toolbar.overflowedDuringConstruction);
      this._toolbar.overflowedDuringConstruction = null;
    }

    this.initialized = true;
  },

  uninit() {
    this._toolbar.removeEventListener("overflow", this._toolbar);
    this._toolbar.removeEventListener("underflow", this._toolbar);
    this._toolbar.removeAttribute("overflowable");

    if (!this.initialized) {
      Services.obs.removeObserver(this, "browser-delayed-startup-finished");
      return;
    }

    this._disable();

    let window = this._toolbar.ownerGlobal;
    window.removeEventListener("resize", this);
    window.gNavToolbox.removeEventListener("customizationstarting", this);
    window.gNavToolbox.removeEventListener("aftercustomization", this);
    this._chevron.removeEventListener("command", this);
    this._chevron.removeEventListener("dragover", this);
    this._chevron.removeEventListener("dragend", this);
    this._panel.removeEventListener("popuphiding", this);
    CustomizableUI.removeListener(this);
    CustomizableUIInternal.removePanelCloseListeners(this._panel);
  },

  handleEvent(aEvent) {
    switch (aEvent.type) {
      case "aftercustomization":
        this._enable();
        break;
      case "mousedown":
        if (aEvent.button != 0) {
          break;
        }
        if (aEvent.target == this._chevron) {
          this._onClickChevron(aEvent);
        } else {
          this._panel.hidePopup();
        }
        break;
      case "customizationstarting":
        this._disable();
        break;
      case "dragover":
        if (this._enabled) {
          this._showWithTimeout();
        }
        break;
      case "dragend":
        this._panel.hidePopup();
        break;
      case "popuphiding":
        this._onPanelHiding(aEvent);
        break;
      case "resize":
        this._onResize(aEvent);
    }
  },

  show() {
    if (this._panel.state == "open") {
      return Promise.resolve();
    }
    return new Promise(resolve => {
      let doc = this._panel.ownerDocument;
      this._panel.hidden = false;
      let photonView = this._panel.querySelector("photonpanelmultiview");
      let contextMenu;
      if (photonView) {
        let mainViewId = photonView.getAttribute("mainViewId");
        let mainView = doc.getElementById(mainViewId);
        contextMenu = doc.getElementById(mainView.getAttribute("context"));
      } else {
        contextMenu = doc.getElementById(this._panel.getAttribute("context"));
      }
      gELS.addSystemEventListener(contextMenu, "command", this, true);
      let anchor = doc.getAnonymousElementByAttribute(this._chevron, "class", "toolbarbutton-icon");
      // Ensure we update the gEditUIVisible flag when opening the popup, in
      // case the edit controls are in it.
      this._panel.addEventListener("popupshowing", () => doc.defaultView.updateEditUIVisibility(), {once: true});
      this._panel.openPopup(anchor || this._chevron);
      this._chevron.open = true;

      this._panel.addEventListener("popupshown", aEvent => {
        this._panel.addEventListener("dragover", this);
        this._panel.addEventListener("dragend", this);
        resolve();
      }, {once: true});
    });
  },

  _onClickChevron(aEvent) {
    if (this._chevron.open) {
      this._panel.hidePopup();
      this._chevron.open = false;
    } else if (this._panel.state != "hiding") {
      this.show();
    }
  },

  _onPanelHiding(aEvent) {
    if (aEvent.target != this._panel) {
      // Ignore context menus, <select> popups, etc.
      return;
    }
    this._chevron.open = false;
    this._panel.removeEventListener("dragover", this);
    this._panel.removeEventListener("dragend", this);
    let doc = aEvent.target.ownerDocument;
    doc.defaultView.updateEditUIVisibility();
    let contextMenuId = this._panel.getAttribute("context");
    if (contextMenuId) {
      let contextMenu = doc.getElementById(contextMenuId);
      gELS.removeSystemEventListener(contextMenu, "command", this, true);
    }
  },

  onOverflow(aEvent) {
    // The rangeParent check is here because of bug 1111986 and ensuring that
    // overflow events from the bookmarks toolbar items or similar things that
    // manage their own overflow don't trigger an overflow on the entire toolbar
    if (!this._enabled ||
        (aEvent && aEvent.target != this._toolbar.customizationTarget) ||
        (aEvent && aEvent.rangeParent))
      return;

    let child = this._target.lastChild;

    while (child && this._target.scrollLeftMin != this._target.scrollLeftMax) {
      let prevChild = child.previousSibling;

      if (child.getAttribute("overflows") != "false") {
        this._collapsed.set(child.id, this._target.clientWidth);
        child.setAttribute("overflowedItem", true);
        child.setAttribute("cui-anchorid", this._chevron.id);
        CustomizableUIInternal.ensureButtonContextMenu(child, this._toolbar, true);
        CustomizableUIInternal.notifyListeners("onWidgetOverflow", child, this._target);

        this._list.insertBefore(child, this._list.firstChild);
        if (!this._toolbar.hasAttribute("overflowing")) {
          CustomizableUI.addListener(this);
        }
        this._toolbar.setAttribute("overflowing", "true");
      }
      child = prevChild;
    }

    let win = this._target.ownerGlobal;
    win.UpdateUrlbarSearchSplitterState();
  },

  _onResize(aEvent) {
    if (!this._lazyResizeHandler) {
      this._lazyResizeHandler = new DeferredTask(this._onLazyResize.bind(this),
                                                 LAZY_RESIZE_INTERVAL_MS, 0);
    }
    this._lazyResizeHandler.arm();
  },

  _moveItemsBackToTheirOrigin(shouldMoveAllItems) {
    let placements = gPlacements.get(this._toolbar.id);
    while (this._list.firstChild) {
      let child = this._list.firstChild;
      let minSize = this._collapsed.get(child.id);

      if (!shouldMoveAllItems &&
          minSize &&
          this._target.clientWidth <= minSize) {
        return;
      }

      this._collapsed.delete(child.id);
      let beforeNodeIndex = placements.indexOf(child.id) + 1;
      // If this is a skipintoolbarset item, meaning it doesn't occur in the placements list,
      // we're inserting it at the end. This will mean first-in, first-out (more or less)
      // leading to as little change in order as possible.
      if (beforeNodeIndex == 0) {
        beforeNodeIndex = placements.length;
      }
      let inserted = false;
      for (; beforeNodeIndex < placements.length; beforeNodeIndex++) {
        let beforeNode = this._target.getElementsByAttribute("id", placements[beforeNodeIndex])[0];
        // Unfortunately, XUL add-ons can mess with nodes after they are inserted,
        // and this breaks the following code if the button isn't where we expect
        // it to be (ie not a child of the target). In this case, ignore the node.
        if (beforeNode && this._target == beforeNode.parentElement) {
          this._target.insertBefore(child, beforeNode);
          inserted = true;
          break;
        }
      }
      if (!inserted) {
        this._target.appendChild(child);
      }
      child.removeAttribute("cui-anchorid");
      child.removeAttribute("overflowedItem");
      CustomizableUIInternal.ensureButtonContextMenu(child, this._target);
      CustomizableUIInternal.notifyListeners("onWidgetUnderflow", child, this._target);
    }

    let win = this._target.ownerGlobal;
    win.UpdateUrlbarSearchSplitterState();

    if (!this._collapsed.size) {
      this._toolbar.removeAttribute("overflowing");
      CustomizableUI.removeListener(this);
    }
  },

  _onLazyResize() {
    if (!this._enabled)
      return;

    if (this._target.scrollLeftMin != this._target.scrollLeftMax) {
      this.onOverflow();
    } else {
      this._moveItemsBackToTheirOrigin();
    }
  },

  _disable() {
    this._enabled = false;
    this._moveItemsBackToTheirOrigin(true);
    if (this._lazyResizeHandler) {
      this._lazyResizeHandler.disarm();
    }
  },

  _enable() {
    this._enabled = true;
    this.onOverflow();
  },

  onWidgetBeforeDOMChange(aNode, aNextNode, aContainer) {
    if (aContainer != this._target && aContainer != this._list) {
      return;
    }
    // When we (re)move an item, update all the items that come after it in the list
    // with the minsize *of the item before the to-be-removed node*. This way, we
    // ensure that we try to move items back as soon as that's possible.
    if (aNode.parentNode == this._list) {
      let updatedMinSize;
      if (aNode.previousSibling) {
        updatedMinSize = this._collapsed.get(aNode.previousSibling.id);
      } else {
        // Force (these) items to try to flow back into the bar:
        updatedMinSize = 1;
      }
      let nextItem = aNode.nextSibling;
      while (nextItem) {
        this._collapsed.set(nextItem.id, updatedMinSize);
        nextItem = nextItem.nextSibling;
      }
    }
  },

  onWidgetAfterDOMChange(aNode, aNextNode, aContainer) {
    if (aContainer != this._target && aContainer != this._list) {
      return;
    }

    let nowInBar = aNode.parentNode == aContainer;
    let nowOverflowed = aNode.parentNode == this._list;
    let wasOverflowed = this._collapsed.has(aNode.id);

    // If this wasn't overflowed before...
    if (!wasOverflowed) {
      // ... but it is now, then we added to the overflow panel. Exciting stuff:
      if (nowOverflowed) {
        // NB: we're guaranteed that it has a previousSibling, because if it didn't,
        // we would have added it to the toolbar instead. See getOverflowedNextNode.
        let prevId = aNode.previousSibling.id;
        let minSize = this._collapsed.get(prevId);
        this._collapsed.set(aNode.id, minSize);
        aNode.setAttribute("cui-anchorid", this._chevron.id);
        aNode.setAttribute("overflowedItem", true);
        CustomizableUIInternal.ensureButtonContextMenu(aNode, aContainer, true);
        CustomizableUIInternal.notifyListeners("onWidgetOverflow", aNode, this._target);
      } else if (!nowInBar) {
        // If it is not overflowed and not in the toolbar, and was not overflowed
        // either, it moved out of the toolbar. That means there's now space in there!
        // Let's try to move stuff back:
        this._moveItemsBackToTheirOrigin(true);
      }
      // If it's in the toolbar now, then we don't care. An overflow event may
      // fire afterwards; that's ok!
    } else if (!nowOverflowed) {
      // If it used to be overflowed...
      // ... and isn't anymore, let's remove our bookkeeping:
      this._collapsed.delete(aNode.id);
      aNode.removeAttribute("cui-anchorid");
      aNode.removeAttribute("overflowedItem");
      CustomizableUIInternal.ensureButtonContextMenu(aNode, aContainer);
      CustomizableUIInternal.notifyListeners("onWidgetUnderflow", aNode, this._target);

      if (!this._collapsed.size) {
        this._toolbar.removeAttribute("overflowing");
        CustomizableUI.removeListener(this);
      }
    } else if (aNode.previousSibling) {
      // but if it still is, it must have changed places. Bookkeep:
      let prevId = aNode.previousSibling.id;
      let minSize = this._collapsed.get(prevId);
      this._collapsed.set(aNode.id, minSize);
    } else {
      // If it's now the first item in the overflow list,
      // maybe we can return it:
      this._moveItemsBackToTheirOrigin();
    }
  },

  findOverflowedInsertionPoints(aNode) {
    let newNodeCanOverflow = aNode.getAttribute("overflows") != "false";
    let areaId = this._toolbar.id;
    let placements = gPlacements.get(areaId);
    let nodeIndex = placements.indexOf(aNode.id);
    let nodeBeforeNewNodeIsOverflown = false;

    let loopIndex = -1;
    while (++loopIndex < placements.length) {
      let nextNodeId = placements[loopIndex];
      if (loopIndex > nodeIndex) {
        if (newNodeCanOverflow && this._collapsed.has(nextNodeId)) {
          let nextNode = this._list.getElementsByAttribute("id", nextNodeId).item(0);
          if (nextNode) {
            return [this._list, nextNode];
          }
        }
        if (!nodeBeforeNewNodeIsOverflown || !newNodeCanOverflow) {
          let nextNode = this._target.getElementsByAttribute("id", nextNodeId).item(0);
          if (nextNode) {
            return [this._target, nextNode];
          }
        }
      } else if (loopIndex < nodeIndex && this._collapsed.has(nextNodeId)) {
        nodeBeforeNewNodeIsOverflown = true;
      }
    }

    let containerForAppending = (this._collapsed.size && newNodeCanOverflow) ?
                                this._list : this._target;
    return [containerForAppending, null];
  },

  getContainerFor(aNode) {
    if (aNode.getAttribute("overflowedItem") == "true") {
      return this._list;
    }
    return this._target;
  },

  _hideTimeoutId: null,
  _showWithTimeout() {
    this.show().then(() => {
      let window = this._toolbar.ownerGlobal;
      if (this._hideTimeoutId) {
        window.clearTimeout(this._hideTimeoutId);
      }
      this._hideTimeoutId = window.setTimeout(() => {
        if (!this._panel.firstChild.matches(":hover")) {
          this._panel.hidePopup();
        }
      }, OVERFLOW_PANEL_HIDE_DELAY_MS);
    });
  },
};

CustomizableUIInternal.initialize();<|MERGE_RESOLUTION|>--- conflicted
+++ resolved
@@ -2714,11 +2714,7 @@
 
     const {
       uiCustomizationState, drawInTitlebar, currentTheme, uiDensity,
-<<<<<<< HEAD
-      autoTouchMode, autoHideDownloadsButton,
-=======
       autoTouchMode, autoHideDownloadsButton, extraDragSpace,
->>>>>>> 0dbe3971
     } = gUIStateBeforeReset;
     gNewElementCount = gUIStateBeforeReset.newElementCount;
 
